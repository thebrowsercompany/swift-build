name: "Setup sccache"
description: "Sets up sccache with S3 or local disk configuration"

inputs:
  disk-max-size:
    description: "The maximum size of the local disk cache in MB if S3 is unavailable."
    required: true
  disk-cache-key:
    description: "The key to use for the local disk cache."
    required: true
  s3-bucket:
    description: "The s3 bucket to use for cache storage."
    required: false
  s3-bucket-encryption:
    description: "Whether to enable server-side encryption for the S3 bucket."
    required: false
    default: "true"
  aws-arn:
    description: "The ARN of the AWS role to assume which has read/write access to the S3 bucket."
    required: false
  aws-region:
    description: "The region of the S3 bucket to use for the cache"
    required: false

runs:
  using: composite
  steps:
    - name: Configure caching enviornment
      shell: pwsh
      run: |
        $AWSArn = '${{ inputs.aws-arn }}'
        if ($AWSArn) {
          $requiredParams = @{
              's3-bucket' = '${{ inputs.s3-bucket }}'
              's3-bucket-encryption' = '${{ inputs.s3-bucket-encryption }}'
              'aws-region' = '${{ inputs.aws-region }}'
          }

          foreach ($param in $requiredParams.GetEnumerator()) {
              if ([string]::IsNullOrEmpty($param.Value)) {
                  Write-Error -Message "$($param.Key) input cannot be empty when aws-arn is provided" -ErrorAction Stop
              }
          }

          Write-Host "Using S3 bucket ${{ inputs.s3-bucket }} for cache storage."
          "SCCACHE_BUCKET=${{ inputs.s3-bucket }}" | Out-File -FilePath $env:GITHUB_ENV -Encoding utf8 -Append
          "SCCACHE_REGION=${{ inputs.aws-region }}" | Out-File -FilePath $env:GITHUB_ENV -Encoding utf8 -Append
          "SCCACHE_S3_SERVER_SIDE_ENCRYPTION=${{ inputs.s3-bucket-encryption }}" | Out-File -FilePath $env:GITHUB_ENV -Encoding utf8 -Append
        } else {
          Write-Host "Using local disk cache."
          "SCCACHE_DIRECT=on" | Out-File -FilePath $env:GITHUB_ENV -Encoding utf8 -Append
        }

    - name: Authenticate to AWS
      id: aws-credentials
      uses: aws-actions/configure-aws-credentials@ececac1a45f3b08a01d2dd070d28d111c5fe6722 # v4.1.0
      if: inputs.aws-arn != ''
      with:
        role-to-assume: ${{ inputs.aws-arn }}
        role-session-name: ToolchainCISccacheAccess
        aws-region: ${{ inputs.aws-region }}
        special-characters-workaround: 'true' # special characters in secrets can cause SignatureDoesNotMatch errors

    - name: Setup sccache (remote)
      if: inputs.aws-arn != '' && steps.aws-credentials.outcome == 'success'
<<<<<<< HEAD
      uses: thebrowsercompany/ccache-action@2bb339feaeb58ab618f79d7ab9e5dda7a73f3beb # main
=======
      uses: hendrikmuhs/ccache-action@63069e3931dedbf3b63792097479563182fe70d1 # v1.2.18
>>>>>>> 8c8e2f85
      with:
        variant: sccache

    - name: Setup sccache (local)
      if: inputs.aws-arn == ''
<<<<<<< HEAD
      uses: thebrowsercompany/ccache-action@2bb339feaeb58ab618f79d7ab9e5dda7a73f3beb # main
=======
      uses: hendrikmuhs/ccache-action@63069e3931dedbf3b63792097479563182fe70d1 # v1.2.18
>>>>>>> 8c8e2f85
      with:
        max-size: ${{ inputs.disk-max-size }}
        key: ${{ inputs.disk-cache-key }}
        variant: sccache<|MERGE_RESOLUTION|>--- conflicted
+++ resolved
@@ -63,21 +63,13 @@
 
     - name: Setup sccache (remote)
       if: inputs.aws-arn != '' && steps.aws-credentials.outcome == 'success'
-<<<<<<< HEAD
-      uses: thebrowsercompany/ccache-action@2bb339feaeb58ab618f79d7ab9e5dda7a73f3beb # main
-=======
       uses: hendrikmuhs/ccache-action@63069e3931dedbf3b63792097479563182fe70d1 # v1.2.18
->>>>>>> 8c8e2f85
       with:
         variant: sccache
 
     - name: Setup sccache (local)
       if: inputs.aws-arn == ''
-<<<<<<< HEAD
-      uses: thebrowsercompany/ccache-action@2bb339feaeb58ab618f79d7ab9e5dda7a73f3beb # main
-=======
       uses: hendrikmuhs/ccache-action@63069e3931dedbf3b63792097479563182fe70d1 # v1.2.18
->>>>>>> 8c8e2f85
       with:
         max-size: ${{ inputs.disk-max-size }}
         key: ${{ inputs.disk-cache-key }}

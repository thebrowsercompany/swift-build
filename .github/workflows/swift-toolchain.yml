name: Swift Toolchain Build

on:
  workflow_call:
    inputs:
      build_os:
        required: true
        type: string

      build_arch:
        required: true
        type: string

      build_matrix:
        required: true
        type: string

      host_matrix:
        required: true
        type: string

      compilers_matrix:
        required: true
        type: string

      target_matrix:
        required: true
        type: string

      curl_revision:
        required: true
        type: string

      curl_version:
        required: true
        type: string

      ds2_revision:
        required: true
        type: string

      indexstore_db_revision:
        required: true
        type: string

      libxml2_revision:
        required: true
        type: string

      libxml2_version:
        required: true
        type: string

      llvm_project_revision:
        required: true
        type: string

      mimalloc_revision:
        required: true
        type: string

      sourcekit_lsp_revision:
        required: true
        type: string

      swift_argument_parser_revision:
        required: true
        type: string

      swift_asn1_revision:
        required: true
        type: string

      swift_atomics_revision:
        required: true
        type: string

      swift_build_revision:
        required: true
        type: string

      swift_certificates_revision:
        required: true
        type: string

      swift_cmark_revision:
        required: true
        type: string

      swift_cmark_version:
        required: true
        type: string

      swift_collections_revision:
        required: true
        type: string

      swift_corelibs_foundation_revision:
        required: true
        type: string

      swift_corelibs_libdispatch_revision:
        required: true
        type: string

      swift_corelibs_xctest_revision:
        required: true
        type: string

      swift_crypto_revision:
        required: true
        type: string

      swift_driver_revision:
        required: true
        type: string

      swift_experimental_string_processing_revision:
        required: true
        type: string

      swift_format_revision:
        required: true
        type: string

      swift_foundation_revision:
        required: true
        type: string

      swift_foundation_icu_revision:
        required: true
        type: string

      swift_installer_scripts_revision:
        required: true
        type: string

      swift_llbuild_revision:
        required: true
        type: string

      swift_lmdb_revision:
        required: true
        type: string

      swift_markdown_revision:
        required: true
        type: string

      swift_package_manager_revision:
        required: true
        type: string

      swift_revision:
        required: true
        type: string

      swift_syntax_revision:
        required: true
        type: string

      swift_system_revision:
        required: true
        type: string

      swift_testing_revision:
        required: true
        type: string

      swift_toolchain_sqlite_revision:
        required: true
        type: string

      swift_toolchain_sqlite_version:
        required: true
        type: string

      swift_tools_support_core_revision:
        required: true
        type: string

      zlib_revision:
        required: true
        type: string

      zlib_version:
        required: true
        type: string

      ANDROID_API_LEVEL:
        required: true
        type: string

      ANDROID_NDK_VERSION:
        required: true
        type: string

      ANDROID_CLANG_VERSION:
        required: true
        type: string

      WINDOWS_CMAKE_C_FLAGS:
        required: true
        type: string

      WINDOWS_CMAKE_CXX_FLAGS:
        required: true
        type: string

      WINDOWS_CMAKE_EXE_LINKER_FLAGS:
        required: true
        type: string

      WINDOWS_CMAKE_SHARED_LINKER_FLAGS:
        required: true
        type: string

      ANDROID_CMAKE_C_FLAGS:
        required: true
        type: string

      ANDROID_CMAKE_CXX_FLAGS:
        required: true
        type: string

      ANDROID_CMAKE_EXE_LINKER_FLAGS:
        required: true
        type: string

      ANDROID_CMAKE_SHARED_LINKER_FLAGS:
        required: true
        type: string

      CMAKE_Swift_FLAGS:
        required: true
        type: string

      debug_info:
        required: true
        type: boolean
      
      release:
        required: true
        type: boolean

      signed:
        required: true
        type: boolean

      swift_version:
        required: true
        type: string

      swift_tag:
        required: true
        type: string

      default_build_runner:
        required: true
        type: string

      compilers_build_runner:
        required: true
        type: string

      build_android:
        required: false
        default: false
        type: boolean

    secrets:
      SYMBOL_SERVER_PAT:
        required: true
      CERTIFICATE:
        required: true
      PASSPHRASE:
        required: true

env:
  PINNED_BOOTSTRAP_TOOLCHAIN_VERSION: 6.0.1

  # Workaround for the upstream builds are still built with VS versions (17.9.x and 17.10.x)
  # with the ARM64 miscompile bug.
  WORKAROUND_WINDOWS_PINNED_BOOTSTRAP_TOOLCHAIN_REPO: thebrowsercompany/swift-build
  WORKAROUND_WINDOWS_PINNED_BOOTSTRAP_TOOLCHAIN_VERSION: 6.0.0-20241216.0

  # Workaround to build the early swift-driver without the workaround for the MSVC version.
  WORKAROUND_WINDOWS_EARLY_SWIFT_DRIVER_TOOLCHAIN_REPO: thebrowsercompany/swift-build
  WORKAROUND_WINDOWS_EARLY_SWIFT_DRIVER_TOOLCHAIN_VERSION: 6.2.0-20250630.0

  # Workaround for issues with building with MSVC 14.43.
  # See https://github.com/swiftlang/swift/issues/79852 for details.
  # TODO: Remove this once the bootstrap toolchain is updated to 6.1.
  WORKAROUND_BOOTSTRAP_WINDOWS_MSVC_VERSION: 14.42

defaults:
  run:
    shell: pwsh

permissions:
  id-token: write
  attestations: write

jobs:
  sqlite:
    runs-on: ${{ inputs.default_build_runner }}

    strategy:
      fail-fast: false
      matrix: ${{ fromJSON(inputs.host_matrix) }}

    name: ${{ matrix.os }} ${{ matrix.arch }} SQLite3

    steps:
      - uses: actions/checkout@v4.2.2
        with:
          path: ${{ github.workspace }}/SourceCache/ci-build
          show-progress: false
      - uses: ./SourceCache/ci-build/.github/actions/setup-build
        with:
          setup-vs-dev-env: true
          host-arch: ${{ matrix.arch }}

      - uses: seanmiddleditch/gha-setup-ninja@96bed6edff20d1dd61ecff9b75cc519d516e6401 # master
        if: inputs.build_os == 'Darwin'

      - name: Compute workspace hash
        id: workspace_hash
        run: |
          $stringAsStream = [System.IO.MemoryStream]::new()
          $writer = [System.IO.StreamWriter]::new($stringAsStream)
          $writer.write("${{ github.workspace }}")
          $writer.Flush()
          $stringAsStream.Position = 0
          $hash = (Get-FileHash -Algorithm SHA256 -InputStream $stringAsStream).Hash
          echo "hash=$hash" >> $env:GITHUB_OUTPUT
      - name: Setup sccache
        uses: ./SourceCache/ci-build/.github/actions/setup-sccache
        with:
          s3-bucket: ${{ vars.SCCACHE_S3_BUCKET }}
          aws-region: ${{ vars.SCCACHE_AWS_REGION }}
          aws-arn: ${{ vars.SCCACHE_AWS_ARN }}
          disk-max-size: 100M
          disk-cache-key: ${{ steps.workspace_hash.outputs.hash }}-${{ matrix.os }}-${{ matrix.arch }}-sqlite

      - uses: actions/checkout@v4.2.2
        with:
          repository: swiftlang/swift-toolchain-sqlite
          ref: ${{ inputs.swift_toolchain_sqlite_revision }}
          path: ${{ github.workspace }}/SourceCache/swift-toolchain-sqlite
          show-progress: false

      - name: Configure SQLite
        run: |
          cmake -B ${{ github.workspace }}/BinaryCache/sqlite-${{ inputs.swift_toolchain_sqlite_version }} `
                -D BUILD_SHARED_LIBS=NO `
                -D CMAKE_BUILD_TYPE=Release `
                -D CMAKE_C_COMPILER=${{ matrix.cc }} `
                -D CMAKE_C_COMPILER_LAUNCHER=sccache `
                -D CMAKE_C_FLAGS="${{ matrix.cflags }}" `
                -D CMAKE_CXX_COMPILER=${{ matrix.cxx }} `
                -D CMAKE_CXX_COMPILER_LAUNCHER=sccache `
                -D CMAKE_CXX_FLAGS="${{ matrix.cxxflags }}" `
                -D CMAKE_INSTALL_PREFIX=${{ github.workspace }}/BuildRoot/Library/sqlite-${{ inputs.swift_toolchain_sqlite_version }}/usr `
                -D CMAKE_SYSTEM_NAME=${{ matrix.os }} `
                ${{ matrix.extra_flags }} `
                -G Ninja `
                -S ${{ github.workspace }}/SourceCache/swift-toolchain-sqlite
      - name: Build SQLite
        run: cmake --build ${{ github.workspace }}/BinaryCache/sqlite-${{ inputs.swift_toolchain_sqlite_version }}
      - name: Install SQLite
        run: cmake --build ${{ github.workspace }}/BinaryCache/sqlite-${{ inputs.swift_toolchain_sqlite_version }} --target install

      - uses: actions/upload-artifact@v4
        with:
          name: ${{ matrix.os }}-${{ matrix.arch }}-sqlite-${{ inputs.swift_toolchain_sqlite_version }}
          path: ${{ github.workspace }}/BuildRoot/Library/sqlite-${{ inputs.swift_toolchain_sqlite_version }}/usr

  ds2_tools:
    # TODO: Build this on macOS or make an equivalent Mac-only job
    runs-on: ${{ inputs.default_build_runner }}

    name: ds2 Build Tools

    steps:
      - uses: actions/checkout@v4.2.2
        with:
          path: ${{ github.workspace }}/SourceCache/ci-build
          show-progress: false
      - uses: ./SourceCache/ci-build/.github/actions/setup-build
        with:
          setup-vs-dev-env: true

      - uses: actions/checkout@v4.2.2
        # There is currently no Android NDK for Windows ARM64 so build ds2_tools only on Windows X64 host only
        if: inputs.build_android
        with:
          repository: compnerd/ds2
          ref: ${{ inputs.ds2_revision }}
          path: ${{ github.workspace }}/SourceCache/ds2
          show-progress: false

      # TODO(issues/205): Preload Chocolatey package manager on Azure images so we can remove this step.
      - uses: andrurogerz/ensure-chocolatey@v1
        if: inputs.build_android

      - name: Install Flex and Bison Tools
        run: choco install winflexbison3
        if: inputs.build_android

      - name: Configure RegsGen2
        if: inputs.build_android
        run: |
          cmake -B ${{ github.workspace }}/BinaryCache/RegsGen2 `
                -S ${{ github.workspace }}/SourceCache/ds2/Tools/RegsGen2 `
                -C ${{ github.workspace }}/SourceCache/ds2/cmake/caches/MSVCWarnings.cmake `
                -D CMAKE_BUILD_TYPE=Release `
                -D CMAKE_C_COMPILER=cl `
                -D CMAKE_CXX_COMPILER=cl `
                -D CMAKE_C_FLAGS="${{ inputs.WINDOWS_CMAKE_C_FLAGS }}" `
                -D CMAKE_CXX_FLAGS="${{ inputs.WINDOWS_CMAKE_CXX_FLAGS }}" `
                -G Ninja

      - name: Build RegsGen2
        if: inputs.build_android
        run: cmake --build ${{ github.workspace }}/BinaryCache/RegsGen2 --config Release

      - uses: actions/upload-artifact@v4
        if: inputs.build_android
        with:
          name: Windows-${{ inputs.build_arch }}-regsgen2
          path: |
            ${{ github.workspace }}/BinaryCache/RegsGen2/regsgen2.exe

  ds2:
    # TODO: Build this on macOS or make an equivalent Mac-only job
    needs: [ds2_tools]
    runs-on: ${{ inputs.default_build_runner }}

    strategy:
      fail-fast: false
      matrix:
        include:
          - arch: arm64
            cc: clang
            cflags: ${{ inputs.ANDROID_CMAKE_C_FLAGS }}
            cxx: clang++
            cxxflags: ${{ inputs.ANDROID_CMAKE_CXX_FLAGS }}
            os: Android
            extra_flags: -DCMAKE_ANDROID_API=${{ inputs.ANDROID_API_LEVEL }} -DCMAKE_ANDROID_ARCH_ABI=arm64-v8a
            module_triple: aarch64-unknown-linux-android

          - arch: armv7
            cc: clang
            cflags: ${{ inputs.ANDROID_CMAKE_C_FLAGS }}
            cxx: clang++
            cxxflags: ${{ inputs.ANDROID_CMAKE_CXX_FLAGS }}
            os: Android
            extra_flags: -DCMAKE_ANDROID_API=${{ inputs.ANDROID_API_LEVEL }} -DCMAKE_ANDROID_ARCH_ABI=armeabi-v7a
            module_triple: armv7-unknown-linux-android

          - arch: i686
            cc: clang
            cflags: ${{ inputs.ANDROID_CMAKE_C_FLAGS }}
            cxx: clang++
            cxxflags: ${{ inputs.ANDROID_CMAKE_CXX_FLAGS }}
            os: Android
            extra_flags: -DCMAKE_ANDROID_API=${{ inputs.ANDROID_API_LEVEL }} -DCMAKE_ANDROID_ARCH_ABI=x86
            module_triple: i686-unknown-linux-android

          - arch: x86_64
            cc: clang
            cflags: ${{ inputs.ANDROID_CMAKE_C_FLAGS }}
            cxx: clang++
            cxxflags: ${{ inputs.ANDROID_CMAKE_CXX_FLAGS }}
            os: Android
            extra_flags: -DCMAKE_ANDROID_API=${{ inputs.ANDROID_API_LEVEL }} -DCMAKE_ANDROID_ARCH_ABI=x86_64
            module_triple: x86_64-unknown-linux-android

    name: ${{ matrix.os }} ${{ matrix.arch }} ds2

    steps:
      - uses: actions/checkout@v4.2.2
        with:
          path: ${{ github.workspace }}/SourceCache/ci-build
          show-progress: false
      - uses: ./SourceCache/ci-build/.github/actions/setup-build
        if: inputs.build_android
        with:
          setup-vs-dev-env: ${{ matrix.os == 'Windows' }}
          host-arch: ${{ matrix.arch }}

      - uses: actions/checkout@v4.2.2
        # There is currently no Android NDK for Windows ARM64 so build ds2 only on Windows X64 host only
        if: inputs.build_android
        with:
          repository: compnerd/ds2
          ref: ${{ inputs.ds2_revision }}
          path: ${{ github.workspace }}/SourceCache/ds2
          show-progress: false

      # TODO(issues/205): Preload Chocolatey package manager on Azure images so we can remove this step.
      - uses: andrurogerz/ensure-chocolatey@v1
        if: inputs.build_android

      - name: Install Flex and Bison Tools
        if: inputs.build_android
        run: choco install winflexbison3

      - uses: actions/download-artifact@v4
        if: inputs.build_android
        with:
          name: Windows-${{ inputs.build_arch }}-regsgen2
          path: ${{ github.workspace }}/BinaryCache/RegsGen2

      - uses: nttld/setup-ndk@v1
        if: matrix.os == 'Android' && inputs.build_android
        id: setup-ndk
        with:
          ndk-version: ${{ inputs.ANDROID_NDK_VERSION }}
          local-cache: true

      - name: Configure DS2
        if: inputs.build_android
        run: |
          $NDKPATH = cygpath -m ${{ steps.setup-ndk.outputs.ndk-path }}
          cmake -B ${{ github.workspace }}/BinaryCache/ds2 `
                -S ${{ github.workspace }}/SourceCache/ds2 `
                -D CMAKE_BUILD_TYPE=Release `
                -D CMAKE_C_COMPILER=${{ matrix.cc }} `
                -D CMAKE_C_FLAGS="${{ matrix.cflags }}" `
                -D CMAKE_CXX_COMPILER=${{ matrix.cxx }} `
                -D CMAKE_CXX_FLAGS="${{ matrix.cxxflags }}" `
                -D MSVC_C_ARCHITECTURE_ID=${{ matrix.arch }} `
                -D DS2_PROGRAM_PREFIX="${{ matrix.module_triple }}-" `
                -D DS2_REGSGEN2=${{ github.workspace }}/BinaryCache/RegsGen2/regsgen2.exe `
                -D CMAKE_INSTALL_PREFIX=${{ github.workspace }}/BinaryCache/Library/Developer/ds2/usr `
                -D CMAKE_SYSTEM_NAME=${{ matrix.os }} `
                -D CMAKE_ANDROID_NDK=$NDKPATH `
                ${{ matrix.extra_flags }} `
                -G Ninja

      - name: Build DS2
        if: inputs.build_android
        run: cmake --build ${{ github.workspace }}/BinaryCache/ds2

      - name: Install DS2
        if: inputs.build_android
        run: cmake --build ${{ github.workspace }}/BinaryCache/ds2 --target install

      - uses: actions/upload-artifact@v4
        if: inputs.build_android
        with:
          name: ${{ matrix.os }}-${{ matrix.arch }}-ds2
          path: ${{ github.workspace }}/BinaryCache/Library/Developer

  cmark_gfm:
    runs-on: ${{ inputs.default_build_runner }}

    strategy:
      fail-fast: false
      matrix: ${{ fromJSON(inputs.host_matrix) }}

    name: ${{ matrix.os }} ${{ matrix.arch }} CMark GFM

    steps:
      - uses: actions/checkout@v4.2.2
        with:
          path: ${{ github.workspace }}/SourceCache/ci-build
          show-progress: false
      - uses: ./SourceCache/ci-build/.github/actions/setup-build
        with:
          setup-vs-dev-env: true
          host-arch: ${{ matrix.arch }}
      - uses: seanmiddleditch/gha-setup-ninja@96bed6edff20d1dd61ecff9b75cc519d516e6401 # master
        if: inputs.build_os == 'Darwin'

      - name: Compute workspace hash
        id: workspace_hash
        run: |
          $stringAsStream = [System.IO.MemoryStream]::new()
          $writer = [System.IO.StreamWriter]::new($stringAsStream)
          $writer.write("${{ github.workspace }}")
          $writer.Flush()
          $stringAsStream.Position = 0
          $hash = (Get-FileHash -Algorithm SHA256 -InputStream $stringAsStream).Hash
          echo "hash=$hash" >> $env:GITHUB_OUTPUT
      - name: Setup sccache
        uses: ./SourceCache/ci-build/.github/actions/setup-sccache
        with:
          s3-bucket: ${{ vars.SCCACHE_S3_BUCKET }}
          aws-region: ${{ vars.SCCACHE_AWS_REGION }}
          aws-arn: ${{ vars.SCCACHE_AWS_ARN }}
          disk-max-size: 1M
          disk-cache-key: ${{ steps.workspace_hash.outputs.hash }}-${{ matrix.os }}-${{ matrix.arch }}-cmark-gfm

      - uses: actions/checkout@v4.2.2
        with:
          repository: swiftlang/swift-cmark
          ref: ${{ inputs.swift_cmark_revision }}
          path: ${{ github.workspace }}/SourceCache/cmark-gfm
          show-progress: false

      - name: Configure cmark-gfm
        run: >
          cmake -B ${{ github.workspace }}/BinaryCache/cmark-gfm-${{ inputs.swift_cmark_version }} `
                -D BUILD_SHARED_LIBS=YES `
                -D BUILD_TESTING=NO `
                -D CMAKE_BUILD_TYPE=Release `
                -D CMAKE_C_COMPILER=${{ matrix.cc }} `
                -D CMAKE_C_COMPILER_LAUNCHER=sccache `
                -D CMAKE_C_COMPILER_FLAGS="${{ matrix.cflags }}" `
                -D CMAKE_CXX_COMPILER=${{ matrix.cxx }} `
                -D CMAKE_CXX_COMPILER_LAUNCHER=sccache `
                -D CMAKE_CXX_FLAGS="${{ matrix.cxxflags }}" `
                -D CMAKE_INSTALL_PREFIX=${{ github.workspace }}/BuildRoot/Library/cmark-gfm-${{ inputs.swift_cmark_version }}/usr `
                -D CMAKE_INSTALL_SYSTEM_RUNTIME_LIBS_SKIP=YES `
                -D CMAKE_SYSTEM_NAME=${{ matrix.os }} `
                ${{ matrix.extra_flags }} `
                -S ${{ github.workspace }}/SourceCache/cmark-gfm `
                -G Ninja
      - name: Build cmark-gfm
        run: cmake --build ${{ github.workspace }}/BinaryCache/cmark-gfm-${{ inputs.swift_cmark_version }}
      - name: Install cmark-gfm
        run: cmake --build ${{ github.workspace }}/BinaryCache/cmark-gfm-${{ inputs.swift_cmark_version }} --target install
      - uses: thebrowsercompany/gha-upload-tar-artifact@e18c33b1cd416d0d96a91dc6dce06219f98e4e27 # main
        with:
          name: ${{ matrix.os }}-${{ matrix.arch }}-cmark-gfm-${{ inputs.swift_cmark_version }}
          path: ${{ github.workspace }}/BuildRoot/Library/cmark-gfm-${{ inputs.swift_cmark_version }}/usr

  build_tools:
    needs: [cmark_gfm]
    runs-on: ${{ inputs.default_build_runner }}

    strategy:
      fail-fast: false
      matrix: ${{ fromJSON(inputs.build_matrix) }}

    name: ${{ matrix.os }} ${{ matrix.arch }} Compiler Build Tools

    steps:
      - uses: actions/checkout@v4.2.2
        with:
          path: ${{ github.workspace }}/SourceCache/ci-build
          show-progress: false
      - uses: ./SourceCache/ci-build/.github/actions/setup-build
        with:
          setup-vs-dev-env: true
          host-arch: ${{ matrix.arch }}
      - uses: seanmiddleditch/gha-setup-ninja@96bed6edff20d1dd61ecff9b75cc519d516e6401 # master
        if: inputs.build_os == 'Darwin'

      - name: Compute workspace hash
        id: workspace_hash
        run: |
          $stringAsStream = [System.IO.MemoryStream]::new()
          $writer = [System.IO.StreamWriter]::new($stringAsStream)
          $writer.write("${{ github.workspace }}")
          $writer.Flush()
          $stringAsStream.Position = 0
          $hash = (Get-FileHash -Algorithm SHA256 -InputStream $stringAsStream).Hash
          echo "hash=$hash" >> $env:GITHUB_OUTPUT
      - name: Setup sccache
        uses: ./SourceCache/ci-build/.github/actions/setup-sccache
        with:
          s3-bucket: ${{ vars.SCCACHE_S3_BUCKET }}
          aws-region: ${{ vars.SCCACHE_AWS_REGION }}
          aws-arn: ${{ vars.SCCACHE_AWS_ARN }}
          disk-max-size: 100M
          disk-cache-key: ${{ steps.workspace_hash.outputs.hash }}-${{ matrix.os }}-${{ matrix.arch }}-build_tools

      - uses: thebrowsercompany/gha-download-tar-artifact@59992d91335d4ecba543c8535f7d07238e42125d # main
        with:
          name: ${{ matrix.os }}-${{ matrix.arch }}-cmark-gfm-${{ inputs.swift_cmark_version }}
          path: ${{ github.workspace }}/BuildRoot/Library/cmark-gfm-${{ inputs.swift_cmark_version }}/usr

      - uses: actions/checkout@v4.2.2
        with:
          repository: swiftlang/llvm-project
          ref: ${{ inputs.llvm_project_revision }}
          path: ${{ github.workspace }}/SourceCache/llvm-project
          show-progress: false
      - uses: actions/checkout@v4.2.2
        with:
          repository: swiftlang/swift
          ref: ${{ inputs.swift_revision }}
          path: ${{ github.workspace }}/SourceCache/swift
          show-progress: false

      - name: Configure Tools
        run: |
          cmake -B ${{ github.workspace }}/BinaryCache/0 `
                -D CMAKE_BUILD_TYPE=Release `
                -D CMAKE_C_COMPILER=${{ matrix.cc }} `
                -D CMAKE_C_COMPILER_LAUNCHER=sccache `
                -D CMAKE_C_FLAGS="${{ matrix.cflags }}" `
                -D CMAKE_CXX_COMPILER=${{ matrix.cxx }} `
                -D CMAKE_CXX_COMPILER_LAUNCHER=sccache `
                -D CMAKE_CXX_FLAGS="${{ matrix.cxxflags }}" `
                ${{ matrix.extra_flags }} `
                -D cmark-gfm_DIR=${{ github.workspace }}/BuildRoot/Library/cmark-gfm-${{ inputs.swift_cmark_version }}/usr/lib/cmake `
                -G Ninja `
                -S ${{ github.workspace }}/SourceCache/llvm-project/llvm `
                -D LLVM_ENABLE_ASSERTIONS=NO `
                -D LLVM_ENABLE_LIBEDIT=NO `
                -D LLVM_ENABLE_LIBXML2=NO `
                -D LLVM_ENABLE_PROJECTS="clang;clang-tools-extra;lldb" `
                -D LLVM_EXTERNAL_PROJECTS="swift" `
                -D LLVM_EXTERNAL_SWIFT_SOURCE_DIR=${{ github.workspace }}/SourceCache/swift `
                -D LLDB_ENABLE_PYTHON=NO `
                -D LLDB_INCLUDE_TESTS=NO `
                -D LLDB_ENABLE_SWIFT_SUPPORT=NO `
                -D SWIFT_BUILD_DYNAMIC_SDK_OVERLAY=NO `
                -D SWIFT_BUILD_DYNAMIC_STDLIB=NO `
                -D SWIFT_BUILD_HOST_DISPATCH=NO `
                -D SWIFT_BUILD_LIBEXEC=NO `
                -D SWIFT_BUILD_REGEX_PARSER_IN_COMPILER=NO `
                -D SWIFT_BUILD_REMOTE_MIRROR=NO `
                -D SWIFT_BUILD_SOURCEKIT=NO `
                -D SWIFT_BUILD_STATIC_SDK_OVERLAY=NO `
                -D SWIFT_BUILD_STATIC_STDLIB=NO `
                -D SWIFT_BUILD_SWIFT_SYNTAX=NO `
                -D SWIFT_ENABLE_DISPATCH=NO `
                -D SWIFT_INCLUDE_APINOTES=NO `
                -D SWIFT_INCLUDE_DOCS=NO `
                -D SWIFT_INCLUDE_TESTS=NO
      - name: Build llvm-tblgen
        run: cmake --build ${{ github.workspace }}/BinaryCache/0 --target llvm-tblgen
      - name: Build clang-tblgen
        run: cmake --build ${{ github.workspace }}/BinaryCache/0 --target clang-tblgen
      - name: Build lldb-tblgen
        run: cmake --build ${{ github.workspace }}/BinaryCache/0 --target lldb-tblgen
      - name: Build llvm-config
        run: cmake --build ${{ github.workspace }}/BinaryCache/0 --target llvm-config
      - name: Build clang-pseudo-gen
        run: cmake --build ${{ github.workspace }}/BinaryCache/0 --target clang-pseudo-gen
      - name: Build clang-tidy-confusable-chars-gen
        run: cmake --build ${{ github.workspace }}/BinaryCache/0 --target clang-tidy-confusable-chars-gen
      - name: Build swift-def-to-strings-converter
        run: cmake --build ${{ github.workspace }}/BinaryCache/0 --target swift-def-to-strings-converter
      - name: Build swift-serialize-diagnostics
        run: cmake --build ${{ github.workspace }}/BinaryCache/0 --target swift-serialize-diagnostics
      - name: Build swift-compatibility-symbols
        run: cmake --build ${{ github.workspace }}/BinaryCache/0 --target swift-compatibility-symbols

      - name: Copy binaries
        run: |
          $Suffix = if ( "${{ matrix.os }}" -eq "Windows" ) { ".exe" } else { "" }
          $Binaries = @(
            "llvm-tblgen",
            "clang-tblgen",
            "lldb-tblgen",
            "llvm-config",
            "clang-pseudo-gen",
            "clang-tidy-confusable-chars-gen",
            "swift-def-to-strings-converter",
            "swift-serialize-diagnostics",
            "swift-compatibility-symbols"
          )

          # Create the target folder.
          New-Item -ItemType Directory -Path "${{ github.workspace }}/BuildRoot/bin" -Force | Out-Null
          foreach ($Binary in $Binaries) {
            Copy-Item -Path "${{ github.workspace }}/BinaryCache/0/bin/${Binary}${Suffix}" -Destination "${{ github.workspace }}/BuildRoot/bin/${Binary}${Suffix}" -Force
          }

      - uses: thebrowsercompany/gha-upload-tar-artifact@e18c33b1cd416d0d96a91dc6dce06219f98e4e27 # main
        with:
          name: ${{ matrix.os }}-${{ matrix.arch }}-build-tools
          path: ${{ github.workspace }}/BuildRoot/bin

  early_swift_driver:
    runs-on: ${{ inputs.default_build_runner }}

    strategy:
      fail-fast: false
      matrix: ${{ fromJSON(inputs.build_matrix) }}

    name: ${{ matrix.os }} ${{ matrix.arch }} early swift-driver

    steps:
      - uses: actions/checkout@v4.2.2
        with:
          path: ${{ github.workspace }}/SourceCache/ci-build
          show-progress: false
      - uses: ./SourceCache/ci-build/.github/actions/setup-build
        id: setup-build
        with:
          host-arch: ${{ matrix.arch }}
          swift-version: ${{ inputs.build_os == 'Windows' && env.WORKAROUND_WINDOWS_EARLY_SWIFT_DRIVER_TOOLCHAIN_VERSION || env.PINNED_BOOTSTRAP_TOOLCHAIN_VERSION }}
          swift-repo: ${{ inputs.build_os == 'Windows' && env.WORKAROUND_WINDOWS_EARLY_SWIFT_DRIVER_TOOLCHAIN_REPO || '' }}

      - uses: actions/checkout@v4.2.2
        with:
          repository: swiftlang/swift-llbuild
          ref: ${{ inputs.swift_llbuild_revision }}
          path: ${{ github.workspace }}/SourceCache/llbuild
          show-progress: false
      - uses: actions/checkout@v4.2.2
        with:
          repository: swiftlang/swift-toolchain-sqlite
          ref: ${{ inputs.swift_toolchain_sqlite_revision }}
          path: ${{ github.workspace }}/SourceCache/swift-toolchain-sqlite
          show-progress: false
      - uses: actions/checkout@v4.2.2
        with:
          repository: swiftlang/swift-tools-support-core
          ref: ${{ inputs.swift_tools_support_core_revision }}
          path: ${{ github.workspace }}/SourceCache/swift-tools-support-core
          show-progress: false
      - uses: actions/checkout@v4.2.2
        with:
          repository: apple/swift-argument-parser
          ref: ${{ inputs.swift_argument_parser_revision }}
          path: ${{ github.workspace }}/SourceCache/swift-argument-parser
          show-progress: false
      - uses: actions/checkout@v4.2.2
        with:
          repository: swiftlang/swift-driver
          ref: ${{ inputs.swift_driver_revision }}
          path: ${{ github.workspace }}/SourceCache/swift-driver
          show-progress: false

      - name: Build early swift-driver
        run: |
          $env:SWIFTCI_USE_LOCAL_DEPS=1
          $ExtraFlags = if ("${{ matrix.os }}" -eq "Windows") {
            @("-Xlinker", "${env:SDKROOT}/usr/lib/swift/windows/${{ matrix.cpu }}/swiftCore.lib")
          } else {
            @()
          }

          swift build `
            --configuration release `
            --package-path ${{ github.workspace }}/SourceCache/swift-driver `
            --build-path ${{ github.workspace }}/BinaryCache/swift-driver `
            --triple ${{ matrix.compiler_target }} `
            @ExtraFlags

      - name: Copy binaries
        run: |
          if ("${{ matrix.os }}" -eq "Windows") {
              $ExeSuffix = ".exe"
              $Cpu = if ("${{ matrix.arch }}" -eq "arm64") { "aarch64" } else { "x86_64" }
              $SourceBinDir = Join-Path "${{ github.workspace }}" "BinaryCache" "swift-driver" "${Cpu}-unknown-windows-msvc" "release"
          } else {
              $ExeSuffix = ""
              $Cpu = "${{ matrix.arch }}"
              $SourceBinDir = Join-Path "${{ github.workspace }}" "BinaryCache" "swift-driver" "${Cpu}-apple-macosx" "release"
          }
          $InstallBinDir = Join-Path "${{ github.workspace }}" "BuildRoot" "bin"

          # Create the target folder.
          New-Item -ItemType Directory -Path $InstallBinDir -Force

          # Copy binaries.
          foreach ($bin in @("swift-driver", "swift-help")) {
              $binName = "${bin}${ExeSuffix}"
              $binPath = Join-Path $InstallBinDir $binName
              Copy-Item -Path "${SourceBinDir}/${binName}" -Destination $binPath -Force
          }

      - uses: thebrowsercompany/gha-upload-tar-artifact@e18c33b1cd416d0d96a91dc6dce06219f98e4e27 # main
        with:
          name: ${{ matrix.os }}-${{ matrix.arch }}-early-swift-driver
          path: ${{ github.workspace }}/BuildRoot

  compilers:
    needs: [libxml2, build_tools, cmark_gfm, early_swift_driver]
    runs-on: ${{ inputs.compilers_build_runner }}

    env:
      # This will grab the latest Python 3.9 version available for setup-python. It is necessary to
      # specify in this manner for Mac where actions/setup-python does not have version 3.9.10.
      # Once the Python version is upgraded to 3.12, these should be kept in sync.
      PYTHON_VERSION_MACOS: 3.9
      # Must be a full version string from https://www.nuget.org/packages/pythonarm64
      PYTHON_VERSION_WINDOWS: 3.9.10

    strategy:
      fail-fast: false
      matrix: ${{ fromJSON(inputs.compilers_matrix) }}


    name: ${{ matrix.os }} ${{ matrix.arch }} ${{ matrix.variant }} Toolchain

    steps:
      - uses: actions/checkout@v4.2.2
        with:
          path: ${{ github.workspace }}/SourceCache/ci-build
          show-progress: false
      - uses: ./SourceCache/ci-build/.github/actions/setup-build
        with:
          msvc-version: ${{ env.WORKAROUND_BOOTSTRAP_WINDOWS_MSVC_VERSION }}
          setup-vs-dev-env: true
          host-arch: ${{ matrix.arch }}
          swift-version: ${{ inputs.build_os == 'Windows' && env.WORKAROUND_WINDOWS_PINNED_BOOTSTRAP_TOOLCHAIN_VERSION || env.PINNED_BOOTSTRAP_TOOLCHAIN_VERSION }}
          swift-repo: ${{ inputs.build_os == 'Windows' && env.WORKAROUND_WINDOWS_PINNED_BOOTSTRAP_TOOLCHAIN_REPO || '' }}

      - uses: seanmiddleditch/gha-setup-ninja@96bed6edff20d1dd61ecff9b75cc519d516e6401 # master
        if: inputs.build_os == 'Darwin'

      - name: Compute workspace hash
        id: workspace_hash
        shell: pwsh
        run: |
          $stringAsStream = [System.IO.MemoryStream]::new()
          $writer = [System.IO.StreamWriter]::new($stringAsStream)
          $writer.write("${{ github.workspace }}")
          $writer.Flush()
          $stringAsStream.Position = 0
          $hash = (Get-FileHash -Algorithm SHA256 -InputStream $stringAsStream).Hash
          echo "hash=$hash" >> $env:GITHUB_OUTPUT
      - name: Setup sccache
        uses: ./SourceCache/ci-build/.github/actions/setup-sccache
        with:
          s3-bucket: ${{ vars.SCCACHE_S3_BUCKET }}
          aws-region: ${{ vars.SCCACHE_AWS_REGION }}
          aws-arn: ${{ vars.SCCACHE_AWS_ARN }}
          disk-max-size: 500M
          disk-cache-key: ${{ steps.workspace_hash.outputs.hash }}-${{ matrix.os }}-${{ matrix.arch }}-${{ matrix.variant }}-compilers

      - uses: thebrowsercompany/gha-download-tar-artifact@59992d91335d4ecba543c8535f7d07238e42125d # main
        with:
          name: ${{ inputs.build_os }}-${{ inputs.build_arch }}-build-tools
          path: ${{ github.workspace }}/BinaryCache/0/bin
      - uses: actions/download-artifact@v4
        with:
          name: ${{ matrix.os }}-${{ matrix.arch }}-libxml2-${{ inputs.libxml2_version }}
          path: ${{ github.workspace }}/BinaryCache/Library/libxml2-${{ inputs.libxml2_version }}/usr
      - uses: thebrowsercompany/gha-download-tar-artifact@59992d91335d4ecba543c8535f7d07238e42125d # main
        with:
          name: ${{ matrix.os }}-${{ matrix.arch }}-cmark-gfm-${{ inputs.swift_cmark_version }}
          path: ${{ github.workspace }}/BinaryCache/Library/cmark-gfm-${{ inputs.swift_cmark_version }}/usr
      - uses: thebrowsercompany/gha-download-tar-artifact@59992d91335d4ecba543c8535f7d07238e42125d # main
        with:
          name: ${{ inputs.build_os }}-${{ inputs.build_arch }}-early-swift-driver
          path: ${{ github.workspace }}/BinaryCache/swift-driver

      - uses: actions/checkout@v4.2.2
        with:
          repository: swiftlang/llvm-project
          ref: ${{ inputs.llvm_project_revision }}
          path: ${{ github.workspace }}/SourceCache/llvm-project
          show-progress: false
      - uses: actions/checkout@v4.2.2
        with:
          repository: swiftlang/swift
          ref: ${{ inputs.swift_revision }}
          path: ${{ github.workspace }}/SourceCache/swift
          show-progress: false
      - uses: actions/checkout@v4.2.2
        with:
          repository: swiftlang/swift-experimental-string-processing
          ref: ${{ inputs.swift_experimental_string_processing_revision }}
          path: ${{ github.workspace }}/SourceCache/swift-experimental-string-processing
          show-progress: false
      - uses: actions/checkout@v4.2.2
        with:
          repository: swiftlang/swift-syntax
          ref: ${{ inputs.swift_syntax_revision }}
          path: ${{ github.workspace }}/SourceCache/swift-syntax
          show-progress: false
      - uses: actions/checkout@v4.2.2
        with:
          repository: apple/swift-corelibs-libdispatch
          ref: ${{ inputs.swift_corelibs_libdispatch_revision }}
          path: ${{ github.workspace }}/SourceCache/swift-corelibs-libdispatch
          show-progress: false

      - name: Install Python ${{ env.PYTHON_VERSION_MACOS }} (Host)
        if: matrix.os == 'Darwin'
        uses: actions/setup-python@v5
        with:
          python-version: '${{ env.PYTHON_VERSION_MACOS }}'

      - name: Install Python ${{ env.PYTHON_VERSION_WINDOWS }} (Host)
        if: matrix.os == 'Windows' && (matrix.arch == 'amd64' || inputs.build_arch == 'amd64')
        uses: actions/setup-python@v5
        id: python
        with:
          python-version: '${{ env.PYTHON_VERSION_WINDOWS }}'
          architecture: x64

      - uses: nuget/setup-nuget@v2
        if: inputs.build_os == 'Windows' && (matrix.arch == 'arm64' || inputs.build_arch == 'arm64')

      # TODO(lxbndr) use actions/cache to improve this step timings
      - name: Install Python ${{ env.PYTHON_VERSION_WINDOWS }} (Windows arm64)
        if: inputs.build_os == 'Windows' && (matrix.arch == 'arm64' || inputs.build_arch == 'arm64')
        run: |
          $NugetSources=[string](nuget Sources List -Format short)
          if (-Not ($NugetSources.contains("api.nuget.org"))) {
            nuget sources Add -Name api.nuget.org -Source https://api.nuget.org/v3/index.json -NonInteractive
          }
          nuget install pythonarm64 -Version ${{ env.PYTHON_VERSION_WINDOWS }}

      - name: Export Python Location (Windows)
        if: inputs.build_os == 'Windows'
        run: |
          echo "PYTHON_LOCATION_amd64=$env:pythonLocation" | Out-File -FilePath $env:GITHUB_ENV -Encoding utf8 -Append
          echo "PYTHON_LOCATION_arm64=${{ github.workspace }}\pythonarm64.${{ env.PYTHON_VERSION_WINDOWS }}\tools" | Out-File -FilePath $env:GITHUB_ENV -Encoding utf8 -Append

      - uses: nttld/setup-ndk@v1
        if: matrix.os == 'Android'
        id: setup-ndk
        with:
          ndk-version: ${{ inputs.ANDROID_NDK_VERSION }}
          local-cache: true

      - name: Setup context
        id: setup-context
        run: |
          $CxxFlags = "${{ matrix.cxxflags }}"
          $SwiftFlags = ""
          $ExtraFlags = "${{ matrix.extra_flags }}"

          if ( "${{ matrix.os }}" -eq "Windows" ) {
            # Use toolchain clang to avoid broken __prefetch intrinsic on arm64 in Clang 18.
            # TODO: Use llvm-19 when available. See https://github.com/compnerd/swift-build/issues/846
            $CLANG_LOCATION = cygpath -m $(Split-Path (Get-Command swiftc).Source)
            $SWIFTC = cygpath -m (Get-Command swiftc).Source

            $CC = "${{ matrix.cc }}"
            $CXX = "${{ matrix.cxx }}"
            $SDKROOT = cygpath -m ${env:SDKROOT}

            # Workaround for compiler and STL version mismatch on Windows.
            $CxxFlags += " -D_ALLOW_COMPILER_AND_STL_VERSION_MISMATCH"
            $SwiftFlags += " -Xcc -D_ALLOW_COMPILER_AND_STL_VERSION_MISMATCH"

            $LIBPYTHON_PATH = "${env:PYTHON_LOCATION_${{ matrix.arch }}}/libs/python39.lib"
            $PYTHON_INCLUDE_DIR = "${env:PYTHON_LOCATION_${{ matrix.arch }}}/include"
            $PYTHON_BINARY="python.exe"

            Remove-Item env:\SDKROOT
          } elseif ( "${{ matrix.os }}" -eq "Darwin" ) {
            # Default swiftc comes from /usr/bin and is not compatible with the toolchain.
            $CLANG_LOCATION = "${env:HOME}/Library/Developer/Toolchains/swift-${{ env.PINNED_BOOTSTRAP_TOOLCHAIN_VERSION }}-RELEASE.xctoolchain/usr/bin"
            $SWIFTC = Join-Path $CLANG_LOCATION "swiftc"

            # We need to use llvm-17 to build the compiler on macOS. We get it from the Swift toolchain.
            $CC = Join-Path $CLANG_LOCATION ${{ matrix.cc }}
            $CXX = Join-Path $CLANG_LOCATION ${{ matrix.cxx }}
            $SDKROOT = xcrun --sdk macosx --show-sdk-path

            # TODO: Use early-swift-driver on Windows too.
            $ExtraFlags += " -D SWIFT_EARLY_SWIFT_DRIVER_BUILD=${{ github.workspace }}/BinaryCache/swift-driver/bin"
            $LIBPYTHON_PATH = "${env:pythonLocation}/lib/python3.9/config-3.9-darwin/libpython3.9.a"
            $PYTHON_INCLUDE_DIR = "${env:pythonLocation}/include/python3.9"
            $PYTHON_BINARY="python3"
          }

          $SwiftFlags += " -sdk `"${SDKROOT}`""

          # Compute the number of parallel jobs to use for the build.
          $RamBytes = if ($IsWindows) {
            (Get-CimInstance -ClassName Win32_ComputerSystem).TotalPhysicalMemory
          } elseif ($IsMacOS) {
            [int64](sysctl -n hw.memsize)
          } else {
              throw "Unsupported OS"
          }
          $RamGB = [math]::Round($RamBytes / 1GB)

          # Consider 24 GB per link job, to a minimum of 2 jobs.
          $LinkJobs = [math]::Max(2, [math]::Floor($RamGB / 24))

          # Output the context for the configure task.
          $Context = @"
          cc=${CC}
          cxx=${CXX}
          swiftc=${SWIFTC}
          cxxflags=${CxxFlags}
          swiftflags=${SwiftFlags}
          extra_flags=${ExtraFlags}
          clang_location=${CLANG_LOCATION}
          libpython_path=${LIBPYTHON_PATH}
          python_include_dir=${PYTHON_INCLUDE_DIR}
          python_binary=${PYTHON_BINARY}
          sdkroot=${SDKROOT}
          link_jobs=${LinkJobs}
          "@
          Write-Output $Context | Out-File -FilePath $env:GITHUB_OUTPUT -Encoding utf8 -Append

      - name: Configure Compilers
        env:
          NDKPATH: ${{ steps.setup-ndk.outputs.ndk-path }}
        run: |
          if ( "${{ matrix.os }}" -eq "Windows" ) {
            $ExeSuffix = ".exe"
            Remove-Item env:\SDKROOT
          } elseif ( "${{ matrix.os }}" -eq "Darwin" ) {
            $ExeSuffix = ""
          }

          cmake -B ${{ github.workspace }}/BinaryCache/1 `
                -C "${{ github.workspace }}/SourceCache/swift/cmake/caches/${{ matrix.os }}-${{ matrix.cpu }}.cmake" `
                -D CMAKE_BUILD_TYPE=Release `
                -D CMAKE_C_COMPILER="${{ steps.setup-context.outputs.cc }}" `
                -D CMAKE_C_COMPILER_LAUNCHER=sccache `
                -D CMAKE_C_FLAGS="${{ matrix.cflags }}" `
                -D CMAKE_CXX_COMPILER="${{ steps.setup-context.outputs.cxx }}" `
                -D CMAKE_CXX_COMPILER_LAUNCHER=sccache `
                -D CMAKE_CXX_FLAGS="${{ steps.setup-context.outputs.cxxflags }}" `
                -D CMAKE_Swift_COMPILER="${{ steps.setup-context.outputs.swiftc }}" `
                -D CMAKE_Swift_COMPILER_WORKS=YES `
                -D CMAKE_Swift_FLAGS="${{ steps.setup-context.outputs.swiftflags }}" `
                ${{ matrix.cmake_linker_flags }} `
                -D CMAKE_STATIC_LIBRARY_PREFIX_Swift= `
                -D CMAKE_FIND_PACKAGE_PREFER_CONFIG=YES `
                -D CMAKE_INSTALL_PREFIX=${{ github.workspace }}/BuildRoot/Library/Developer/Toolchains/${{ inputs.swift_version }}+Asserts/usr `
                -D CMAKE_SYSTEM_NAME=${{ matrix.os }} `
                ${{ steps.setup-context.outputs.extra_flags }} `
                -G Ninja `
                -S ${{ github.workspace }}/SourceCache/llvm-project/llvm `
                -D CLANG_TABLEGEN="${{ github.workspace }}/BinaryCache/0/bin/clang-tblgen${ExeSuffix}" `
                -D CLANG_TIDY_CONFUSABLE_CHARS_GEN="${{ github.workspace }}/BinaryCache/0/bin/clang-tidy-confusable-chars-gen${ExeSuffix}" `
                -D LLDB_TABLEGEN="${{ github.workspace }}/BinaryCache/0/bin/lldb-tblgen${ExeSuffix}" `
                -D LLVM_CONFIG_PATH="${{ github.workspace }}/BinaryCache/0/bin/llvm-config${ExeSuffix}" `
                -D LLVM_ENABLE_ASSERTIONS=${{ matrix.variant == 'Asserts' && 'YES' || 'NO' }} `
                -D LLVM_EXTERNAL_SWIFT_SOURCE_DIR=${{ github.workspace }}/SourceCache/swift `
                -D LLVM_NATIVE_TOOL_DIR=${{ github.workspace }}/BinaryCache/0/bin `
                -D LLVM_TABLEGEN="${{ github.workspace }}/BinaryCache/0/bin/llvm-tblgen${ExeSuffix}" `
                -D LLVM_USE_HOST_TOOLS=NO `
                -D SWIFT_BUILD_DYNAMIC_SDK_OVERLAY=NO `
                -D SWIFT_BUILD_DYNAMIC_STDLIB=NO `
                -D SWIFT_BUILD_REMOTE_MIRROR=NO `
                -D SWIFT_BUILD_SWIFT_SYNTAX=YES `
                -D SWIFT_CLANG_LOCATION="${{ steps.setup-context.outputs.clang_location }}" `
                -D SWIFT_ENABLE_EXPERIMENTAL_CONCURRENCY=YES `
                -D SWIFT_ENABLE_EXPERIMENTAL_CXX_INTEROP=YES `
                -D SWIFT_ENABLE_EXPERIMENTAL_DISTRIBUTED=YES `
                -D SWIFT_ENABLE_EXPERIMENTAL_DIFFERENTIABLE_PROGRAMMING=YES `
                -D SWIFT_ENABLE_EXPERIMENTAL_OBSERVATION=YES `
                -D SWIFT_ENABLE_EXPERIMENTAL_STRING_PROCESSING=YES `
                -D SWIFT_ENABLE_SYNCHRONIZATION=YES `
                -D SWIFT_NATIVE_SWIFT_TOOLS_PATH=${{ github.workspace }}/BinaryCache/0/bin `
                -D SWIFT_PATH_TO_LIBDISPATCH_SOURCE=${{ github.workspace }}/SourceCache/swift-corelibs-libdispatch `
                -D SWIFT_PATH_TO_SWIFT_SYNTAX_SOURCE=${{ github.workspace }}/SourceCache/swift-syntax `
                -D SWIFT_PATH_TO_STRING_PROCESSING_SOURCE=${{ github.workspace }}/SourceCache/swift-experimental-string-processing `
                -D SWIFT_PATH_TO_SWIFT_SDK="${{ steps.setup-context.outputs.sdkroot }}" `
                -D SWIFT_TOOLCHAIN_VERSION="${{ inputs.swift_version}} ${{ inputs.swift_tag }}" `
                -D CLANG_VENDOR=compnerd.org `
                -D CLANG_VENDOR_UTI=org.compnerd.dt `
                -D cmark-gfm_DIR=${{ github.workspace }}/BinaryCache/Library/cmark-gfm-${{ inputs.swift_cmark_version }}/usr/lib/cmake `
                -D LibXml2_DIR=${{ github.workspace }}/BinaryCache/Library/libxml2-${{ inputs.libxml2_version }}/usr/lib/cmake/libxml2-${{ inputs.libxml2_version }} `
                -D LLDB_LIBXML2_VERSION="${{ inputs.libxml2_version }}" `
                -D PACKAGE_VENDOR=compnerd.org `
                -D SWIFT_VENDOR=compnerd.org `
<<<<<<< HEAD
                -D LLVM_PARALLEL_LINK_JOBS=8 `
                -D SWIFT_PARALLEL_LINK_JOBS=8 `
=======
                -D LLVM_PARALLEL_LINK_JOBS=${{ steps.setup-context.outputs.link_jobs }} `
                -D SWIFT_PARALLEL_LINK_JOBS=${{ steps.setup-context.outputs.link_jobs }} `
>>>>>>> ac422bf4
                -D LLVM_APPEND_VC_REV=NO `
                -D LLVM_VERSION_SUFFIX="" `
                -D LLDB_PYTHON_EXE_RELATIVE_PATH=${{ steps.setup-context.outputs.python_binary }} `
                -D LLDB_PYTHON_EXT_SUFFIX=.pyd `
                -D LLDB_PYTHON_RELATIVE_PATH=lib/site-packages `
                -D Python3_EXECUTABLE=${{ steps.python.outputs.python-path }} `
                -D Python3_INCLUDE_DIR=${{ steps.setup-context.outputs.python_include_dir }} `
                -D Python3_LIBRARY=${{ steps.setup-context.outputs.libpython_path }} `
                -D Python3_ROOT_DIR=$env:pythonLocation

      - name: Build Compiler Distribution
        run: cmake --build ${{ github.workspace }}/BinaryCache/1 --target distribution

      - name: Install Compiler Distribution
        run: cmake --build ${{ github.workspace }}/BinaryCache/1 --target install-distribution-stripped

      - name: Copy cmark-gfm shared libraries
        run: |
          if ("${{ matrix.os }}" -eq "Windows") {
            Copy-Item -Path "${{ github.workspace }}/BinaryCache/Library/cmark-gfm-${{ inputs.swift_cmark_version }}/usr/bin/*.dll" -Destination "${{ github.workspace }}/BuildRoot/Library/Developer/Toolchains/${{ inputs.swift_version }}+Asserts/usr/bin"
          } else {
            Copy-Item -Path "${{ github.workspace }}/BinaryCache/Library/cmark-gfm-${{ inputs.swift_cmark_version }}/usr/lib/*.dylib" -Destination "${{ github.workspace }}/BuildRoot/Library/Developer/Toolchains/${{ inputs.swift_version }}+Asserts/usr/lib/swift/host/compiler"
          }

      - uses: actions/setup-python@v5
      - uses: jannekem/run-python-script-action@v1
        with:
          script: |
            import os
            import plistlib
            from datetime import datetime

            now = datetime.now()
            info_plist = r'${{ github.workspace }}/BuildRoot/Library/Developer/Toolchains/${{ inputs.swift_version }}+Asserts/ToolchainInfo.plist'
            with open(os.path.normpath(info_plist), 'wb') as plist:
              plistlib.dump({ 'Identifier': 'org.compnerd.dt.toolchain.{0}.{1}-asserts'.format(now.strftime('%Y%m%d'), now.timetuple().tm_hour % 6) }, plist)

      - name: Upload Compilers
        uses: thebrowsercompany/gha-upload-tar-artifact@e18c33b1cd416d0d96a91dc6dce06219f98e4e27 # main
        with:
          name: ${{ matrix.os }}-${{ matrix.arch }}-${{ matrix.variant }}-compilers
          path: ${{ github.workspace }}/BuildRoot/Library

      - name: Extract swift-syntax
        run: |
          New-Item -Path ${{ github.workspace }}/BinaryCache/swift-syntax/lib/swift/host -ItemType Directory | Out-Null
          $ToolchainRoot = "${{ github.workspace }}/BuildRoot/Library/Developer/Toolchains/${{ inputs.swift_version }}+Asserts"
          if ("${{ matrix.os }}" -eq "Windows") {
            $bindir = cygpath -m "${{ github.workspace }}/BinaryCache/1"
            Copy-Item -Path "${ToolchainRoot}/usr/lib/*.lib" -Destination "${{ github.workspace }}/BinaryCache/swift-syntax/lib"
            Copy-Item -Path "${ToolchainRoot}/usr/lib/*.lib" -Destination "${{ github.workspace }}/BinaryCache/swift-syntax/lib/swift/host"
          } else {
            $bindir = "${{ github.workspace }}/BinaryCache/1"
            Copy-Item -Path "${ToolchainRoot}/usr/lib/*.dylib" -Destination "${{ github.workspace }}/BinaryCache/swift-syntax/lib"
            Copy-Item -Path "${ToolchainRoot}/usr/lib/swift/host/*.dylib" -Destination "${{ github.workspace }}/BinaryCache/swift-syntax/lib/swift/host"
          }
          Copy-Item -Path "${ToolchainRoot}/usr/lib/swift/host/*.swiftmodule" -Destination "${{ github.workspace }}/BinaryCache/swift-syntax/lib/swift/host" -Recurse

          $module = "${{ github.workspace }}/BinaryCache/1/cmake/modules/SwiftSyntaxConfig.cmake"
          (Get-Content $module).Replace("${bindir}", '<BINARY_DIR>') | Set-Content $module
          New-Item -Path ${{ github.workspace }}/BinaryCache/swift-syntax/cmake/modules -ItemType Directory | Out-Null
          Copy-Item -Path $module -Destination "${{ github.workspace }}/BinaryCache/swift-syntax/cmake/modules"

      - name: Upload swift-syntax
        uses: thebrowsercompany/gha-upload-tar-artifact@e18c33b1cd416d0d96a91dc6dce06219f98e4e27 # main
        with:
          name: ${{ matrix.os }}-${{ matrix.arch }}-${{ matrix.variant }}-swift-syntax
          path: ${{ github.workspace }}/BinaryCache/swift-syntax

      # TODO(compnerd) this takes ~1h due to the size, see if we can compress first
      - uses: actions/upload-artifact@v4
        if: false # ${{ inputs.debug_info }}
        with:
          name: ${{ matrix.os }}-${{ matrix.arch }}-${{ matrix.variant }}-compilers-debug-info
          path: |
            ${{ github.workspace }}/BinaryCache/1/**/*.pdb

      - name: Upload PDBs to Azure
        uses: microsoft/action-publish-symbols@v2.1.6
        if: ${{ inputs.debug_info && matrix.os  == 'Windows' }}
        with:
          accountName: ${{ vars.SYMBOL_SERVER_ACCOUNT }}
          personalAccessToken: ${{ secrets.SYMBOL_SERVER_PAT }}
          symbolsFolder: ${{ github.workspace }}/BinaryCache/1
          searchPattern: '**/*.pdb'

      - name: Upload DLLs to Azure
        uses: microsoft/action-publish-symbols@v2.1.6
        if: ${{ inputs.debug_info && matrix.os  == 'Windows' }}
        with:
          accountName: ${{ vars.SYMBOL_SERVER_ACCOUNT }}
          personalAccessToken: ${{ secrets.SYMBOL_SERVER_PAT }}
          symbolsFolder: ${{ github.workspace }}/BinaryCache/1
          searchPattern: '**/*.dll'

      - name: Upload EXEs to Azure
        uses: microsoft/action-publish-symbols@v2.1.6
        if: ${{ inputs.debug_info && matrix.os  == 'Windows' }}
        with:
          accountName: ${{ vars.SYMBOL_SERVER_ACCOUNT }}
          personalAccessToken: ${{ secrets.SYMBOL_SERVER_PAT }}
          symbolsFolder: ${{ github.workspace }}/BinaryCache/1
          searchPattern: '**/*.exe'

  zlib:
    runs-on: ${{ inputs.default_build_runner }}

    strategy:
      fail-fast: false
      matrix: ${{ fromJSON(inputs.target_matrix) }}

    name: ${{ matrix.os }} ${{ matrix.arch }} zlib

    steps:
      - uses: actions/checkout@v4.2.2
        with:
          path: ${{ github.workspace }}/SourceCache/ci-build
          show-progress: false
      - uses: ./SourceCache/ci-build/.github/actions/setup-build
        with:
          setup-vs-dev-env: ${{ matrix.os == 'Windows' }}
          host-arch: ${{ matrix.arch }}
      - uses: seanmiddleditch/gha-setup-ninja@96bed6edff20d1dd61ecff9b75cc519d516e6401 # master
        if: inputs.build_os == 'Darwin'

      - name: Compute workspace hash
        id: workspace_hash
        run: |
          $stringAsStream = [System.IO.MemoryStream]::new()
          $writer = [System.IO.StreamWriter]::new($stringAsStream)
          $writer.write("${{ github.workspace }}")
          $writer.Flush()
          $stringAsStream.Position = 0
          $hash = (Get-FileHash -Algorithm SHA256 -InputStream $stringAsStream).Hash
          echo "hash=$hash" >> $env:GITHUB_OUTPUT
      - name: Setup sccache
        uses: ./SourceCache/ci-build/.github/actions/setup-sccache
        with:
          s3-bucket: ${{ vars.SCCACHE_S3_BUCKET }}
          aws-region: ${{ vars.SCCACHE_AWS_REGION }}
          aws-arn: ${{ vars.SCCACHE_AWS_ARN }}
          disk-max-size: 100M
          disk-cache-key: ${{ steps.workspace_hash.outputs.hash }}-${{ matrix.os }}-${{ matrix.arch }}-zlib

      - uses: actions/checkout@v4.2.2
        with:
          repository: madler/zlib
          ref: ${{ inputs.zlib_revision }}
          path: ${{ github.workspace }}/SourceCache/zlib
          show-progress: false

      - uses: nttld/setup-ndk@v1
        if: matrix.os == 'Android'
        id: setup-ndk
        with:
          ndk-version: ${{ inputs.ANDROID_NDK_VERSION }}
          local-cache: true

      - name: Configure zlib
        run: |
          if ("${{ matrix.os }}" -eq "Android") {
            $NDKPATH = "${{ steps.setup-ndk.outputs.ndk-path }}"
            if ( "${{ inputs.build_os }}" -eq "Windows" ) {
              $NDKPATH = cygpath -m $NDKPATH
            }
            # Since win/arm64 doesn't have one, this logic is necessary because
            # passing an empty CMAKE_ANDROID_NDK value causes a failure.
            $CMAKE_NDK_FLAG = "-DCMAKE_ANDROID_NDK=$NDKPATH"
          }
          cmake -B ${{ github.workspace }}/BinaryCache/zlib-${{ inputs.zlib_version }} `
                -D BUILD_SHARED_LIBS=NO `
                -D CMAKE_BUILD_TYPE=Release `
                -D CMAKE_C_COMPILER=${{ matrix.cc }} `
                -D CMAKE_C_COMPILER_LAUNCHER=sccache `
                -D CMAKE_C_FLAGS="${{ matrix.cflags }}" `
                -D CMAKE_CXX_COMPILER=${{ matrix.cxx }} `
                -D CMAKE_CXX_COMPILER_LAUNCHER=sccache `
                -D CMAKE_CXX_FLAGS="${{ matrix.cxxflags }}" `
                -D CMAKE_INSTALL_PREFIX=${{ github.workspace }}/BuildRoot/Library/zlib-${{ inputs.zlib_version }}/usr `
                -D CMAKE_SYSTEM_NAME=${{ matrix.os }} `
                $CMAKE_NDK_FLAG `
                -D CMAKE_POSITION_INDEPENDENT_CODE=YES `
                ${{ matrix.extra_flags }} `
                -G Ninja `
                -S ${{ github.workspace }}/SourceCache/zlib `
                -D SKIP_INSTALL_FILES=YES
      - name: Build zlib
        run: cmake --build ${{ github.workspace }}/BinaryCache/zlib-${{ inputs.zlib_version }}
      - name: Install zlib
        run: cmake --build ${{ github.workspace }}/BinaryCache/zlib-${{ inputs.zlib_version }} --target install

      - uses: actions/upload-artifact@v4
        with:
          name: ${{ matrix.os }}-${{ matrix.arch }}-zlib-${{ inputs.zlib_version }}
          path: ${{ github.workspace }}/BuildRoot/Library/zlib-${{ inputs.zlib_version }}/usr

  curl:
    needs: [zlib]
    runs-on: ${{ inputs.default_build_runner }}

    strategy:
      fail-fast: false
      matrix: ${{ fromJSON(inputs.target_matrix) }}

    name: ${{ matrix.os }} ${{ matrix.arch }} curl

    steps:
      - uses: actions/checkout@v4.2.2
        with:
          path: ${{ github.workspace }}/SourceCache/ci-build
          show-progress: false

      - uses: ./SourceCache/ci-build/.github/actions/setup-build
        with:
          setup-vs-dev-env: ${{ matrix.os == 'Windows' }}
          host-arch: ${{ matrix.arch }}
      - uses: seanmiddleditch/gha-setup-ninja@96bed6edff20d1dd61ecff9b75cc519d516e6401 # master
        if: inputs.build_os == 'Darwin'

      - name: Compute workspace hash
        id: workspace_hash
        run: |
          $stringAsStream = [System.IO.MemoryStream]::new()
          $writer = [System.IO.StreamWriter]::new($stringAsStream)
          $writer.write("${{ github.workspace }}")
          $writer.Flush()
          $stringAsStream.Position = 0
          $hash = (Get-FileHash -Algorithm SHA256 -InputStream $stringAsStream).Hash
          echo "hash=$hash" >> $env:GITHUB_OUTPUT
      - name: Setup sccache
        uses: ./SourceCache/ci-build/.github/actions/setup-sccache
        with:
          s3-bucket: ${{ vars.SCCACHE_S3_BUCKET }}
          aws-region: ${{ vars.SCCACHE_AWS_REGION }}
          aws-arn: ${{ vars.SCCACHE_AWS_ARN }}
          disk-max-size: 100M
          disk-cache-key: ${{ steps.workspace_hash.outputs.hash }}-${{ matrix.os }}-${{ matrix.arch }}-curl

      - uses: actions/checkout@v4.2.2
        with:
          repository: curl/curl
          ref: ${{ inputs.curl_revision }}
          path: ${{ github.workspace }}/SourceCache/curl
          show-progress: false

      - uses: actions/download-artifact@v4
        with:
          name: ${{ matrix.os }}-${{ matrix.arch }}-zlib-${{ inputs.zlib_version }}
          path: ${{ github.workspace }}/BuildRoot/Library/zlib-${{ inputs.zlib_version }}/usr

      - uses: nttld/setup-ndk@v1
        if: matrix.os == 'Android'
        id: setup-ndk
        with:
          ndk-version: ${{ inputs.ANDROID_NDK_VERSION }}
          local-cache: true

      - name: Configure curl
        run: |
          if ("${{ matrix.os }}" -eq "Android") {
            $NDKPATH = "${{ steps.setup-ndk.outputs.ndk-path }}"
            if ( "${{ inputs.build_os }}" -eq "Windows" ) {
              $NDKPATH = cygpath -m $NDKPATH
            }
            # Since win/arm64 doesn't have one, this logic is necessary because
            # passing an empty CMAKE_ANDROID_NDK value causes a failure.
            $CMAKE_NDK_FLAG = "-DCMAKE_ANDROID_NDK=$NDKPATH"
          }
          cmake -B ${{ github.workspace }}/BinaryCache/curl-${{ inputs.curl_version }} `
                -D BUILD_SHARED_LIBS=NO `
                -D CMAKE_BUILD_TYPE=Release `
                -D CMAKE_C_COMPILER=${{ matrix.cc }} `
                -D CMAKE_C_COMPILER_LAUNCHER=sccache `
                -D CMAKE_C_FLAGS="${{ matrix.cflags }}" `
                -D CMAKE_CXX_COMPILER=${{ matrix.cxx }} `
                -D CMAKE_CXX_COMPILER_LAUNCHER=sccache `
                -D CMAKE_CXX_FLAGS="${{ matrix.cxxflags }}" `
                -D CMAKE_INSTALL_PREFIX=${{ github.workspace }}/BuildRoot/Library/curl-${{ inputs.curl_version }}/usr `
                -D CMAKE_SYSTEM_NAME=${{ matrix.os }} `
                ${{ matrix.extra_flags }} `
                -G Ninja `
                -S ${{ github.workspace }}/SourceCache/curl `
                -D BUILD_TESTING=NO `
                -D BUILD_CURL_EXE=NO `
                -D CURL_CA_BUNDLE="none" `
                -D CURL_CA_FALLBACK=NO `
                -D CURL_CA_PATH="none" `
                -D CURL_BROTLI=NO `
                -D CURL_DISABLE_ALTSVC=NO `
                -D CURL_DISABLE_AWS=YES `
                -D CURL_DISABLE_BASIC_AUTH=NO `
                -D CURL_DISABLE_BEARER_AUTH=NO `
                -D CURL_DISABLE_COOKIES=NO `
                -D CURL_DISABLE_DICT=YES `
                -D CURL_DISABLE_DIGEST_AUTH=NO `
                -D CURL_DISABLE_DOH=NO `
                -D CURL_DISABLE_FILE=YES `
                -D CURL_DISABLE_FORM_API=NO `
                -D CURL_DISABLE_FTP=YES `
                -D CURL_DISABLE_GETOPTIONS=NO `
                -D CURL_DISABLE_GOPHER=YES `
                -D CURL_DISABLE_HSTS=NO `
                -D CURL_DISABLE_HTTP=NO `
                -D CURL_DISABLE_HTTP_AUTH=NO `
                -D CURL_DISABLE_IMAP=YES `
                -D CURL_DISABLE_KERBEROS_AUTH=NO `
                -D CURL_DISABLE_LDAP=YES `
                -D CURL_DISABLE_LDAPS=YES `
                -D CURL_DISABLE_MIME=NO `
                -D CURL_DISABLE_MQTT=YES `
                -D CURL_DISABLE_NEGOTIATE_AUTH=NO `
                -D CURL_DISABLE_NETRC=NO `
                -D CURL_DISABLE_NTLM=NO `
                -D CURL_DISABLE_PARSEDATE=NO `
                -D CURL_DISABLE_POP3=YES `
                -D CURL_DISABLE_PROGRESS_METER=YES `
                -D CURL_DISABLE_PROXY=NO `
                -D CURL_DISABLE_RTSP=YES `
                -D CURL_DISABLE_SHUFFLE_DNS=YES `
                -D CURL_DISABLE_SMB=YES `
                -D CURL_DISABLE_SMTP=YES `
                -D CURL_DISABLE_SOCKETPAIR=YES `
                -D CURL_DISABLE_SRP=NO `
                -D CURL_DISABLE_TELNET=YES `
                -D CURL_DISABLE_TFTP=YES `
                -D CURL_DISABLE_VERBOSE_STRINGS=NO `
                -D CURL_LTO=NO `
                -D CURL_USE_BEARSSL=NO `
                -D CURL_USE_GNUTLS=NO `
                -D CURL_USE_GSSAPI=NO `
                -D CURL_USE_LIBPSL=NO `
                -D CURL_USE_LIBSSH=NO `
                -D CURL_USE_LIBSSH2=NO `
                -D CURL_USE_MBEDTLS=NO `
                -D CURL_USE_OPENSSL=NO `
                -D CURL_USE_SCHANNEL=${{ matrix.os == 'Windows' && 'YES' || 'NO' }} `
                -D CURL_USE_WOLFSSL=NO `
                -D CURL_WINDOWS_SSPI=${{ matrix.os == 'Windows' && 'YES' || 'NO' }} `
                -D CURL_ZLIB=YES `
                -D CURL_ZSTD=NO `
                -D ENABLE_ARES=NO `
                -D ENABLE_CURLDEBUG=NO `
                -D ENABLE_DEBUG=NO `
                -D ENABLE_IPV6=YES `
                -D ENABLE_MANUAL=NO `
                -D ENABLE_THREADED_RESOLVER=NO `
                -D ENABLE_UNICODE=YES `
                -D ENABLE_UNIX_SOCKETS=NO `
                -D ENABLE_WEBSOCKETS=NO `
                -D HAVE_POLL_FINE=NO `
                -D USE_IDN2=NO `
                -D USE_MSH3=NO `
                -D USE_NGHTTP2=NO `
                -D USE_NGTCP2=NO `
                -D USE_QUICHE=NO `
                -D USE_WIN32_IDN=${{ matrix.os == 'Windows' && 'YES' || 'NO' }} `
                -D USE_WIN32_LARGE_FILES=${{ matrix.os == 'Windows' && 'YES' || 'NO' }} `
                -D USE_WIN32_LDAP=NO `
                -D ZLIB_ROOT=${{ github.workspace }}/BuildRoot/Library/zlib-${{ inputs.zlib_version }}/usr  `
                -D ZLIB_LIBRARY=${{ github.workspace }}/BuildRoot/Library/zlib-${{ inputs.zlib_version }}/usr/lib/zlibstatic.lib `
                -D CMAKE_POSITION_INDEPENDENT_CODE=YES `
                $CMAKE_NDK_FLAG
      - name: Build curl
        run: cmake --build ${{ github.workspace }}/BinaryCache/curl-${{ inputs.curl_version }}
      - name: Install curl
        run: cmake --build ${{ github.workspace }}/BinaryCache/curl-${{ inputs.curl_version }} --target install

      - uses: actions/upload-artifact@v4
        with:
          name: ${{ matrix.os }}-${{ matrix.arch }}-curl-${{ inputs.curl_version }}
          path: ${{ github.workspace }}/BuildRoot/Library/curl-${{ inputs.curl_version }}/usr

  libxml2:
    runs-on: ${{ inputs.default_build_runner }}

    strategy:
      fail-fast: false
      matrix: ${{ fromJSON(inputs.target_matrix) }}

    name: ${{ matrix.os }} ${{ matrix.arch }} libxml2

    steps:
      - uses: actions/checkout@v4.2.2
        with:
          path: ${{ github.workspace }}/SourceCache/ci-build
          show-progress: false
      - uses: ./SourceCache/ci-build/.github/actions/setup-build
        with:
          setup-vs-dev-env: ${{ matrix.os == 'Windows' }}
          host-arch: ${{ matrix.arch }}
      - uses: seanmiddleditch/gha-setup-ninja@96bed6edff20d1dd61ecff9b75cc519d516e6401 # master
        if: inputs.build_os == 'Darwin'

      - name: Compute workspace hash
        id: workspace_hash
        shell: pwsh
        run: |
          $stringAsStream = [System.IO.MemoryStream]::new()
          $writer = [System.IO.StreamWriter]::new($stringAsStream)
          $writer.write("${{ github.workspace }}")
          $writer.Flush()
          $stringAsStream.Position = 0
          $hash = (Get-FileHash -Algorithm SHA256 -InputStream $stringAsStream).Hash
          echo "hash=$hash" >> $env:GITHUB_OUTPUT
      - name: Setup sccache
        uses: ./SourceCache/ci-build/.github/actions/setup-sccache
        with:
          s3-bucket: ${{ vars.SCCACHE_S3_BUCKET }}
          aws-region: ${{ vars.SCCACHE_AWS_REGION }}
          aws-arn: ${{ vars.SCCACHE_AWS_ARN }}
          disk-max-size: 100M
          disk-cache-key: ${{ steps.workspace_hash.outputs.hash }}-${{ matrix.os }}-${{ matrix.arch }}-libxml2

      - uses: actions/checkout@v4.2.2
        with:
          repository: gnome/libxml2
          ref: ${{ inputs.libxml2_revision }}
          path: ${{ github.workspace }}/SourceCache/libxml2
          show-progress: false

      - uses: nttld/setup-ndk@v1
        if: matrix.os == 'Android'
        id: setup-ndk
        with:
          ndk-version: ${{ inputs.ANDROID_NDK_VERSION }}
          local-cache: true

      - name: Configure libxml2
        run: |
          if ("${{ matrix.os }}" -eq "Android") {
            $NDKPATH = "${{ steps.setup-ndk.outputs.ndk-path }}"
            if ( "${{ inputs.build_os }}" -eq "Windows" ) {
              $NDKPATH = cygpath -m $NDKPATH
            }
            # Since win/arm64 doesn't have one, this logic is necessary because
            # passing an empty CMAKE_ANDROID_NDK value causes a failure.
            $CMAKE_NDK_FLAG = "-DCMAKE_ANDROID_NDK=$NDKPATH"
          }
          cmake -B ${{ github.workspace }}/BinaryCache/libxml2-${{ inputs.libxml2_version }} `
                -D BUILD_SHARED_LIBS=NO `
                -D CMAKE_BUILD_TYPE=Release `
                -D CMAKE_C_COMPILER=${{ matrix.cc }} `
                -D CMAKE_C_COMPILER_LAUNCHER=sccache `
                -D CMAKE_C_FLAGS="${{ matrix.cflags }}" `
                -D CMAKE_CXX_COMPILER=${{ matrix.cxx }} `
                -D CMAKE_CXX_COMPILER_LAUNCHER=sccache `
                -D CMAKE_CXX_FLAGS="${{ matrix.cxxflags }}" `
                -D CMAKE_INSTALL_PREFIX=${{ github.workspace }}/BuildRoot/Library/libxml2-${{ inputs.libxml2_version }}/usr `
                -D CMAKE_SYSTEM_NAME=${{ matrix.os }} `
                ${{ matrix.extra_flags }} `
                -G Ninja `
                -S ${{ github.workspace }}/SourceCache/libxml2 `
                -D LIBXML2_WITH_ICONV=NO `
                -D LIBXML2_WITH_ICU=NO `
                -D LIBXML2_WITH_LZMA=NO `
                -D LIBXML2_WITH_PYTHON=NO `
                -D LIBXML2_WITH_TESTS=NO `
                -D LIBXML2_WITH_THREADS=YES `
                -D LIBXML2_WITH_ZLIB=NO `
                -D CMAKE_POSITION_INDEPENDENT_CODE=YES `
                $CMAKE_NDK_FLAG
      - name: Build libxml2
        run: cmake --build ${{ github.workspace }}/BinaryCache/libxml2-${{ inputs.libxml2_version }}
      - name: Install libxml2
        run: cmake --build ${{ github.workspace }}/BinaryCache/libxml2-${{ inputs.libxml2_version }} --target install

      - uses: actions/upload-artifact@v4
        with:
          name: ${{ matrix.os }}-${{ matrix.arch }}-libxml2-${{ inputs.libxml2_version }}
          path: ${{ github.workspace }}/BuildRoot/Library/libxml2-${{ inputs.libxml2_version }}/usr

  stdlib:
    needs: [compilers]
    runs-on: ${{ inputs.default_build_runner }}

    strategy:
      fail-fast: false
      matrix: ${{ fromJSON(inputs.target_matrix) }}

    name: ${{ matrix.os }} ${{ matrix.arch }} Standard Library

    steps:
      - uses: actions/checkout@v4.2.2
        with:
          path: ${{ github.workspace }}/SourceCache/ci-build
          show-progress: false
      - uses: ./SourceCache/ci-build/.github/actions/setup-build
        if: matrix.os != 'Android' || inputs.build_android
        with:
          setup-vs-dev-env: ${{ matrix.os == 'Windows' }}
          host-arch: ${{ matrix.arch }}
          swift-version: ${{ inputs.build_os == 'Windows' && env.WORKAROUND_WINDOWS_PINNED_BOOTSTRAP_TOOLCHAIN_VERSION || env.PINNED_BOOTSTRAP_TOOLCHAIN_VERSION }}
          swift-repo: ${{ inputs.build_os == 'Windows' && env.WORKAROUND_WINDOWS_PINNED_BOOTSTRAP_TOOLCHAIN_REPO || '' }}
      - uses: seanmiddleditch/gha-setup-ninja@96bed6edff20d1dd61ecff9b75cc519d516e6401 # master
        if: inputs.build_os == 'Darwin'

      - name: Download Compilers
        if: matrix.os != 'Android' || inputs.build_android
        uses: thebrowsercompany/gha-download-tar-artifact@59992d91335d4ecba543c8535f7d07238e42125d # main
        with:
          name: ${{ inputs.build_os }}-${{ inputs.build_arch }}-Asserts-compilers
          path: ${{ github.workspace }}/BinaryCache/Library
      - uses: actions/checkout@v4.2.2
        if: matrix.os != 'Android' || inputs.build_android
        with:
          repository: swiftlang/llvm-project
          ref: ${{ inputs.llvm_project_revision }}
          path: ${{ github.workspace }}/SourceCache/llvm-project
          show-progress: false
      - uses: actions/checkout@v4.2.2
        if: matrix.os != 'Android' || inputs.build_android
        with:
          repository: swiftlang/swift
          ref: ${{ inputs.swift_revision }}
          path: ${{ github.workspace }}/SourceCache/swift
          show-progress: false
      - uses: actions/checkout@v4.2.2
        if: matrix.os != 'Android' || inputs.build_android
        with:
          repository: apple/swift-corelibs-libdispatch
          ref: ${{ inputs.swift_corelibs_libdispatch_revision }}
          path: ${{ github.workspace }}/SourceCache/swift-corelibs-libdispatch
          show-progress: false
      - uses: actions/checkout@v4.2.2
        if: matrix.os != 'Android' || inputs.build_android
        with:
          repository: swiftlang/swift-experimental-string-processing
          ref: ${{ inputs.swift_experimental_string_processing_revision }}
          path: ${{ github.workspace }}/SourceCache/swift-experimental-string-processing
          show-progress: false

      - uses: nttld/setup-ndk@v1
        if: matrix.os == 'Android' && inputs.build_android
        id: setup-ndk
        with:
          ndk-version: ${{ inputs.ANDROID_NDK_VERSION }}
          local-cache: true

      - name: Configure LLVM
        if: matrix.os != 'Android' || inputs.build_android
        run: |
          if ("${{ matrix.os }}" -eq "Android") {
            $NDKPATH = cygpath -m "${{ steps.setup-ndk.outputs.ndk-path }}"
          }

          cmake -B ${{ github.workspace }}/BinaryCache/llvm `
                -D CMAKE_BUILD_TYPE=Release `
                -D CMAKE_C_COMPILER=${{ matrix.cc }} `
                -D CMAKE_C_FLAGS="${{ matrix.cflags }}" `
                -D CMAKE_CXX_COMPILER=${{ matrix.cxx }} `
                -D CMAKE_CXX_FLAGS="${{ matrix.cxxflags }}" `
                -D CMAKE_INSTALL_PREFIX=${{ matrix.sdk_install_dir }} `
                -D CMAKE_SYSTEM_NAME=${{ matrix.os }} `
                ${{ matrix.llvm_cmake_flags }} `
                ${{ matrix.extra_flags }} `
                ${{ matrix.cmake_ndk_flags }} `
                ${{ matrix.stdlib_cmake_flags }} `
                -G Ninja `
                -S ${{ github.workspace }}/SourceCache/llvm-project/llvm `
                -D LLVM_ENABLE_ASSERTIONS=YES

      - name: Configure Swift Standard Library
        if: matrix.os != 'Android' || inputs.build_android
        run: |
          if ("${{ matrix.os }}" -eq "Windows") {
            # NOTE: clang-cl is required to build the Swift Standard Library on Windows.
            $CC = cygpath -m "${{ github.workspace }}/BinaryCache/Library/Developer/Toolchains/${{ inputs.swift_version }}+Asserts/usr/bin/clang-cl.exe"
            $CXX = $CC
          } elseif ("${{ matrix.os }}" -eq "Darwin") {
            $CC = "${{ github.workspace }}/BinaryCache/Library/Developer/Toolchains/${{ inputs.swift_version }}+Asserts/usr/bin/clang"
            $CXX = "${{ github.workspace }}/BinaryCache/Library/Developer/Toolchains/${{ inputs.swift_version }}+Asserts/usr/bin/clang++"
          } else {
            $CC = "${{ matrix.cc }}"
            $CXX = "${{ matrix.cxx }}"
          }

          if ("${{ inputs.build_os }}" -eq "Windows") {
            $SWIFTC = cygpath -m "${{ github.workspace }}/BinaryCache/Library/Developer/Toolchains/${{ inputs.swift_version }}+Asserts/usr/bin/swiftc.exe"
            Remove-Item env:\SDKROOT
          } else {
            $SWIFTC = "${{ github.workspace }}/BinaryCache/Library/Developer/Toolchains/${{ inputs.swift_version }}+Asserts/usr/bin/swiftc"
          }

          if ("${{ matrix.os }}" -eq "Android") {
            # NOTE: Used by matrix definitions.
            $NDKPATH = cygpath -m "${{ steps.setup-ndk.outputs.ndk-path }}"
          }

          cmake -B ${{ github.workspace }}/BinaryCache/swift `
                -C ${{ github.workspace }}/SourceCache/swift/cmake/caches/Runtime-${{ matrix.platform }}-${{ matrix.cpu }}.cmake `
                -D CMAKE_BUILD_TYPE=Release `
                -D CMAKE_C_COMPILER=${CC} `
                -D CMAKE_C_FLAGS="${{ matrix.cflags }}"  `
                -D CMAKE_C_COMPILER_TARGET=${{ matrix.triple }} `
                -D CMAKE_CXX_COMPILER=${CXX} `
                -D CMAKE_CXX_FLAGS="${{ matrix.cxxflags }}" `
                -D CMAKE_CXX_COMPILER_TARGET=${{ matrix.triple }} `
                -D CMAKE_INSTALL_PREFIX=${{ matrix.sdk_install_dir }} `
                -D CMAKE_SYSTEM_NAME=${{ matrix.os }} `
                -D CMAKE_Swift_COMPILER=${SWIFTC} `
                -D CMAKE_Swift_COMPILER_WORKS=YES `
                -D CMAKE_Swift_COMPILER_TARGET=${{ matrix.triple_no_api_level }} `
                -D CMAKE_Swift_FLAGS="-resource-dir ${{ github.workspace }}/BinaryCache/swift/lib/swift ${{ matrix.swiftflags }}" `
                ${{ matrix.cmake_linker_flags }} `
                ${{ matrix.extra_flags }} `
                ${{ matrix.cmake_ndk_flags }} `
                ${{ matrix.stdlib_cmake_flags }} `
                -G Ninja `
                -S ${{ github.workspace }}/SourceCache/swift `
                -D LLVM_DIR=${{ github.workspace }}/BinaryCache/llvm/lib/cmake/llvm `
                -D SWIFT_ENABLE_EXPERIMENTAL_CONCURRENCY=YES `
                -D SWIFT_ENABLE_EXPERIMENTAL_CXX_INTEROP=YES `
                -D SWIFT_ENABLE_EXPERIMENTAL_DISTRIBUTED=YES `
                -D SWIFT_ENABLE_EXPERIMENTAL_DIFFERENTIABLE_PROGRAMMING=YES `
                -D SWIFT_ENABLE_EXPERIMENTAL_OBSERVATION=YES `
                -D SWIFT_ENABLE_EXPERIMENTAL_STRING_PROCESSING=YES `
                -D SWIFT_ENABLE_SYNCHRONIZATION=YES `
                -D SWIFT_ENABLE_VOLATILE=YES `
                -D SWIFT_NATIVE_SWIFT_TOOLS_PATH=${{ github.workspace }}/BinaryCache/Library/Developer/Toolchains/${{ inputs.swift_version }}+Asserts/usr/bin `
                -D SWIFT_PATH_TO_LIBDISPATCH_SOURCE=${{ github.workspace }}/SourceCache/swift-corelibs-libdispatch `
                -D SWIFT_PATH_TO_SWIFT_SYNTAX_SOURCE=${{ github.workspace }}/SourceCache/swift-syntax `
                -D SWIFT_PATH_TO_STRING_PROCESSING_SOURCE=${{ github.workspace }}/SourceCache/swift-experimental-string-processing
      - name: Build Swift Standard Library
        if: matrix.os != 'Android' || inputs.build_android
        run: |
          if ("${{ inputs.build_os }}" -eq "Windows") {
            Remove-Item env:\SDKROOT
          }
          cmake --build ${{ github.workspace }}/BinaryCache/swift
      - name: Install Swift Standard Library
        if: matrix.os != 'Android' || inputs.build_android
        run: |
          if ("${{ inputs.build_os }}" -eq "Windows") {
            Remove-Item env:\SDKROOT
          }
          cmake --build ${{ github.workspace }}/BinaryCache/swift --target install

      - uses: thebrowsercompany/gha-upload-tar-artifact@e18c33b1cd416d0d96a91dc6dce06219f98e4e27 # main
        if: matrix.os != 'Android' || inputs.build_android
        with:
          name: ${{ matrix.os }}-${{ matrix.arch }}-stdlib
          path: ${{ github.workspace }}/BuildRoot/Library

      - name: Upload PDBs to Azure
        uses: microsoft/action-publish-symbols@v2.1.6
        if: ${{ inputs.debug_info && matrix.os == 'Windows' }}
        with:
          accountName: ${{ vars.SYMBOL_SERVER_ACCOUNT }}
          personalAccessToken: ${{ secrets.SYMBOL_SERVER_PAT }}
          symbolsFolder: ${{ github.workspace }}/BinaryCache
          searchPattern: '**/*.pdb'

      - name: Upload DLLs to Azure
        uses: microsoft/action-publish-symbols@v2.1.6
        if: ${{ inputs.debug_info && matrix.os == 'Windows' }}
        with:
          accountName: ${{ vars.SYMBOL_SERVER_ACCOUNT }}
          personalAccessToken: ${{ secrets.SYMBOL_SERVER_PAT }}
          symbolsFolder: ${{ github.workspace }}/BinaryCache
          searchPattern: '**/*.dll'

  macros:
    # TODO: Build this on macOS or make an equivalent Mac-only job
    if: inputs.build_os == 'Windows'
    needs: [compilers, cmark_gfm, stdlib]
    runs-on: ${{ inputs.default_build_runner }}

    strategy:
      fail-fast: false
      matrix: ${{ fromJSON(inputs.host_matrix) }}

    name: Windows ${{ matrix.arch }} Macros

    steps:
      - uses: actions/checkout@v4.2.2
        with:
          path: ${{ github.workspace }}/SourceCache/ci-build
          show-progress: false
      - uses: ./SourceCache/ci-build/.github/actions/setup-build
        with:
          setup-vs-dev-env: true
          host-arch: ${{ matrix.arch }}

      - name: Download Compilers
        uses: thebrowsercompany/gha-download-tar-artifact@59992d91335d4ecba543c8535f7d07238e42125d # main
        with:
          name: Windows-${{ inputs.build_arch }}-Asserts-compilers
          path: ${{ github.workspace }}/BinaryCache/Library
      - name: Download swift-syntax
        uses: thebrowsercompany/gha-download-tar-artifact@59992d91335d4ecba543c8535f7d07238e42125d # main
        with:
          name: Windows-${{ matrix.arch }}-Asserts-swift-syntax
          path: ${{ github.workspace }}/BinaryCache/swift-syntax
      - uses: thebrowsercompany/gha-download-tar-artifact@59992d91335d4ecba543c8535f7d07238e42125d # main
        with:
          name: Windows-${{ matrix.arch }}-stdlib
          path: ${{ github.workspace }}/BinaryCache/Library
      - uses: thebrowsercompany/gha-download-tar-artifact@59992d91335d4ecba543c8535f7d07238e42125d # main
        if: matrix.arch == 'arm64'
        with:
          name: Windows-${{ inputs.build_arch }}-stdlib
          path: ${{ github.workspace }}/BinaryCache/Library
      - uses: actions/checkout@v4.2.2
        with:
          repository: swiftlang/swift
          ref: ${{ inputs.swift_revision }}
          path: ${{ github.workspace }}/SourceCache/swift
          show-progress: false
      - uses: actions/checkout@v4.2.2
        with:
          repository: apple/swift-foundation
          ref: ${{ inputs.swift_foundation_revision }}
          path: ${{ github.workspace }}/SourceCache/swift-foundation
          show-progress: false
      - uses: actions/checkout@v4.2.2
        with:
          repository: swiftlang/swift-testing
          ref: ${{ inputs.swift_testing_revision }}
          path: ${{ github.workspace }}/SourceCache/swift-testing
          show-progress: false

      - run: |
          $RTLPath = cygpath -w ${{ github.workspace }}/BinaryCache/Library/Developer/Platforms/Windows.platform/Developer/SDKs/Windows.sdk/usr/bin
          echo ${RTLPath} | Out-File -FilePath $env:GITHUB_PATH -Encoding utf8 -Append

      - name: Extract swift-syntax
        run: |
          $module = "${{ github.workspace }}/BinaryCache/swift-syntax/cmake/modules/SwiftSyntaxConfig.cmake"
          $bindir = cygpath -m ${{ github.workspace }}/BinaryCache/swift-syntax
          (Get-Content $module).Replace('<BINARY_DIR>', "${bindir}") | Set-Content $module

      - name: Create vfs-overlay
        run: |
          $VfsOverlay = "${{ github.workspace }}/BinaryCache/swift/stdlib/windows-vfs-overlay.yaml"
          $ModuleMapDir = cygpath -m ${{ github.workspace }}/BinaryCache/Library/Developer/Platforms/Windows.platform/Developer/SDKs/Windows.sdk/usr/share
          $Win10SdkRoot = Get-ItemPropertyValue `
            -Path "Registry::HKEY_LOCAL_MACHINE\SOFTWARE\Microsoft\Windows Kits\Installed Roots" `
            -Name "KitsRoot10"
          $Win10SdkRoot = cygpath -m ${Win10SdkRoot}
          $InstallerLocation = Join-Path "${env:ProgramFiles(x86)}" "Microsoft Visual Studio" "Installer"
          $VsWhere = Join-Path "${InstallerLocation}" "vswhere.exe"
          $VsInstallPath = (& "$VsWhere" -latest -products * -format json | ConvertFrom-Json).installationPath
          $VsInstallPath = cygpath -m ${VsInstallPath}

          $ModuleMap = @"
          version: 0
          use-external-names: false
          case-sensitive: false
          roots:
            - name: "${Win10SdkRoot}/Include/${env:UCRTVersion}/um"
              type: directory
              contents:
                - name: module.modulemap
                  type: file
                  external-contents: "${ModuleMapDir}/winsdk.modulemap"
            - name: "${Win10SdkRoot}/Include/${env:UCRTVersion}/ucrt"
              type: directory
              contents:
                - name: module.modulemap
                  type: file
                  external-contents: "${ModuleMapDir}/ucrt.modulemap"
            - name: "${VsInstallPath}/VC/Tools/MSVC/${env:VCToolsVersion}/include"
              type: directory
              contents:
                - name: module.modulemap
                  type: file
                  external-contents: "${ModuleMapDir}/vcruntime.modulemap"
                - name: vcruntime.apinotes
                  type: file
                  external-contents: "${ModuleMapDir}/vcruntime.apinotes"
          "@
          $VfsOverlayDir = Split-Path -Parent $VfsOverlay
          New-Item -ItemType Directory -Path $VfsOverlayDir
          Write-Output $ModuleMap | Out-File -FilePath $VfsOverlay -Encoding utf8

      - name: Configure Foundation Macros
        run: |
          $WINDOWS_VFS_OVERLAY = cygpath -m ${{ github.workspace }}/BinaryCache/swift/stdlib/windows-vfs-overlay.yaml
          $SWIFTC = cygpath -m ${{ github.workspace }}/BinaryCache/Library/Developer/Toolchains/${{ inputs.swift_version }}+Asserts/usr/bin/swiftc.exe

          cmake -B ${{ github.workspace }}/BinaryCache/swift-foundation-macros `
                -D CMAKE_BUILD_TYPE=Release `
                -D CMAKE_INSTALL_PREFIX=${{ github.workspace }}/BuildRoot/Library/Developer/Toolchains/${{ inputs.swift_version }}+Asserts/usr `
                -D CMAKE_Swift_COMPILER=${SWIFTC} `
                -D CMAKE_Swift_COMPILER_TARGET=${{ matrix.triple }} `
                -D CMAKE_Swift_FLAGS="-resource-dir ${{ github.workspace }}/BinaryCache/Library/Developer/Platforms/Windows.platform/Developer/SDKs/Windows.sdk/usr/lib/swift -L${{ github.workspace }}/BinaryCache/Library/Developer/Platforms/Windows.platform/Developer/SDKs/Windows.sdk/usr/lib/swift/windows -vfsoverlay ${WINDOWS_VFS_OVERLAY} -strict-implicit-module-context -Xcc -Xclang -Xcc -fbuiltin-headers-in-system-modules ${{ inputs.CMAKE_Swift_FLAGS }}" `
                -D CMAKE_Swift_FLAGS_RELEASE="-O" `
                -D CMAKE_SYSTEM_NAME=Windows `
                -D CMAKE_SYSTEM_PROCESSOR=${{ matrix.cpu }} `
                -G Ninja `
                -S ${{ github.workspace }}/SourceCache/swift-foundation/Sources/FoundationMacros `
                -D SwiftSyntax_DIR=${{ github.workspace }}/BinaryCache/swift-syntax/cmake/modules
      - name: Build Foundation Macros
        run: cmake --build ${{ github.workspace }}/BinaryCache/swift-foundation-macros

      - name: Configure Testing Macros
        run: |
          $WINDOWS_VFS_OVERLAY = cygpath -m ${{ github.workspace }}/BinaryCache/swift/stdlib/windows-vfs-overlay.yaml
          $SWIFTC = cygpath -m ${{ github.workspace }}/BinaryCache/Library/Developer/Toolchains/${{ inputs.swift_version }}+Asserts/usr/bin/swiftc.exe

          cmake -B ${{ github.workspace }}/BinaryCache/swift-testing-macros `
                -D CMAKE_BUILD_TYPE=Release `
                -D CMAKE_INSTALL_PREFIX=${{ github.workspace }}/BuildRoot/Library/Developer/Toolchains/${{ inputs.swift_version }}+Asserts/usr `
                -D CMAKE_Swift_COMPILER=${SWIFTC} `
                -D CMAKE_Swift_COMPILER_TARGET=${{ matrix.triple }} `
                -D CMAKE_Swift_FLAGS="-resource-dir ${{ github.workspace }}/BinaryCache/Library/Developer/Platforms/Windows.platform/Developer/SDKs/Windows.sdk/usr/lib/swift -L${{ github.workspace }}/BinaryCache/Library/Developer/Platforms/Windows.platform/Developer/SDKs/Windows.sdk/usr/lib/swift/windows -vfsoverlay ${WINDOWS_VFS_OVERLAY} -strict-implicit-module-context -Xcc -Xclang -Xcc -fbuiltin-headers-in-system-modules ${{ inputs.CMAKE_Swift_FLAGS }}" `
                -D CMAKE_SYSTEM_NAME=Windows `
                -D CMAKE_SYSTEM_PROCESSOR=${{ matrix.cpu }} `
                -G Ninja `
                -S ${{ github.workspace }}/SourceCache/swift-testing/Sources/TestingMacros `
                -D SwiftSyntax_DIR=${{ github.workspace }}/BinaryCache/swift-syntax/cmake/modules
      - name: Build Testing Macros
        run: cmake --build ${{ github.workspace }}/BinaryCache/swift-testing-macros

      - name: Install Foundation Macros
        run: cmake --build ${{ github.workspace }}/BinaryCache/swift-foundation-macros --target install
      - name: Install Testing Macros
        run: cmake --build ${{ github.workspace }}/BinaryCache/swift-testing-macros --target install

      - name: Upload macros
        uses: actions/upload-artifact@v4
        with:
          name: ${{ matrix.os }}-${{ matrix.arch }}-macros
          path: ${{ github.workspace }}/BuildRoot/Library

      - name: Upload PDBs to Azure
        uses: microsoft/action-publish-symbols@v2.1.6
        if: ${{ inputs.debug_info }}
        with:
          accountName: ${{ vars.SYMBOL_SERVER_ACCOUNT }}
          personalAccessToken: ${{ secrets.SYMBOL_SERVER_PAT }}
          symbolsFolder: ${{ github.workspace }}/BinaryCache/swift-foundation-macros
          searchPattern: '**/*.pdb'

      - name: Upload DLLs to Azure
        uses: microsoft/action-publish-symbols@v2.1.6
        if: ${{ inputs.debug_info }}
        with:
          accountName: ${{ vars.SYMBOL_SERVER_ACCOUNT }}
          personalAccessToken: ${{ secrets.SYMBOL_SERVER_PAT }}
          symbolsFolder: ${{ github.workspace }}/BinaryCache/swift-foundation-macros
          searchPattern: '**/*.dll'

  sdk:
    # TODO: Build this on macOS or make an equivalent Mac-only job
    if: inputs.build_os == 'Windows'
    needs: [libxml2, curl, zlib, compilers, cmark_gfm, stdlib, macros]
    runs-on: ${{ inputs.default_build_runner }}

    strategy:
      fail-fast: false
      matrix:
        include:
          - arch: amd64
            cpu: 'x86_64'
            triple: 'x86_64-unknown-windows-msvc'
            triple_no_api_level: 'x86_64-unknown-windows-msvc'
            cc: '$CLANG_CL'
            cflags: ${{ inputs.WINDOWS_CMAKE_C_FLAGS }}
            cxx: '$CLANG_CL'
            cxxflags: ${{ inputs.WINDOWS_CMAKE_CXX_FLAGS }}
            swiftflags: ${{ inputs.CMAKE_Swift_FLAGS }}
            os: Windows
            linker_flags: '-D CMAKE_EXE_LINKER_FLAGS="${{ inputs.WINDOWS_CMAKE_EXE_LINKER_FLAGS }}" -D CMAKE_SHARED_LINKER_FLAGS="${{ inputs.WINDOWS_CMAKE_SHARED_LINKER_FLAGS }}" -D CMAKE_STATIC_LIBRARY_PREFIX_Swift=lib'
            extra_flags:

          - arch: arm64
            cpu: 'aarch64'
            triple: 'aarch64-unknown-windows-msvc'
            triple_no_api_level: 'aarch64-unknown-windows-msvc'
            cc: '$CLANG_CL'
            cflags: ${{ inputs.WINDOWS_CMAKE_C_FLAGS }}
            cxx: '$CLANG_CL'
            cxxflags: ${{ inputs.WINDOWS_CMAKE_CXX_FLAGS }}
            swiftflags: ${{ inputs.CMAKE_Swift_FLAGS }}
            os: Windows
            linker_flags: '-D CMAKE_EXE_LINKER_FLAGS="${{ inputs.WINDOWS_CMAKE_EXE_LINKER_FLAGS }}" -D CMAKE_SHARED_LINKER_FLAGS="${{ inputs.WINDOWS_CMAKE_SHARED_LINKER_FLAGS }}" -D CMAKE_STATIC_LIBRARY_PREFIX_Swift=lib'
            extra_flags:

          - arch: x86
            cpu: 'i686'
            triple: 'i686-unknown-windows-msvc'
            triple_no_api_level: 'i686-unknown-windows-msvc'
            cc: '$CLANG_CL'
            cflags: ${{ inputs.WINDOWS_CMAKE_C_FLAGS }}
            cxx: '$CLANG_CL'
            cxxflags: ${{ inputs.WINDOWS_CMAKE_CXX_FLAGS }}
            swiftflags: ${{ inputs.CMAKE_Swift_FLAGS }}
            os: Windows
            linker_flags: '-D CMAKE_EXE_LINKER_FLAGS="${{ inputs.WINDOWS_CMAKE_EXE_LINKER_FLAGS }}" -D CMAKE_SHARED_LINKER_FLAGS="${{ inputs.WINDOWS_CMAKE_SHARED_LINKER_FLAGS }}" -D CMAKE_STATIC_LIBRARY_PREFIX_Swift=lib'
            extra_flags:

          - arch: arm64
            cpu: 'aarch64'
            triple: 'aarch64-unknown-linux-android${{ inputs.ANDROID_API_LEVEL }}'
            triple_no_api_level: aarch64-unknown-linux-android
            cc: clang
            cflags: ${{ inputs.ANDROID_CMAKE_C_FLAGS }}
            cxx: clang++
            cxxflags: ${{ inputs.ANDROID_CMAKE_CXX_FLAGS }}
            swiftflags: -sdk $NDKPATH/toolchains/llvm/prebuilt/windows-x86_64/sysroot -Xclang-linker -target -Xclang-linker aarch64-unknown-linux-android${{ inputs.ANDROID_API_LEVEL }} -Xclang-linker --sysroot -Xclang-linker $NDKPATH/toolchains/llvm/prebuilt/windows-x86_64/sysroot -Xclang-linker -resource-dir -Xclang-linker $NDKPATH/toolchains/llvm/prebuilt/windows-x86_64/lib/clang/${{ inputs.ANDROID_CLANG_VERSION }} -L ${{ github.workspace }}/BinaryCache/swift/lib/swift/android -g
            os: Android
            linker_flags: '-D CMAKE_EXE_LINKER_FLAGS="${{ inputs.ANDROID_CMAKE_EXE_LINKER_FLAGS }}" -D CMAKE_SHARED_LINKER_FLAGS="${{ inputs.ANDROID_CMAKE_SHARED_LINKER_FLAGS }}"'
            extra_flags: -DLLVM_ENABLE_LIBCXX=YES -DSWIFT_USE_LINKER=lld -DCMAKE_ANDROID_API=${{ inputs.ANDROID_API_LEVEL }} -DCMAKE_ANDROID_ARCH_ABI=arm64-v8a

          - arch: armv7
            cpu: armv7
            triple: 'armv7a-unknown-linux-androideabi${{ inputs.ANDROID_API_LEVEL }}'
            triple_no_api_level: armv7-unknown-linux-androideabi
            cc: clang
            cflags: ${{ inputs.ANDROID_CMAKE_C_FLAGS }}
            cxx: clang++
            cxxflags: ${{ inputs.ANDROID_CMAKE_CXX_FLAGS }}
            swiftflags: -sdk $NDKPATH/toolchains/llvm/prebuilt/windows-x86_64/sysroot -Xclang-linker -target -Xclang-linker armv7a-unknown-linux-androideabi${{ inputs.ANDROID_API_LEVEL }} -Xclang-linker --sysroot -Xclang-linker $NDKPATH/toolchains/llvm/prebuilt/windows-x86_64/sysroot -Xclang-linker -resource-dir -Xclang-linker $NDKPATH/toolchains/llvm/prebuilt/windows-x86_64/lib/clang/${{ inputs.ANDROID_CLANG_VERSION }} -L ${{ github.workspace }}/BinaryCache/swift/lib/swift/android -g
            os: Android
            linker_flags: '-D CMAKE_EXE_LINKER_FLAGS="${{ inputs.ANDROID_CMAKE_EXE_LINKER_FLAGS }}" -D CMAKE_SHARED_LINKER_FLAGS="${{ inputs.ANDROID_CMAKE_SHARED_LINKER_FLAGS }}"'
            extra_flags: -DLLVM_ENABLE_LIBCXX=YES -DSWIFT_USE_LINKER=lld -DCMAKE_ANDROID_API=${{ inputs.ANDROID_API_LEVEL }} -DCMAKE_ANDROID_ARCH_ABI=armeabi-v7a

          - arch: i686
            cpu: i686
            triple: 'i686-unknown-linux-android${{ inputs.ANDROID_API_LEVEL }}'
            triple_no_api_level: i686-unknown-linux-android
            cc: clang
            cflags: ${{ inputs.ANDROID_CMAKE_C_FLAGS }}
            cxx: clang++
            cxxflags: ${{ inputs.ANDROID_CMAKE_CXX_FLAGS }}
            swiftflags: -sdk $NDKPATH/toolchains/llvm/prebuilt/windows-x86_64/sysroot -Xclang-linker -target -Xclang-linker i686-unknown-linux-android${{ inputs.ANDROID_API_LEVEL }} -Xclang-linker --sysroot -Xclang-linker $NDKPATH/toolchains/llvm/prebuilt/windows-x86_64/sysroot -Xclang-linker -resource-dir -Xclang-linker $NDKPATH/toolchains/llvm/prebuilt/windows-x86_64/lib/clang/${{ inputs.ANDROID_CLANG_VERSION }} -L ${{ github.workspace }}/BinaryCache/swift/lib/swift/android -g
            os: Android
            linker_flags: '-D CMAKE_EXE_LINKER_FLAGS="${{ inputs.ANDROID_CMAKE_EXE_LINKER_FLAGS }}" -D CMAKE_SHARED_LINKER_FLAGS="${{ inputs.ANDROID_CMAKE_SHARED_LINKER_FLAGS }}"'
            extra_flags: -DLLVM_ENABLE_LIBCXX=YES -DSWIFT_USE_LINKER=lld -DCMAKE_ANDROID_API=${{ inputs.ANDROID_API_LEVEL }} -DCMAKE_ANDROID_ARCH_ABI=x86

          - arch: x86_64
            cpu: 'x86_64'
            triple: 'x86_64-unknown-linux-android${{ inputs.ANDROID_API_LEVEL }}'
            triple_no_api_level: x86_64-unknown-linux-android
            cc: clang
            cflags: ${{ inputs.ANDROID_CMAKE_C_FLAGS }}
            cxx: clang++
            cxxflags: ${{ inputs.ANDROID_CMAKE_CXX_FLAGS }}
            swiftflags: -sdk $NDKPATH/toolchains/llvm/prebuilt/windows-x86_64/sysroot -Xclang-linker -target -Xclang-linker x86_64-unknown-linux-android${{ inputs.ANDROID_API_LEVEL }} -Xclang-linker --sysroot -Xclang-linker $NDKPATH/toolchains/llvm/prebuilt/windows-x86_64/sysroot -Xclang-linker -resource-dir -Xclang-linker $NDKPATH/toolchains/llvm/prebuilt/windows-x86_64/lib/clang/${{ inputs.ANDROID_CLANG_VERSION }} -L ${{ github.workspace }}/BinaryCache/swift/lib/swift/android -g
            os: Android
            linker_flags: '-D CMAKE_EXE_LINKER_FLAGS="${{ inputs.ANDROID_CMAKE_EXE_LINKER_FLAGS }}" -D CMAKE_SHARED_LINKER_FLAGS="${{ inputs.ANDROID_CMAKE_SHARED_LINKER_FLAGS }}"'
            extra_flags: -DLLVM_ENABLE_LIBCXX=YES -DSWIFT_USE_LINKER=lld -DCMAKE_ANDROID_API=${{ inputs.ANDROID_API_LEVEL }} -DCMAKE_ANDROID_ARCH_ABI=x86_64

    name: ${{ matrix.os }} ${{ matrix.arch }} SDK

    steps:
      - uses: actions/checkout@v4.2.2
        with:
          path: ${{ github.workspace }}/SourceCache/ci-build
          show-progress: false
      - uses: ./SourceCache/ci-build/.github/actions/setup-build
        if: matrix.os != 'Android' || inputs.build_android
        with:
          setup-vs-dev-env: ${{ matrix.os == 'Windows' }}
          host-arch: ${{ matrix.arch }}

      - name: Compute workspace hash
        id: workspace_hash
        run: |
          $stringAsStream = [System.IO.MemoryStream]::new()
          $writer = [System.IO.StreamWriter]::new($stringAsStream)
          $writer.write("${{ github.workspace }}")
          $writer.Flush()
          $stringAsStream.Position = 0
          $hash = (Get-FileHash -Algorithm SHA256 -InputStream $stringAsStream).Hash
          echo "hash=$hash" >> $env:GITHUB_OUTPUT
      - name: Setup sccache
        uses: ./SourceCache/ci-build/.github/actions/setup-sccache
        with:
          s3-bucket: ${{ vars.SCCACHE_S3_BUCKET }}
          aws-region: ${{ vars.SCCACHE_AWS_REGION }}
          aws-arn: ${{ vars.SCCACHE_AWS_ARN }}
          disk-max-size: 500M
          disk-cache-key: ${{ steps.workspace_hash.outputs.hash }}-${{ matrix.os }}-${{ matrix.arch }}-sdk

      - uses: actions/download-artifact@v4
        if: matrix.os != 'Android' || inputs.build_android
        with:
          name: ${{ matrix.os }}-${{ matrix.arch }}-libxml2-${{ inputs.libxml2_version }}
          path: ${{ github.workspace }}/BuildRoot/Library/libxml2-${{ inputs.libxml2_version }}/usr
      - uses: actions/download-artifact@v4
        if: matrix.os != 'Android' || inputs.build_android
        with:
          name: ${{ matrix.os }}-${{ matrix.arch }}-curl-${{ inputs.curl_version }}
          path: ${{ github.workspace }}/BuildRoot/Library/curl-${{ inputs.curl_version }}/usr
      - uses: actions/download-artifact@v4
        if: matrix.os != 'Android' || inputs.build_android
        with:
          name: ${{ matrix.os }}-${{ matrix.arch }}-zlib-${{ inputs.zlib_version }}
          path: ${{ github.workspace }}/BuildRoot/Library/zlib-${{ inputs.zlib_version }}/usr

      - name: Download Compilers
        if: matrix.os != 'Android' || inputs.build_android
        uses: thebrowsercompany/gha-download-tar-artifact@59992d91335d4ecba543c8535f7d07238e42125d # main
        with:
          name: Windows-${{ inputs.build_arch }}-Asserts-compilers
          path: ${{ github.workspace }}/BinaryCache/Library
      - uses: thebrowsercompany/gha-download-tar-artifact@59992d91335d4ecba543c8535f7d07238e42125d # main
        if: matrix.os != 'Android' || inputs.build_android
        with:
          name: ${{ matrix.os }}-${{ matrix.arch }}-stdlib
          path: ${{ github.workspace }}/BinaryCache/Library
      - uses: thebrowsercompany/gha-download-tar-artifact@59992d91335d4ecba543c8535f7d07238e42125d # main
        if: matrix.os != 'Android' || inputs.build_android
        with:
          name: Windows-${{ inputs.build_arch }}-stdlib
          path: ${{ github.workspace }}/BinaryCache/Library
      - uses: actions/download-artifact@v4
        if: matrix.os != 'Android' || inputs.build_android
        with:
          name: Windows-${{ inputs.build_arch }}-macros
          path: ${{ github.workspace }}/BinaryCache/Library
      - uses: actions/checkout@v4.2.2
        if: matrix.os != 'Android' || inputs.build_android
        with:
          repository: apple/swift-corelibs-libdispatch
          ref: ${{ inputs.swift_corelibs_libdispatch_revision }}
          path: ${{ github.workspace }}/SourceCache/swift-corelibs-libdispatch
          show-progress: false
      - uses: actions/checkout@v4.2.2
        if: matrix.os != 'Android' || inputs.build_android
        with:
          repository: apple/swift-corelibs-foundation
          ref: ${{ inputs.swift_corelibs_foundation_revision }}
          path: ${{ github.workspace }}/SourceCache/swift-corelibs-foundation
          show-progress: false
      - uses: actions/checkout@v4.2.2
        if: matrix.os != 'Android' || inputs.build_android
        with:
          repository: apple/swift-foundation
          ref: ${{ inputs.swift_foundation_revision }}
          path: ${{ github.workspace }}/SourceCache/swift-foundation
          show-progress: false
      - uses: actions/checkout@v4.2.2
        if: matrix.os != 'Android' || inputs.build_android
        with:
          repository: apple/swift-foundation-icu
          ref: ${{ inputs.swift_foundation_icu_revision }}
          path: ${{ github.workspace }}/SourceCache/swift-foundation-icu
          show-progress: false
      - uses: actions/checkout@v4.2.2
        if: matrix.os != 'Android' || inputs.build_android
        with:
          repository: apple/swift-collections
          ref: ${{ inputs.swift_collections_revision }}
          path: ${{ github.workspace }}/SourceCache/swift-collections
          show-progress: false
      - uses: actions/checkout@v4.2.2
        if: matrix.os != 'Android' || inputs.build_android
        with:
          repository: swiftlang/swift-corelibs-xctest
          ref: ${{ inputs.swift_corelibs_xctest_revision }}
          path: ${{ github.workspace }}/SourceCache/swift-corelibs-xctest
          show-progress: false
      - uses: actions/checkout@v4.2.2
        if: matrix.os != 'Android' || inputs.build_android
        with:
          repository: swiftlang/swift-testing
          ref: ${{ inputs.swift_testing_revision }}
          path: ${{ github.workspace }}/SourceCache/swift-testing
          show-progress: false

      - name: Setup environment
        if: matrix.os != 'Android' || inputs.build_android
        run: |
          $RTLPath = cygpath -w ${{ github.workspace }}/BinaryCache/Library/Developer/Platforms/Windows.platform/Developer/SDKs/Windows.sdk/usr/bin
          echo ${RTLPath} | Out-File -FilePath $env:GITHUB_PATH -Encoding utf8 -Append

          $SDKRoot = cygpath -w ${{ github.workspace }}/BinaryCache/Library/Developer/Platforms/Windows.platform/Developer/SDKs/Windows.sdk
          echo "SDKROOT=${SDKRoot}" | Out-File -FilePath $env:GITHUB_ENV -Encoding utf8 -Append

      # FIXME(compnerd): workaround CMake 3.29-3.30 issue
      - uses: lukka/get-cmake@aa1df13cce8c30d2cb58efa871271c5a764623f8 # main
        if: matrix.os != 'Android' || inputs.build_android
        with:
          cmakeVersion: 3.28.6

      - uses: nttld/setup-ndk@v1
        if: matrix.os == 'Android' && inputs.build_android
        id: setup-ndk
        with:
          ndk-version: ${{ inputs.ANDROID_NDK_VERSION }}
          local-cache: true

      - name: Create vfs-overlay
        if: matrix.os == 'Windows'
        run: |
          $VfsOverlay = "${{ github.workspace }}/BinaryCache/swift/stdlib/windows-vfs-overlay.yaml"
          $ModuleMapDir = cygpath -m ${{ github.workspace }}/BinaryCache/Library/Developer/Platforms/Windows.platform/Developer/SDKs/Windows.sdk/usr/share
          $Win10SdkRoot = Get-ItemPropertyValue `
            -Path "Registry::HKEY_LOCAL_MACHINE\SOFTWARE\Microsoft\Windows Kits\Installed Roots" `
            -Name "KitsRoot10"
          $Win10SdkRoot = cygpath -m ${Win10SdkRoot}
          $InstallerLocation = Join-Path "${env:ProgramFiles(x86)}" "Microsoft Visual Studio" "Installer"
          $VsWhere = Join-Path "${InstallerLocation}" "vswhere.exe"
          $VsInstallPath = (& "$VsWhere" -latest -products * -format json | ConvertFrom-Json).installationPath
          $VsInstallPath = cygpath -m ${VsInstallPath}

          $ModuleMap = @"
          version: 0
          use-external-names: false
          case-sensitive: false
          roots:
            - name: "${Win10SdkRoot}/Include/${env:UCRTVersion}/um"
              type: directory
              contents:
                - name: module.modulemap
                  type: file
                  external-contents: "${ModuleMapDir}/winsdk.modulemap"
            - name: "${Win10SdkRoot}/Include/${env:UCRTVersion}/ucrt"
              type: directory
              contents:
                - name: module.modulemap
                  type: file
                  external-contents: "${ModuleMapDir}/ucrt.modulemap"
            - name: "${VsInstallPath}/VC/Tools/MSVC/${env:VCToolsVersion}/include"
              type: directory
              contents:
                - name: module.modulemap
                  type: file
                  external-contents: "${ModuleMapDir}/vcruntime.modulemap"
                - name: vcruntime.apinotes
                  type: file
                  external-contents: "${ModuleMapDir}/vcruntime.apinotes"
          "@

          $VfsOverlayDir = Split-Path -Parent $VfsOverlay
          New-Item -ItemType Directory -Path $VfsOverlayDir
          Write-Output $ModuleMap | Out-File -FilePath $VfsOverlay -Encoding utf8

      - name: Configure libdispatch
        if: matrix.os != 'Android' || inputs.build_android
        run: |
          # Workaround CMake 3.20 issue
          $CLANG_CL = cygpath -m ${{ github.workspace }}/BinaryCache/Library/Developer/Toolchains/${{ inputs.swift_version }}+Asserts/usr/bin/clang-cl.exe
          $SWIFTC = cygpath -m ${{ github.workspace }}/BinaryCache/Library/Developer/Toolchains/${{ inputs.swift_version }}+Asserts/usr/bin/swiftc.exe

          if ("${{ matrix.os }}" -eq "Android") {
            $NDKPATH = cygpath -m ${{ steps.setup-ndk.outputs.ndk-path }}
            # Since win/arm64 doesn't have one, this logic is necessary because
            # passing an empty CMAKE_ANDROID_NDK value causes a failure.
            $CMAKE_NDK_FLAG = "-DCMAKE_ANDROID_NDK=$NDKPATH"
            $SWIFT_NDK_FLAG = "-DSWIFT_ANDROID_NDK_PATH=$NDKPATH"
          }

          $WINDOWS_VFS_OVERLAY = cygpath -m ${{ github.workspace }}/BinaryCache/swift/stdlib/windows-vfs-overlay.yaml
          $OVERLAY_FLAGS = if ("${{ matrix.os }}" -eq "Windows") {
            "-vfsoverlay ${WINDOWS_VFS_OVERLAY} -strict-implicit-module-context -Xcc -Xclang -Xcc -fbuiltin-headers-in-system-modules"
          } else {
            ""
          }

          $CMAKE_CPU = if ("${{ matrix.cpu }}" -eq "armv7") { "armv7-a" } else { "${{ matrix.cpu }}" }

          cmake -B ${{ github.workspace }}/BinaryCache/libdispatch `
                -D BUILD_SHARED_LIBS=YES `
                -D CMAKE_BUILD_TYPE=Release `
                -D CMAKE_C_COMPILER=${{ matrix.cc }} `
                -D CMAKE_C_COMPILER_LAUNCHER=sccache `
                -D CMAKE_C_COMPILER_TARGET=${{ matrix.triple }} `
                -D CMAKE_C_FLAGS="${{ matrix.cflags }}" `
                -D CMAKE_CXX_COMPILER=${{ matrix.cxx }} `
                -D CMAKE_CXX_COMPILER_LAUNCHER=sccache `
                -D CMAKE_CXX_COMPILER_TARGET=${{ matrix.triple }} `
                -D CMAKE_CXX_FLAGS="${{ matrix.cxxflags }}" `
                -D CMAKE_INSTALL_PREFIX=${{ github.workspace }}/BuildRoot/Library/Developer/Platforms/${{ matrix.os }}.platform/Developer/SDKs/${{ matrix.os }}.sdk/usr `
                -D CMAKE_Swift_COMPILER=${SWIFTC} `
                -D CMAKE_Swift_COMPILER_TARGET=${{ matrix.triple_no_api_level }} `
                -D CMAKE_Swift_FLAGS="-resource-dir ${{ github.workspace }}/BinaryCache/Library/Developer/Platforms/${{ matrix.os }}.platform/Developer/SDKs/${{ matrix.os }}.sdk/usr/lib/swift -L${{ github.workspace }}/BinaryCache/Library/Developer/Platforms/${{ matrix.os }}.platform/Developer/SDKs/${{ matrix.os }}.sdk/usr/lib/swift/${{ matrix.os }} ${OVERLAY_FLAGS} ${{ matrix.swiftflags }}" `
                -D CMAKE_Swift_FLAGS_RELEASE="-O" `
                -D CMAKE_SYSTEM_NAME=${{ matrix.os }} `
                -D CMAKE_SYSTEM_PROCESSOR=${CMAKE_CPU} `
                -D MSVC_C_ARCHITECTURE_ID=${{ matrix.arch }} `
                -D MSVC_CXX_ARCHITECTURE_ID=${{ matrix.arch }} `
                ${{ matrix.linker_flags }} `
                ${{ matrix.extra_flags }} `
                $CMAKE_NDK_FLAG `
                $SWIFT_NDK_FLAG `
                -G Ninja `
                -S ${{ github.workspace }}/SourceCache/swift-corelibs-libdispatch `
                -D BUILD_TESTING=NO `
                -D ENABLE_SWIFT=YES
      - name: Build libdispatch
        if: matrix.os != 'Android' || inputs.build_android
        run: |
          cmake --build ${{ github.workspace }}/BinaryCache/libdispatch

      - name: Configure Foundation
        if: matrix.os != 'Android' || inputs.build_android
        run: |
          # Workaround CMake 3.20 issue
          $CLANG_CL = cygpath -m ${{ github.workspace }}/BinaryCache/Library/Developer/Toolchains/${{ inputs.swift_version }}+Asserts/usr/bin/clang-cl.exe
          $SWIFTC = cygpath -m ${{ github.workspace }}/BinaryCache/Library/Developer/Toolchains/${{ inputs.swift_version }}+Asserts/usr/bin/swiftc.exe

          if ("${{ matrix.os }}" -eq "Android") {
            $NDKPATH = cygpath -m ${{ steps.setup-ndk.outputs.ndk-path }}
            # Since win/arm64 doesn't have one, this logic is necessary because
            # passing an empty CMAKE_ANDROID_NDK value causes a failure.
            $CMAKE_NDK_FLAG = "-DCMAKE_ANDROID_NDK=$NDKPATH"
            $SWIFT_NDK_FLAG = "-DSWIFT_ANDROID_NDK_PATH=$NDKPATH"
          }

          $WINDOWS_VFS_OVERLAY = cygpath -m ${{ github.workspace }}/BinaryCache/swift/stdlib/windows-vfs-overlay.yaml
          $OVERLAY_FLAGS = if ("${{ matrix.os }}" -eq "Windows") {
            "-vfsoverlay ${WINDOWS_VFS_OVERLAY} -strict-implicit-module-context -Xcc -Xclang -Xcc -fbuiltin-headers-in-system-modules"
          } else {
            ""
          }

          $CMAKE_CPU = if ("${{ matrix.cpu }}" -eq "armv7") { "armv7-a" } else { "${{ matrix.cpu }}" }

          $DEFINITION_FLAG = if ("${{ matrix.os }}" -eq "Windows") { "/D" } else { "-D" }
          $LIBZ = if ("${{ matrix.os }}" -eq "Windows") { "zlibstatic.lib" } else { "libz.a" }

          $SWIFT_FOUNDATION_SOURCE_DIR = cygpath -m ${{ github.workspace }}/SourceCache/swift-foundation
          $SWIFT_FOUNDATION_ICU_SOURCE_DIR = cygpath -m ${{ github.workspace }}/SourceCache/swift-foundation-icu
          $SWIFT_COLLECTIONS_SOURCE_DIR = cygpath -m ${{ github.workspace }}/SourceCache/swift-collections

          $build_tools = if ("${{ matrix.os }}" -eq "Windows") { "YES" } else { "NO" }

          cmake -B ${{ github.workspace }}/BinaryCache/foundation `
                -D BUILD_SHARED_LIBS=YES `
                -D CMAKE_ASM_COMPILE_OPTIONS_MSVC_RUNTIME_LIBRARY_MultiThreadedDLL="/MD" `
                -D CMAKE_ASM_FLAGS="--target=${{ matrix.triple }}" `
                -D CMAKE_BUILD_TYPE=Release `
                -D CMAKE_C_COMPILER=${{ matrix.cc }} `
                -D CMAKE_C_COMPILER_TARGET=${{ matrix.triple }} `
                -D CMAKE_C_FLAGS="${{ matrix.cflags }}" `
                -D CMAKE_CXX_COMPILER=${{ matrix.cxx }} `
                -D CMAKE_CXX_COMPILER_TARGET=${{ matrix.triple }} `
                -D CMAKE_CXX_FLAGS="${{ matrix.cxxflags }}" `
                -D CMAKE_EXE_LINKER_FLAGS="${{ inputs.WINDOWS_CMAKE_EXE_LINKER_FLAGS }}" `
                -D CMAKE_FIND_PACKAGE_PREFER_CONFIG=YES `
                -D CMAKE_INSTALL_PREFIX=${{ github.workspace }}/BuildRoot/Library/Developer/Platforms/${{ matrix.os }}.platform/Developer/SDKs/${{ matrix.os }}.sdk/usr `
                -D CMAKE_Swift_COMPILER=${SWIFTC} `
                -D CMAKE_Swift_COMPILER_TARGET=${{ matrix.triple_no_api_level }} `
                -D CMAKE_Swift_FLAGS="-resource-dir ${{ github.workspace }}/BinaryCache/Library/Developer/Platforms/${{ matrix.os }}.platform/Developer/SDKs/${{ matrix.os }}.sdk/usr/lib/swift -L${{ github.workspace }}/BinaryCache/Library/Developer/Platforms/${{ matrix.os }}.platform/Developer/SDKs/${{ matrix.os }}.sdk/usr/lib/swift/${{ matrix.os }} ${OVERLAY_FLAGS} ${{ matrix.swiftflags }}" `
                -D CMAKE_Swift_FLAGS_RELEASE="-O" `
                -D CMAKE_SYSTEM_NAME=${{ matrix.os }} `
                -D CMAKE_SYSTEM_PROCESSOR=${CMAKE_CPU} `
                -D MSVC_C_ARCHITECTURE_ID=${{ matrix.arch }} `
                -D MSVC_CXX_ARCHITECTURE_ID=${{ matrix.arch }} `
                ${{ matrix.linker_flags }} `
                ${{ matrix.extra_flags }} `
                $CMAKE_NDK_FLAG `
                $SWIFT_NDK_FLAG `
                -G Ninja `
                -S ${{ github.workspace }}/SourceCache/swift-corelibs-foundation `
                -D dispatch_DIR=${{ github.workspace }}/BinaryCache/libdispatch/cmake/modules `
                -D CURL_DIR=${{ github.workspace }}/BuildRoot/Library/curl-${{ inputs.curl_version }}/usr/lib/cmake/CURL `
                -D FOUNDATION_BUILD_TOOLS=${build_tools} `
                -D Foundation_MACRO=${{ github.workspace }}/BuildRoot/Library/Developer/Toolchains/${{ inputs.swift_version }}+Asserts/usr/bin `
                -D ENABLE_TESTING=NO `
                -D _SwiftFoundation_SourceDIR=$SWIFT_FOUNDATION_SOURCE_DIR `
                -D _SwiftFoundationICU_SourceDIR=$SWIFT_FOUNDATION_ICU_SOURCE_DIR `
                -D _SwiftCollections_SourceDIR=$SWIFT_COLLECTIONS_SOURCE_DIR `
                -D LibXml2_DIR=${{ github.workspace }}/BuildRoot/Library/libxml2-${{ inputs.libxml2_version }}/usr/lib/cmake/libxml2-${{ inputs.libxml2_version }} `
                -D ZLIB_ROOT=${{ github.workspace }}/BuildRoot/Library/zlib-${{ inputs.zlib_version }}/usr `
                -D ZLIB_LIBRARY=${{ github.workspace }}/BuildRoot/Library/zlib-${{ inputs.zlib_version }}/usr/lib/$LIBZ `
                -D SwiftFoundation_MACRO=${{ github.workspace }}/BinaryCache/Library/Developer/Toolchains/${{ inputs.swift_version }}+Asserts/usr/bin
      - name: Build foundation
        if: matrix.os != 'Android' || inputs.build_android
        run: |
          cmake --build ${{ github.workspace }}/BinaryCache/foundation

      # TODO(compnerd) correctly version XCTest
      - name: Configure xctest
        if: matrix.os != 'Android' || inputs.build_android
        run: |
          # Workaround CMake 3.20 issue
          $CLANG_CL = cygpath -m ${{ github.workspace }}/BinaryCache/Library/Developer/Toolchains/${{ inputs.swift_version }}+Asserts/usr/bin/clang-cl.exe
          $SWIFTC = cygpath -m ${{ github.workspace }}/BinaryCache/Library/Developer/Toolchains/${{ inputs.swift_version }}+Asserts/usr/bin/swiftc.exe

          if ("${{ matrix.os }}" -eq "Android") {
            $NDKPATH = cygpath -m ${{ steps.setup-ndk.outputs.ndk-path }}
            # Since win/arm64 doesn't have one, this logic is necessary because
            # passing an empty CMAKE_ANDROID_NDK value causes a failure.
            $CMAKE_NDK_FLAG = "-DCMAKE_ANDROID_NDK=$NDKPATH"
            $SWIFT_NDK_FLAG = "-DSWIFT_ANDROID_NDK_PATH=$NDKPATH"
          }

          $WINDOWS_VFS_OVERLAY = cygpath -m ${{ github.workspace }}/BinaryCache/swift/stdlib/windows-vfs-overlay.yaml
          $OVERLAY_FLAGS = if ("${{ matrix.os }}" -eq "Windows") {
            "-vfsoverlay ${WINDOWS_VFS_OVERLAY} -strict-implicit-module-context -Xcc -Xclang -Xcc -fbuiltin-headers-in-system-modules"
          } else {
            ""
          }

          $CMAKE_CPU = if ("${{ matrix.cpu }}" -eq "armv7") { "armv7-a" } else { "${{ matrix.cpu }}" }

          $XCTestBinDir = switch ("${{ matrix.cpu }}") {
          "armv7" { "bin32a" }
          "i686" { "bin32" }
          "x86_64" { "bin64" }
          "aarch64" { "bin64a" }
          }

          cmake -B ${{ github.workspace }}/BinaryCache/xctest `
                -D BUILD_SHARED_LIBS=YES `
                -D CMAKE_BUILD_TYPE=Release `
                -D CMAKE_BUILD_WITH_INSTALL_RPATH=YES `
                -D CMAKE_C_COMPILER=${{ matrix.cc }} `
                -D CMAKE_C_COMPILER_LAUNCHER=sccache `
                -D CMAKE_C_COMPILER_TARGET=${{ matrix.triple }} `
                -D CMAKE_C_FLAGS="${{ matrix.cflags }}" `
                -D CMAKE_CXX_COMPILER=${{ matrix.cxx }} `
                -D CMAKE_CXX_COMPILER_LAUNCHER=sccache `
                -D CMAKE_CXX_COMPILER_TARGET=${{ matrix.triple }} `
                -D CMAKE_CXX_FLAGS="${{ matrix.cxxflags }}" `
                -D CMAKE_INSTALL_BINDIR=$XCTestBinDir `
                -D CMAKE_INSTALL_PREFIX=${{ github.workspace }}/BuildRoot/Library/Developer/Platforms/${{ matrix.os }}.platform/Developer/Library/XCTest-${{ inputs.swift_version }}/usr `
                -D CMAKE_Swift_COMPILER=${SWIFTC} `
                -D CMAKE_Swift_COMPILER_TARGET=${{ matrix.triple_no_api_level }} `
                -D CMAKE_Swift_FLAGS="-resource-dir ${{ github.workspace }}/BinaryCache/Library/Developer/Platforms/${{ matrix.os }}.platform/Developer/SDKs/${{ matrix.os }}.sdk/usr/lib/swift -L${{ github.workspace }}/BinaryCache/Library/Developer/Platforms/${{ matrix.os }}.platform/Developer/SDKs/${{ matrix.os }}.sdk/usr/lib/swift/${{ matrix.os }} ${OVERLAY_FLAGS} ${{ matrix.swiftflags }}" `
                -D CMAKE_Swift_FLAGS_RELEASE="-O" `
                -D CMAKE_SYSTEM_NAME=${{ matrix.os }} `
                -D CMAKE_SYSTEM_PROCESSOR=${CMAKE_CPU} `
                ${{ matrix.linker_flags }} `
                ${{ matrix.extra_flags }} `
                $CMAKE_NDK_FLAG `
                $SWIFT_NDK_FLAG `
                -G Ninja `
                -S ${{ github.workspace }}/SourceCache/swift-corelibs-xctest `
                -D dispatch_DIR=${{ github.workspace }}/BinaryCache/libdispatch/cmake/modules `
                -D Foundation_DIR=${{ github.workspace }}/BinaryCache/foundation/cmake/modules `
                -D ENABLE_TESTING=NO `
                -D XCTest_INSTALL_NESTED_SUBDIR=YES
      - name: Build xctest
        if: matrix.os != 'Android' || inputs.build_android
        run: |
          cmake --build ${{ github.workspace }}/BinaryCache/xctest

      - name: Configure Testing
        if: matrix.os != 'Android' || inputs.build_android
        run: |
          # Workaround CMake 3.20 issue
          $CLANG_CL = cygpath -m ${{ github.workspace }}/BinaryCache/Library/Developer/Toolchains/${{ inputs.swift_version }}+Asserts/usr/bin/clang-cl.exe
          $SWIFTC = cygpath -m ${{ github.workspace }}/BinaryCache/Library/Developer/Toolchains/${{ inputs.swift_version }}+Asserts/usr/bin/swiftc.exe

          if ("${{ matrix.os }}" -eq "Android") {
            $NDKPATH = cygpath -m ${{ steps.setup-ndk.outputs.ndk-path }}
            # Since win/arm64 doesn't have one, this logic is necessary because
            # passing an empty CMAKE_ANDROID_NDK value causes a failure.
            $CMAKE_NDK_FLAG = "-DCMAKE_ANDROID_NDK=$NDKPATH"
            $SWIFT_NDK_FLAG = "-DSWIFT_ANDROID_NDK_PATH=$NDKPATH"
          }

          $WINDOWS_VFS_OVERLAY = cygpath -m ${{ github.workspace }}/BinaryCache/swift/stdlib/windows-vfs-overlay.yaml
          $OVERLAY_FLAGS = if ("${{ matrix.os }}" -eq "Windows") {
            "-vfsoverlay ${WINDOWS_VFS_OVERLAY} -strict-implicit-module-context -Xcc -Xclang -Xcc -fbuiltin-headers-in-system-modules"
          } else {
            ""
          }

          # Workaround the issue of not using the new Swift driver , that forces us to disable the CMP0157 policy.
          (Get-Content -Path "${{ github.workspace }}\SourceCache\swift-testing\CMakeLists.txt") -replace 'cmake_policy\(SET CMP0157 NEW\)', 'cmake_policy(SET CMP0157 OLD)' | Set-Content -Path "${{ github.workspace }}\SourceCache\swift-testing\CMakeLists.txt"

          $CMAKE_CPU = if ("${{ matrix.cpu }}" -eq "armv7") { "armv7-a" } else { "${{ matrix.cpu }}" }

          $TestingBinDir = switch ("${{ matrix.cpu }}") {
          "armv7" { "bin32a" }
          "i686" { "bin32" }
          "x86_64" { "bin64" }
          "aarch64" { "bin64a" }
          }

          cmake -B ${{ github.workspace }}/BinaryCache/testing `
                -D BUILD_SHARED_LIBS=YES `
                -D CMAKE_BUILD_TYPE=Release `
                -D CMAKE_BUILD_WITH_INSTALL_RPATH=YES `
                -D CMAKE_CXX_COMPILER=${{ matrix.cxx }} `
                -D CMAKE_CXX_COMPILER_LAUNCHER=sccache `
                -D CMAKE_CXX_COMPILER_TARGET=${{ matrix.triple }} `
                -D CMAKE_CXX_FLAGS="${{ matrix.cxxflags }}" `
                -D CMAKE_INSTALL_BINDIR=$TestingBinDir `
                -D CMAKE_INSTALL_PREFIX=${{ github.workspace }}/BuildRoot/Library/Developer/Platforms/${{ matrix.os }}.platform/Developer/Library/Testing-${{ inputs.swift_version }}/usr `
                -D CMAKE_Swift_COMPILER=${SWIFTC} `
                -D CMAKE_Swift_COMPILER_TARGET=${{ matrix.triple_no_api_level }} `
                -D CMAKE_Swift_FLAGS="-package-name swift_testing -resource-dir ${{ github.workspace }}/BinaryCache/Library/Developer/Platforms/${{ matrix.os }}.platform/Developer/SDKs/${{ matrix.os }}.sdk/usr/lib/swift -L${{ github.workspace }}/BinaryCache/Library/Developer/Platforms/${{ matrix.os }}.platform/Developer/SDKs/${{ matrix.os }}.sdk/usr/lib/swift/${{ matrix.os }} ${OVERLAY_FLAGS} ${{ matrix.swiftflags }}" `
                -D CMAKE_Swift_FLAGS_RELEASE="-O" `
                -D CMAKE_SYSTEM_NAME=${{ matrix.os }} `
                -D CMAKE_SYSTEM_PROCESSOR=${CMAKE_CPU} `
                ${{ matrix.linker_flags }} `
                ${{ matrix.extra_flags }} `
                $CMAKE_NDK_FLAG `
                $SWIFT_NDK_FLAG `
                -G Ninja `
                -S ${{ github.workspace }}/SourceCache/swift-testing `
                -D dispatch_DIR=${{ github.workspace }}/BinaryCache/libdispatch/cmake/modules `
                -D Foundation_DIR=${{ github.workspace }}/BinaryCache/foundation/cmake/modules `
                -D SwiftTesting_INSTALL_NESTED_SUBDIR=YES `
                -D SwiftTesting_MACRO=${{ github.workspace }}/BinaryCache/Library/Developer/Toolchains/${{ inputs.swift_version }}+Asserts/usr/bin/TestingMacros.dll
      - name: Build Testing
        if: matrix.os != 'Android' || inputs.build_android
        run: |
          cmake --build ${{ github.workspace }}/BinaryCache/testing

      - name: Install Testing
        if: matrix.os != 'Android' || inputs.build_android
        run: |
          cmake --build ${{ github.workspace }}/BinaryCache/testing --target install
      - name: Install xctest
        if: matrix.os != 'Android' || inputs.build_android
        run: |
          cmake --build ${{ github.workspace }}/BinaryCache/xctest --target install
      - name: Install foundation
        if: matrix.os != 'Android' || inputs.build_android
        run: |
          cmake --build ${{ github.workspace }}/BinaryCache/foundation --target install
      - name: Install libdispatch
        if: matrix.os != 'Android' || inputs.build_android
        run: |
          cmake --build ${{ github.workspace }}/BinaryCache/libdispatch --target install

      - uses: actions/setup-python@v5
      - uses: jannekem/run-python-script-action@v1
        if: matrix.os != 'Android' || inputs.build_android
        with:
          script: |
            import os
            import plistlib

            info_plist = r'${{ github.workspace }}/BuildRoot/Library/Developer/Platforms/${{ matrix.os }}.platform/Info.plist'
            with open(os.path.normpath(info_plist), 'wb') as plist:
              # TODO(compnerd) derive this from the install directory
              plistlib.dump({ 'DefaultProperties': { 'XCTEST_VERSION': '${{ inputs.swift_version }}', 'TESTING_VERSION': '${{ inputs.swift_version }}', 'SWIFTC_FLAGS': ['-use-ld=lld'] } }, plist)

            sdk_settings_plist = r'${{ github.workspace }}/BuildRoot/Library/Developer/Platforms/${{ matrix.os }}.platform/Developer/SDKs/${{ matrix.os }}.sdk/SDKSettings.plist'
            with open(os.path.normpath(sdk_settings_plist), 'wb') as plist:
              # TODO(compnerd) derive this from the CMAKE_BUILD_TYPE for the
              # runtime.
              plistlib.dump({ 'DefaultProperties': { 'DEFAULT_USE_RUNTIME': 'MD' } }, plist)

      - name: Create SDKSettings.json
        if: matrix.os != 'Android' || inputs.build_android
        run: |
          $SDKSettings = @{
            CanonicalName = "${{ matrix.triple }}"
            DisplayName = "${{ matrix.os }}"
            IsBaseSDK = "NO"
            Version = "${{ inputs.swift_version }}"
            VersionMap = @{}
            DefaultProperties = @{
              PLATFORM_NAME = "${{ matrix.os }}"
              DEFAULT_COMPILER = [string]::Format(".org.compnerd.dt.toolchain.{0}.{1}-asserts", (Get-Date -Format "yyyymmdd"), ((Get-Date).Hour % 6))
            }
          }
          if ("${{ matrix.os }}" -eq "Windows") {
            $SDKSettings.DefaultProperties.DEFAULT_USE_RUNTIME = "MD"
          }
          New-Item -ItemType Directory -Path "${{ github.workspace }}/BuildRoot/Library/Developer/Platforms/${{ matrix.os }}.platform/Developer/SDKs/${{ matrix.os }}.sdk" -Force | Out-Null
          $SDKSettings | ConvertTo-JSON | Out-File -FilePath "${{ github.workspace }}/BuildRoot/Library/Developer/Platforms/${{ matrix.os }}.platform/Developer/SDKs/${{ matrix.os }}.sdk/SDKSettings.json"

      - uses: actions/upload-artifact@v4
        if: matrix.os != 'Android' || inputs.build_android
        with:
          name: ${{ matrix.os }}-${{ matrix.arch }}-sdk
          path: ${{ github.workspace }}/BuildRoot/Library/Developer/Platforms/${{ matrix.os }}.platform

      - name: Upload PDBs to Azure
        uses: microsoft/action-publish-symbols@v2.1.6
        if: ${{ inputs.debug_info && matrix.os == 'Windows' }}
        with:
          accountName: ${{ vars.SYMBOL_SERVER_ACCOUNT }}
          personalAccessToken: ${{ secrets.SYMBOL_SERVER_PAT }}
          symbolsFolder: ${{ github.workspace }}/BinaryCache
          searchPattern: '**/*.pdb'

      - name: Upload DLLs to Azure
        uses: microsoft/action-publish-symbols@v2.1.6
        if: ${{ inputs.debug_info && matrix.os == 'Windows' }}
        with:
          accountName: ${{ vars.SYMBOL_SERVER_ACCOUNT }}
          personalAccessToken: ${{ secrets.SYMBOL_SERVER_PAT }}
          symbolsFolder: ${{ github.workspace }}/BinaryCache
          searchPattern: '**/*.dll'

  devtools:
    # TODO: Build this on macOS or make an equivalent Mac-only job
    if: inputs.build_os == 'Windows'
    needs: [sqlite, compilers, stdlib, sdk]
    runs-on: ${{ inputs.default_build_runner }}

    strategy:
      fail-fast: false
      matrix: ${{ fromJSON(inputs.host_matrix) }}

    name: Windows ${{ matrix.arch }} Developer Tools

    steps:
      - uses: actions/checkout@v4.2.2
        with:
          path: ${{ github.workspace }}/SourceCache/ci-build
          show-progress: false
      - uses: ./SourceCache/ci-build/.github/actions/setup-build
        with:
          setup-vs-dev-env: true
          host-arch: ${{ matrix.arch }}

      - uses: actions/download-artifact@v4
        with:
          name: Windows-${{ matrix.arch }}-sqlite-${{ inputs.swift_toolchain_sqlite_version }}
          path: ${{ github.workspace }}/BinaryCache/Library/sqlite-${{ inputs.swift_toolchain_sqlite_version }}/usr

      - name: Download Compilers
        uses: thebrowsercompany/gha-download-tar-artifact@59992d91335d4ecba543c8535f7d07238e42125d # main
        with:
          name: Windows-${{ inputs.build_arch }}-Asserts-compilers
          path: ${{ github.workspace }}/BinaryCache/Library
      - uses: thebrowsercompany/gha-download-tar-artifact@59992d91335d4ecba543c8535f7d07238e42125d # main
        with:
          name: Windows-${{ matrix.arch }}-stdlib
          path: ${{ github.workspace }}/BinaryCache/Library
      - uses: actions/download-artifact@v4
        with:
          name: Windows-${{ matrix.arch }}-sdk
          path: ${{ github.workspace }}/BinaryCache/Library/Developer/Platforms/Windows.platform
      - uses: actions/download-artifact@v4
        with:
          name: Windows-${{ inputs.build_arch }}-macros
          path: ${{ github.workspace }}/BinaryCache/Library
      - uses: thebrowsercompany/gha-download-tar-artifact@59992d91335d4ecba543c8535f7d07238e42125d # main
        with:
          name: Windows-${{ matrix.arch }}-Asserts-swift-syntax
          path: ${{ github.workspace }}/BinaryCache/swift-syntax
      - uses: thebrowsercompany/gha-download-tar-artifact@59992d91335d4ecba543c8535f7d07238e42125d # main
        with:
          name: Windows-${{ matrix.arch }}-cmark-gfm-${{ inputs.swift_cmark_version }}
          path: ${{ github.workspace }}/BinaryCache/Library/cmark-gfm-${{ inputs.swift_cmark_version }}/usr

      - uses: actions/checkout@v4.2.2
        with:
          repository: swiftlang/indexstore-db
          ref: ${{ inputs.indexstore_db_revision }}
          path: ${{ github.workspace }}/SourceCache/indexstore-db
          show-progress: false
      - uses: actions/checkout@v4.2.2
        with:
          repository: swiftlang/sourcekit-lsp
          ref: ${{ inputs.sourcekit_lsp_revision }}
          path: ${{ github.workspace }}/SourceCache/sourcekit-lsp
          show-progress: false
      - uses: actions/checkout@v4.2.2
        with:
          repository: apple/swift-argument-parser
          ref: ${{ inputs.swift_argument_parser_revision }}
          path: ${{ github.workspace }}/SourceCache/swift-argument-parser
          show-progress: false
      - uses: actions/checkout@v4.2.2
        with:
          repository: apple/swift-asn1
          ref: ${{ inputs.swift_asn1_revision }}
          path: ${{ github.workspace }}/SourceCache/swift-asn1
          show-progress: false
      - uses: actions/checkout@v4.2.2
        with:
          repository: apple/swift-certificates
          ref: ${{ inputs.swift_certificates_revision }}
          path: ${{ github.workspace }}/SourceCache/swift-certificates
          show-progress: false
      - uses: actions/checkout@v4.2.2
        with:
          repository: apple/swift-collections
          ref: ${{ inputs.swift_collections_revision }}
          path: ${{ github.workspace }}/SourceCache/swift-collections
          show-progress: false
      - uses: actions/checkout@v4.2.2
        with:
          repository: apple/swift-crypto
          ref: ${{ inputs.swift_crypto_revision }}
          path: ${{ github.workspace }}/SourceCache/swift-crypto
          show-progress: false
      - uses: actions/checkout@v4.2.2
        with:
          repository: swiftlang/swift-driver
          ref: ${{ inputs.swift_driver_revision }}
          path: ${{ github.workspace }}/SourceCache/swift-driver
          show-progress: false
      - uses: actions/checkout@v4.2.2
        with:
          repository: swiftlang/swift-format
          ref: ${{ inputs.swift_format_revision }}
          path: ${{ github.workspace }}/SourceCache/swift-format
          show-progress: false
      - uses: actions/checkout@v4.2.2
        with:
          repository: swiftlang/swift-llbuild
          ref: ${{ inputs.swift_llbuild_revision }}
          path: ${{ github.workspace }}/SourceCache/swift-llbuild
          show-progress: false
      - uses: actions/checkout@v4.2.2
        with:
          repository: swiftlang/swift-lmdb
          ref: ${{ inputs.swift_lmdb_revision }}
          path: ${{ github.workspace }}/SourceCache/swift-lmdb
          show-progress: false
      - uses: actions/checkout@v4.2.2
        with:
          repository: swiftlang/swift-markdown
          ref: ${{ inputs.swift_markdown_revision }}
          path: ${{ github.workspace }}/SourceCache/swift-markdown
          show-progress: false
      - uses: actions/checkout@v4.2.2
        with:
          repository: swiftlang/swift-build
          ref: ${{ inputs.swift_build_revision }}
          path: ${{ github.workspace }}/SourceCache/swift-build
          show-progress: false
      - uses: actions/checkout@v4.2.2
        with:
          repository: swiftlang/swift-package-manager
          ref: ${{ inputs.swift_package_manager_revision }}
          path: ${{ github.workspace }}/SourceCache/swift-package-manager
          show-progress: false
      - uses: actions/checkout@v4.2.2
        with:
          repository: apple/swift-system
          ref: ${{ inputs.swift_system_revision }}
          path: ${{ github.workspace }}/SourceCache/swift-system
          show-progress: false
      - uses: actions/checkout@v4.2.2
        with:
          repository: swiftlang/swift-tools-support-core
          ref: ${{ inputs.swift_tools_support_core_revision }}
          path: ${{ github.workspace }}/SourceCache/swift-tools-support-core
          show-progress: false
      - uses: actions/checkout@v4.2.2
        with:
          repository: swiftlang/swift
          ref: ${{ inputs.swift_revision }}
          path: ${{ github.workspace }}/SourceCache/swift
          show-progress: false

      - run: |
          $RTLPath = cygpath -w ${{ github.workspace }}/BinaryCache/Library/Developer/Platforms/Windows.platform/Developer/SDKs/Windows.sdk/usr/bin
          echo ${RTLPath} | Out-File -FilePath $env:GITHUB_PATH -Encoding utf8 -Append

          $SDKRoot = cygpath -w ${{ github.workspace }}/BinaryCache/Library/Developer/Platforms/Windows.platform/Developer/SDKs/Windows.sdk
          echo "SDKROOT=${SDKRoot}" | Out-File -FilePath $env:GITHUB_ENV -Encoding utf8 -Append

      - run: |
          Move-Item ${env:SDKROOT}/usr/lib/swift/dispatch ${env:SDKROOT}/usr/include/
          Move-Item ${env:SDKROOT}/usr/lib/swift/os ${env:SDKROOT}/usr/include/
          Move-Item ${env:SDKROOT}/usr/lib/swift/Block ${env:SDKROOT}/usr/include/
          Move-Item ${env:SDKROOT}/usr/lib/swift/_foundation_unicode ${env:SDKROOT}/usr/include
          Move-Item ${env:SDKROOT}/usr/lib/swift/_FoundationCShims ${env:SDKROOT}/usr/include

          Move-Item ${env:SDKROOT}/usr/lib/swift/windows/BlocksRuntime.lib ${env:SDKROOT}/usr/lib/swift/windows/${{ matrix.cpu }}/
          Move-Item ${env:SDKROOT}/usr/lib/swift/windows/dispatch.lib ${env:SDKROOT}/usr/lib/swift/windows/${{ matrix.cpu }}/
          Move-Item ${env:SDKROOT}/usr/lib/swift/windows/swiftDispatch.lib ${env:SDKROOT}/usr/lib/swift/windows/${{ matrix.cpu }}/
          Move-Item ${env:SDKROOT}/usr/lib/swift/windows/Foundation.lib ${env:SDKROOT}/usr/lib/swift/windows/${{ matrix.cpu }}/
          Move-Item ${env:SDKROOT}/usr/lib/swift/windows/FoundationXML.lib ${env:SDKROOT}/usr/lib/swift/windows/${{ matrix.cpu }}/
          Move-Item ${env:SDKROOT}/usr/lib/swift/windows/FoundationNetworking.lib ${env:SDKROOT}/usr/lib/swift/windows/${{ matrix.cpu }}/
          Move-Item ${env:SDKROOT}/usr/lib/swift/windows/_FoundationICU.lib ${env:SDKROOT}/usr/lib/swift/windows/${{ matrix.cpu }}/
          Move-Item ${env:SDKROOT}/usr/lib/swift/windows/FoundationEssentials.lib ${env:SDKROOT}/usr/lib/swift/windows/${{ matrix.cpu }}/
          Move-Item ${env:SDKROOT}/usr/lib/swift/windows/FoundationInternationalization.lib ${env:SDKROOT}/usr/lib/swift/windows/${{ matrix.cpu }}/

      # Download host libraries for the windows amd64 host, after moving the target libraries to the target-specific directory.
      - uses: thebrowsercompany/gha-download-tar-artifact@59992d91335d4ecba543c8535f7d07238e42125d # main
        with:
          name: Windows-${{ inputs.build_arch }}-stdlib
          path: ${{ github.workspace }}/BinaryCache/Library
      - uses: actions/download-artifact@v4
        with:
          name: Windows-${{ inputs.build_arch }}-sdk
          path: ${{ github.workspace }}/BinaryCache/Library/Developer/Platforms/Windows.platform

      - name: Configure swift-argument-parser
        run: |
          # Workaround CMake 3.20 issue
          $CLANG_CL = cygpath -m ${{ github.workspace }}/BinaryCache/Library/Developer/Toolchains/${{ inputs.swift_version }}+Asserts/usr/bin/clang-cl.exe
          $SWIFTC = cygpath -m ${{ github.workspace }}/BinaryCache/Library/Developer/Toolchains/${{ inputs.swift_version }}+Asserts/usr/bin/swiftc.exe

          cmake -B ${{ github.workspace }}/BinaryCache/swift-argument-parser `
                -D BUILD_SHARED_LIBS=YES `
                -D BUILD_TESTING=NO `
                -D CMAKE_BUILD_TYPE=Release `
                -D CMAKE_C_COMPILER=${CLANG_CL} `
                -D CMAKE_C_COMPILER_TARGET=${{ matrix.triple }} `
                -D CMAKE_C_FLAGS="${{ inputs.WINDOWS_CMAKE_C_FLAGS }}" `
                -D CMAKE_CXX_COMPILER=${CLANG_CL} `
                -D CMAKE_CXX_COMPILER_TARGET=${{ matrix.triple }} `
                -D CMAKE_CXX_FLAGS="${{ inputs.WINDOWS_CMAKE_CXX_FLAGS }}" `
                -D CMAKE_INSTALL_PREFIX=${{ github.workspace }}/BuildRoot/Library/Developer/Toolchains/${{ inputs.swift_version }}+Asserts/usr `
                -D CMAKE_Swift_COMPILER=${SWIFTC} `
                -D CMAKE_Swift_COMPILER_TARGET=${{ matrix.triple }} `
                -D CMAKE_Swift_COMPILER_WORKS=YES `
                -D CMAKE_Swift_FLAGS="-sdk ${env:SDKROOT} ${{ inputs.CMAKE_Swift_FLAGS }}" `
                -D CMAKE_Swift_FLAGS_RELEASE="-O" `
                ${{ matrix.cmake_linker_flags }} `
                -D CMAKE_SYSTEM_NAME=Windows `
                -D CMAKE_SYSTEM_PROCESSOR=${{ matrix.cpu }} `
                -G Ninja `
                -S ${{ github.workspace }}/SourceCache/swift-argument-parser
      - name: Build swift-argument-parser
        run: cmake --build ${{ github.workspace }}/BinaryCache/swift-argument-parser

      - name: Configure swift-collections
        run: |
          # Workaround CMake 3.20 issue
          $CLANG_CL = cygpath -m ${{ github.workspace }}/BinaryCache/Library/Developer/Toolchains/${{ inputs.swift_version }}+Asserts/usr/bin/clang-cl.exe
          $SWIFTC = cygpath -m ${{ github.workspace }}/BinaryCache/Library/Developer/Toolchains/${{ inputs.swift_version }}+Asserts/usr/bin/swiftc.exe

          cmake -B ${{ github.workspace }}/BinaryCache/swift-collections `
                -D BUILD_SHARED_LIBS=YES `
                -D BUILD_TESTING=NO `
                -D CMAKE_BUILD_TYPE=Release `
                -D CMAKE_C_COMPILER=${CLANG_CL} `
                -D CMAKE_C_COMPILER_TARGET=${{ matrix.triple }} `
                -D CMAKE_C_FLAGS="${{ inputs.WINDOWS_CMAKE_C_FLAGS }}" `
                -D CMAKE_CXX_COMPILER=${CLANG_CL} `
                -D CMAKE_CXX_COMPILER_TARGET=${{ matrix.triple }} `
                -D CMAKE_CXX_FLAGS="${{ inputs.WINDOWS_CMAKE_CXX_FLAGS }}" `
                -D CMAKE_INSTALL_PREFIX=${{ github.workspace }}/BuildRoot/Library/Developer/Toolchains/${{ inputs.swift_version }}+Asserts/usr `
                -D CMAKE_Swift_COMPILER=${SWIFTC} `
                -D CMAKE_Swift_COMPILER_TARGET=${{ matrix.triple }} `
                -D CMAKE_Swift_COMPILER_WORKS=YES `
                -D CMAKE_Swift_FLAGS="-sdk ${env:SDKROOT} ${{ inputs.CMAKE_Swift_FLAGS }}" `
                -D CMAKE_Swift_FLAGS_RELEASE="-O" `
                ${{ matrix.cmake_linker_flags }} `
                -D CMAKE_SYSTEM_NAME=Windows `
                -D CMAKE_SYSTEM_PROCESSOR=${{ matrix.cpu }} `
                -G Ninja `
                -S ${{ github.workspace }}/SourceCache/swift-collections
      - name: Build swift-collections
        run: cmake --build ${{ github.workspace }}/BinaryCache/swift-collections

      - name: Configure swift-crypto
        run: |
          # Workaround CMake 3.20 issue
          $SWIFTC = cygpath -m ${{ github.workspace }}/BinaryCache/Library/Developer/Toolchains/${{ inputs.swift_version }}+Asserts/usr/bin/swiftc.exe

          cmake -B ${{ github.workspace }}/BinaryCache/swift-crypto `
                -D BUILD_SHARED_LIBS=NO `
                -D BUILD_TESTING=NO `
                -D CMAKE_BUILD_TYPE=Release `
                -D CMAKE_C_COMPILER=cl `
                -D CMAKE_C_COMPILER_TARGET=${{ matrix.triple }} `
                -D CMAKE_C_FLAGS="${{ inputs.WINDOWS_CMAKE_C_FLAGS }}" `
                -D CMAKE_CXX_COMPILER=cl `
                -D CMAKE_CXX_COMPILER_TARGET=${{ matrix.triple }} `
                -D CMAKE_CXX_FLAGS="${{ inputs.WINDOWS_CMAKE_CXX_FLAGS }}" `
                -D CMAKE_INSTALL_PREFIX=${{ github.workspace }}/BuildRoot/Library/Developer/Toolchains/${{ inputs.swift_version }}+Asserts/usr `
                -D CMAKE_Swift_COMPILER=${SWIFTC} `
                -D CMAKE_Swift_COMPILER_TARGET=${{ matrix.triple }} `
                -D CMAKE_Swift_COMPILER_WORKS=YES `
                -D CMAKE_Swift_FLAGS="-sdk ${env:SDKROOT} ${{ inputs.CMAKE_Swift_FLAGS }}" `
                -D CMAKE_Swift_FLAGS_RELEASE="-O" `
                ${{ matrix.cmake_linker_flags }} `
                -D CMAKE_SYSTEM_NAME=Windows `
                -D CMAKE_SYSTEM_PROCESSOR=${{ matrix.cpu }} `
                -G Ninja `
                -S ${{ github.workspace }}/SourceCache/swift-crypto
      - name: Build swift-crypto
        run: cmake --build ${{ github.workspace }}/BinaryCache/swift-crypto

      - name: Configure swift-llbuild
        run: |
          # Workaround CMake 3.20 issue
          $SWIFTC = cygpath -m ${{ github.workspace }}/BinaryCache/Library/Developer/Toolchains/${{ inputs.swift_version }}+Asserts/usr/bin/swiftc.exe

          cmake -B ${{ github.workspace }}/BinaryCache/swift-llbuild `
                -D BUILD_SHARED_LIBS=YES `
                -D BUILD_TESTING=NO `
                -D CMAKE_BUILD_TYPE=Release `
                -D CMAKE_C_COMPILER=cl `
                -D CMAKE_C_COMPILER_TARGET=${{ matrix.triple }} `
                -D CMAKE_C_FLAGS="${{ inputs.WINDOWS_CMAKE_C_FLAGS }}" `
                -D CMAKE_CXX_COMPILER=cl `
                -D CMAKE_CXX_COMPILER_TARGET=${{ matrix.triple }} `
                -D CMAKE_CXX_FLAGS="${{ inputs.WINDOWS_CMAKE_CXX_FLAGS }}" `
                -D CMAKE_INSTALL_PREFIX=${{ github.workspace }}/BuildRoot/Library/Developer/Toolchains/${{ inputs.swift_version }}+Asserts/usr `
                -D CMAKE_Swift_COMPILER=${SWIFTC} `
                -D CMAKE_Swift_COMPILER_TARGET=${{ matrix.triple }} `
                -D CMAKE_Swift_COMPILER_WORKS=YES `
                -D CMAKE_Swift_FLAGS="-sdk ${env:SDKROOT} ${{ inputs.CMAKE_Swift_FLAGS }}" `
                -D CMAKE_Swift_FLAGS_RELEASE="-O" `
                ${{ matrix.cmake_linker_flags }} `
                -D CMAKE_SYSTEM_NAME=Windows `
                -D CMAKE_SYSTEM_PROCESSOR=${{ matrix.cpu }} `
                -G Ninja `
                -S ${{ github.workspace }}/SourceCache/swift-llbuild `
                -D LLBUILD_SUPPORT_BINDINGS=Swift `
                -D SQLite3_LIBRARY=${{ github.workspace }}/BinaryCache/Library/sqlite-${{ inputs.swift_toolchain_sqlite_version }}/usr/lib/SQLite3.lib `
                -D SQLite3_INCLUDE_DIR=${{ github.workspace }}/BinaryCache/Library/sqlite-${{ inputs.swift_toolchain_sqlite_version }}/usr/include
      - name: Build swift-llbuild
        run: cmake --build ${{ github.workspace }}/BinaryCache/swift-llbuild

      - name: Configure swift-system
        run: |
          # Workaround CMake 3.20 issue
          $CLANG_CL = cygpath -m ${{ github.workspace }}/BinaryCache/Library/Developer/Toolchains/${{ inputs.swift_version }}+Asserts/usr/bin/clang-cl.exe
          $SWIFTC = cygpath -m ${{ github.workspace }}/BinaryCache/Library/Developer/Toolchains/${{ inputs.swift_version }}+Asserts/usr/bin/swiftc.exe

          cmake -B ${{ github.workspace }}/BinaryCache/swift-system `
                -D BUILD_SHARED_LIBS=NO `
                -D BUILD_TESTING=NO `
                -D CMAKE_BUILD_TYPE=Release `
                -D CMAKE_C_COMPILER=${CLANG_CL} `
                -D CMAKE_C_COMPILER_TARGET=${{ matrix.triple }} `
                -D CMAKE_C_FLAGS="${{ inputs.WINDOWS_CMAKE_C_FLAGS }}" `
                -D CMAKE_CXX_COMPILER=${CLANG_CL} `
                -D CMAKE_CXX_COMPILER_TARGET=${{ matrix.triple }} `
                -D CMAKE_CXX_FLAGS="${{ inputs.WINDOWS_CMAKE_CXX_FLAGS }}" `
                -D CMAKE_INSTALL_PREFIX=${{ github.workspace }}/BuildRoot/Library/Developer/Toolchains/${{ inputs.swift_version }}+Asserts/usr `
                -D CMAKE_Swift_COMPILER=${SWIFTC} `
                -D CMAKE_Swift_COMPILER_TARGET=${{ matrix.triple }} `
                -D CMAKE_Swift_COMPILER_WORKS=YES `
                -D CMAKE_Swift_FLAGS="-sdk ${env:SDKROOT} ${{ inputs.CMAKE_Swift_FLAGS }}" `
                -D CMAKE_Swift_FLAGS_RELEASE="-O" `
                ${{ matrix.cmake_linker_flags }} `
                -D CMAKE_SYSTEM_NAME=Windows `
                -D CMAKE_SYSTEM_PROCESSOR=${{ matrix.cpu }} `
                -G Ninja `
                -S ${{ github.workspace }}/SourceCache/swift-system
      - name: Build swift-system
        run: cmake --build ${{ github.workspace }}/BinaryCache/swift-system

      - name: Configure swift-tools-support-core
        run: |
          # Workaround CMake 3.20 issue
          $CLANG_CL = cygpath -m ${{ github.workspace }}/BinaryCache/Library/Developer/Toolchains/${{ inputs.swift_version }}+Asserts/usr/bin/clang-cl.exe
          $SWIFTC = cygpath -m ${{ github.workspace }}/BinaryCache/Library/Developer/Toolchains/${{ inputs.swift_version }}+Asserts/usr/bin/swiftc.exe

          cmake -B ${{ github.workspace }}/BinaryCache/swift-tools-support-core `
                -D BUILD_SHARED_LIBS=YES `
                -D BUILD_TESTING=NO `
                -D CMAKE_BUILD_TYPE=Release `
                -D CMAKE_C_COMPILER=${CLANG_CL} `
                -D CMAKE_C_COMPILER_TARGET=${{ matrix.triple }} `
                -D CMAKE_C_FLAGS="${{ inputs.WINDOWS_CMAKE_C_FLAGS }}" `
                -D CMAKE_CXX_COMPILER=${CLANG_CL} `
                -D CMAKE_CXX_COMPILER_TARGET=${{ matrix.triple }} `
                -D CMAKE_CXX_FLAGS="${{ inputs.WINDOWS_CMAKE_CXX_FLAGS }}" `
                -D CMAKE_INSTALL_PREFIX=${{ github.workspace }}/BuildRoot/Library/Developer/Toolchains/${{ inputs.swift_version }}+Asserts/usr `
                -D CMAKE_Swift_COMPILER=${SWIFTC} `
                -D CMAKE_Swift_COMPILER_TARGET=${{ matrix.triple }} `
                -D CMAKE_Swift_COMPILER_WORKS=YES `
                -D CMAKE_Swift_FLAGS="-sdk ${env:SDKROOT} ${{ inputs.CMAKE_Swift_FLAGS }}" `
                -D CMAKE_Swift_FLAGS_RELEASE="-O" `
                ${{ matrix.cmake_linker_flags }} `
                -D CMAKE_SYSTEM_NAME=Windows `
                -D CMAKE_SYSTEM_PROCESSOR=${{ matrix.cpu }} `
                -G Ninja `
                -S ${{ github.workspace }}/SourceCache/swift-tools-support-core `
                -D SwiftSystem_DIR=${{ github.workspace }}/BinaryCache/swift-system/cmake/modules `
                -D SQLite3_LIBRARY=${{ github.workspace }}/BinaryCache/Library/sqlite-${{ inputs.swift_toolchain_sqlite_version }}/usr/lib/SQLite3.lib `
                -D SQLite3_INCLUDE_DIR=${{ github.workspace }}/BinaryCache/Library/sqlite-${{ inputs.swift_toolchain_sqlite_version }}/usr/include
      - name: Build swift-tools-support-core
        run: cmake --build ${{ github.workspace }}/BinaryCache/swift-tools-support-core

      - name: Configure swift-driver
        run: |
          # Workaround CMake 3.20 issue
          $CLANG_CL = cygpath -m ${{ github.workspace }}/BinaryCache/Library/Developer/Toolchains/${{ inputs.swift_version }}+Asserts/usr/bin/clang-cl.exe
          $SWIFTC = cygpath -m ${{ github.workspace }}/BinaryCache/Library/Developer/Toolchains/${{ inputs.swift_version }}+Asserts/usr/bin/swiftc.exe

          cmake -B ${{ github.workspace }}/BinaryCache/swift-driver `
                -D BUILD_SHARED_LIBS=YES `
                -D BUILD_TESTING=NO `
                -D CMAKE_BUILD_TYPE=Release `
                -D CMAKE_C_COMPILER=${CLANG_CL} `
                -D CMAKE_C_COMPILER_TARGET=${{ matrix.triple }} `
                -D CMAKE_C_FLAGS="${{ inputs.WINDOWS_CMAKE_C_FLAGS }}" `
                -D CMAKE_CXX_COMPILER=${CLANG_CL} `
                -D CMAKE_CXX_COMPILER_TARGET=${{ matrix.triple }} `
                -D CMAKE_CXX_FLAGS="${{ inputs.WINDOWS_CMAKE_CXX_FLAGS }}" `
                -D CMAKE_INSTALL_PREFIX=${{ github.workspace }}/BuildRoot/Library/Developer/Toolchains/${{ inputs.swift_version }}+Asserts/usr `
                -D CMAKE_Swift_COMPILER=${SWIFTC} `
                -D CMAKE_Swift_COMPILER_TARGET=${{ matrix.triple }} `
                -D CMAKE_Swift_COMPILER_WORKS=YES `
                -D CMAKE_Swift_FLAGS="-sdk ${env:SDKROOT} ${{ inputs.CMAKE_Swift_FLAGS }}" `
                -D CMAKE_Swift_FLAGS_RELEASE="-O" `
                ${{ matrix.cmake_linker_flags }} `
                -D CMAKE_SYSTEM_NAME=Windows `
                -D CMAKE_SYSTEM_PROCESSOR=${{ matrix.cpu }} `
                -G Ninja `
                -S ${{ github.workspace }}/SourceCache/swift-driver `
                -D ArgumentParser_DIR=${{ github.workspace }}/BinaryCache/swift-argument-parser/cmake/modules `
                -D LLBuild_DIR=${{ github.workspace }}/BinaryCache/swift-llbuild/cmake/modules `
                -D SwiftSystem_DIR=${{ github.workspace }}/BinaryCache/swift-system/cmake/modules `
                -D SQLite3_LIBRARY=${{ github.workspace }}/BinaryCache/Library/sqlite-${{ inputs.swift_toolchain_sqlite_version }}/usr/lib/SQLite3.lib `
                -D SQLite3_INCLUDE_DIR=${{ github.workspace }}/BinaryCache/Library/sqlite-${{ inputs.swift_toolchain_sqlite_version }}/usr/include `
                -D TSC_DIR=${{ github.workspace }}/BinaryCache/swift-tools-support-core/cmake/modules
      - name: Build swift-driver
        run: cmake --build ${{ github.workspace }}/BinaryCache/swift-driver

      - name: Configure swift-asn1
        run: |
          # Workaround CMake 3.20 issue
          $CLANG_CL = cygpath -m ${{ github.workspace }}/BinaryCache/Library/Developer/Toolchains/${{ inputs.swift_version }}+Asserts/usr/bin/clang-cl.exe
          $SWIFTC = cygpath -m ${{ github.workspace }}/BinaryCache/Library/Developer/Toolchains/${{ inputs.swift_version }}+Asserts/usr/bin/swiftc.exe

          cmake -B ${{ github.workspace }}/BinaryCache/swift-asn1 `
                -D BUILD_SHARED_LIBS=NO `
                -D CMAKE_BUILD_TYPE=Release `
                -D CMAKE_Swift_COMPILER=${SWIFTC} `
                -D CMAKE_Swift_COMPILER_TARGET=${{ matrix.triple }} `
                -D CMAKE_Swift_COMPILER_WORKS=YES `
                -D CMAKE_Swift_FLAGS="-sdk ${env:SDKROOT} ${{ inputs.CMAKE_Swift_FLAGS }}" `
                -D CMAKE_Swift_FLAGS_RELEASE="-O" `
                ${{ matrix.cmake_linker_flags }} `
                -D CMAKE_SYSTEM_NAME=Windows `
                -D CMAKE_SYSTEM_PROCESSOR=${{ matrix.cpu }} `
                -G Ninja `
                -S ${{ github.workspace }}/SourceCache/swift-asn1
      - name: Build swift-asn1
        run: cmake --build ${{ github.workspace }}/BinaryCache/swift-asn1

      - name: Configure swift-certificates
        run: |
          # Workaround CMake 3.20 issue
          $CLANG_CL = cygpath -m ${{ github.workspace }}/BinaryCache/Library/Developer/Toolchains/${{ inputs.swift_version }}+Asserts/usr/bin/clang-cl.exe
          $SWIFTC = cygpath -m ${{ github.workspace }}/BinaryCache/Library/Developer/Toolchains/${{ inputs.swift_version }}+Asserts/usr/bin/swiftc.exe

          cmake -B ${{ github.workspace }}/BinaryCache/swift-certificates `
                -D BUILD_SHARED_LIBS=NO `
                -D CMAKE_BUILD_TYPE=Release `
                -D CMAKE_Swift_COMPILER=${SWIFTC} `
                -D CMAKE_Swift_COMPILER_TARGET=${{ matrix.triple }} `
                -D CMAKE_Swift_COMPILER_WORKS=YES `
                -D CMAKE_Swift_FLAGS="-sdk ${env:SDKROOT} ${{ inputs.CMAKE_Swift_FLAGS }}" `
                -D CMAKE_Swift_FLAGS_RELEASE="-O" `
                ${{ matrix.cmake_linker_flags }} `
                -D CMAKE_SYSTEM_NAME=Windows `
                ${{ matrix.cmake_linker_flags }} `
                -D CMAKE_SYSTEM_PROCESSOR=${{ matrix.cpu }} `
                -G Ninja `
                -S ${{ github.workspace }}/SourceCache/swift-certificates `
                -D SwiftASN1_DIR=${{ github.workspace }}/BinaryCache/swift-asn1/cmake/modules `
                -D SwiftCrypto_DIR=${{ github.workspace }}/BinaryCache/swift-crypto/cmake/modules
      - name: Build swift-certificates
        run: cmake --build ${{ github.workspace }}/BinaryCache/swift-certificates

      - name: Configure swift-build
        run: |
          # Workaround CMake 3.20 issue
          $CLANG_CL = cygpath -m ${{ github.workspace }}/BinaryCache/Library/Developer/Toolchains/${{ inputs.swift_version }}+Asserts/usr/bin/clang-cl.exe
          $SWIFTC = cygpath -m ${{ github.workspace }}/BinaryCache/Library/Developer/Toolchains/${{ inputs.swift_version }}+Asserts/usr/bin/swiftc.exe
          if ("${{ matrix.arch }}" -eq "arm64") {
            # We use the lld linker to work around erratum 843419 on Cortex-A53
            # CPUs. Otherwise, this causes link.exe to fail with LNK1322.
            # See https://github.com/swiftlang/swift/issues/79740 for details.
            $ArchSpecificFlags = "-use-ld=lld-link"
          }

          # `CMAKE_SHARED_LINKER_FLAGS` and `CMAKE_SHARED_LINKER_FLAGS_RELEASE`
          # are set to empty string here to work around the fact that this
          # project uses either swift.exe or link.exe as the linker.
          # swift.exe cannot properly parse the link.exe flags directly.
          # This should be fixed with CMake 4.0 by passing the linker flags with
          # a `LINKER:` prefix, while setting `CMP0181` to `NEW`.
          cmake -B ${{ github.workspace }}/BinaryCache/swift-build `
                -D BUILD_SHARED_LIBS=YES `
                -D BUILD_TESTING=NO `
                -D CMAKE_BUILD_TYPE=Release `
                -D CMAKE_C_COMPILER=${CLANG_CL} `
                -D CMAKE_C_COMPILER_TARGET=${{ matrix.triple }} `
                -D CMAKE_C_FLAGS="${{ inputs.WINDOWS_CMAKE_C_FLAGS }}" `
                -D CMAKE_CXX_COMPILER=${CLANG_CL} `
                -D CMAKE_CXX_COMPILER_TARGET=${{ matrix.triple }} `
                -D CMAKE_CXX_FLAGS="${{ inputs.WINDOWS_CMAKE_CXX_FLAGS }}" `
                -D CMAKE_INSTALL_PREFIX=${{ github.workspace }}/BuildRoot/Library/Developer/Toolchains/${{ inputs.swift_version }}+Asserts/usr `
                -D CMAKE_Swift_COMPILER=${SWIFTC} `
                -D CMAKE_Swift_COMPILER_TARGET=${{ matrix.triple }} `
                -D CMAKE_Swift_COMPILER_WORKS=YES `
                -D CMAKE_Swift_FLAGS="-sdk ${env:SDKROOT} ${ArchSpecificFlags} ${{ inputs.CMAKE_Swift_FLAGS }}" `
                -D CMAKE_Swift_FLAGS_RELEASE="-O" `
                -D CMAKE_SYSTEM_NAME=Windows `
                -D CMAKE_SYSTEM_PROCESSOR=${{ matrix.cpu }} `
                -D CMAKE_SHARED_LINKER_FLAGS="" `
                -D CMAKE_SHARED_LINKER_FLAGS_RELEASE="" `
                -G Ninja `
                -S ${{ github.workspace }}/SourceCache/swift-build `
                -D ArgumentParser_DIR=${{ github.workspace }}/BinaryCache/swift-argument-parser/cmake/modules `
                -D LLBuild_DIR=${{ github.workspace }}/BinaryCache/swift-llbuild/cmake/modules `
                -D SwiftDriver_DIR=${{ github.workspace }}/BinaryCache/swift-driver/cmake/modules `
                -D SwiftSystem_DIR=${{ github.workspace }}/BinaryCache/swift-system/cmake/modules `
                -D TSC_DIR=${{ github.workspace }}/BinaryCache/swift-tools-support-core/cmake/modules `
                -D SQLite3_INCLUDE_DIR=${{ github.workspace }}/BinaryCache/Library/sqlite-${{ inputs.swift_toolchain_sqlite_version }}/usr/include `
                -D SQLite3_LIBRARY=${{ github.workspace }}/BinaryCache/Library/sqlite-${{ inputs.swift_toolchain_sqlite_version }}/usr/lib/SQLite3.lib
      - name: Build swift-build
        run: cmake --build ${{ github.workspace }}/BinaryCache/swift-build

      - name: extract swift-syntax
        run: |
          $module = "${{ github.workspace }}/BinaryCache/swift-syntax/cmake/modules/SwiftSyntaxConfig.cmake"
          $bindir = cygpath -m ${{ github.workspace }}/BinaryCache/swift-syntax
          (Get-Content $module).Replace('<BINARY_DIR>', "${bindir}") | Set-Content $module

      - name: Configure swift-package-manager
        run: |
          # Workaround CMake 3.20 issue
          $CLANG_CL = cygpath -m ${{ github.workspace }}/BinaryCache/Library/Developer/Toolchains/${{ inputs.swift_version }}+Asserts/usr/bin/clang-cl.exe
          $SWIFTC = cygpath -m ${{ github.workspace }}/BinaryCache/Library/Developer/Toolchains/${{ inputs.swift_version }}+Asserts/usr/bin/swiftc.exe

          cmake -B ${{ github.workspace }}/BinaryCache/swift-package-manager `
                -D BUILD_SHARED_LIBS=YES `
                -D BUILD_TESTING=NO `
                -D CMAKE_BUILD_TYPE=Release `
                -D CMAKE_C_COMPILER=${CLANG_CL} `
                -D CMAKE_C_COMPILER_TARGET=${{ matrix.triple }} `
                -D CMAKE_C_FLAGS="${{ inputs.WINDOWS_CMAKE_C_FLAGS }}" `
                -D CMAKE_CXX_COMPILER=${CLANG_CL} `
                -D CMAKE_CXX_COMPILER_TARGET=${{ matrix.triple }} `
                -D CMAKE_CXX_FLAGS="${{ inputs.WINDOWS_CMAKE_CXX_FLAGS }}" `
                -D CMAKE_INSTALL_PREFIX=${{ github.workspace }}/BuildRoot/Library/Developer/Toolchains/${{ inputs.swift_version }}+Asserts/usr `
                -D CMAKE_Swift_COMPILER=${SWIFTC} `
                -D CMAKE_Swift_COMPILER_TARGET=${{ matrix.triple }} `
                -D CMAKE_Swift_COMPILER_WORKS=YES `
                -D CMAKE_Swift_FLAGS="-sdk ${env:SDKROOT} ${{ inputs.CMAKE_Swift_FLAGS }}" `
                -D CMAKE_Swift_FLAGS_RELEASE="-O" `
                ${{ matrix.cmake_linker_flags }} `
                -D CMAKE_SYSTEM_NAME=Windows `
                -D CMAKE_SYSTEM_PROCESSOR=${{ matrix.cpu }} `
                -G Ninja `
                -S ${{ github.workspace }}/SourceCache/swift-package-manager `
                -D ArgumentParser_DIR=${{ github.workspace }}/BinaryCache/swift-argument-parser/cmake/modules `
                -D LLBuild_DIR=${{ github.workspace }}/BinaryCache/swift-llbuild/cmake/modules `
                -D SQLite3_INCLUDE_DIR=${{ github.workspace }}/BinaryCache/Library/sqlite-${{ inputs.swift_toolchain_sqlite_version }}/usr/include `
                -D SQLite3_LIBRARY=${{ github.workspace }}/BinaryCache/Library/sqlite-${{ inputs.swift_toolchain_sqlite_version }}/usr/lib/SQLite3.lib `
                -D SwiftASN1_DIR=${{ github.workspace }}/BinaryCache/swift-asn1/cmake/modules `
                -D SwiftBuild_DIR=${{ github.workspace }}/BinaryCache/swift-build/cmake/modules `
                -D SwiftCertificates_DIR=${{ github.workspace }}/BinaryCache/swift-certificates/cmake/modules `
                -D SwiftCollections_DIR=${{ github.workspace }}/BinaryCache/swift-collections/cmake/modules `
                -D SwiftCrypto_DIR=${{ github.workspace }}/BinaryCache/swift-crypto/cmake/modules `
                -D SwiftDriver_DIR=${{ github.workspace }}/BinaryCache/swift-driver/cmake/modules `
                -D SwiftSyntax_DIR=${{ github.workspace }}/BinaryCache/swift-syntax/cmake/modules `
                -D SwiftSystem_DIR=${{ github.workspace }}/BinaryCache/swift-system/cmake/modules `
                -D TSC_DIR=${{ github.workspace }}/BinaryCache/swift-tools-support-core/cmake/modules
      - name: Build swift-package-manager
        run: cmake --build ${{ github.workspace }}/BinaryCache/swift-package-manager

      - name: Configure Markdown
        run: |
          # Workaround CMake 3.20 issue
          $CLANG_CL = cygpath -m ${{ github.workspace }}/BinaryCache/Library/Developer/Toolchains/${{ inputs.swift_version }}+Asserts/usr/bin/clang-cl.exe
          $SWIFTC = cygpath -m ${{ github.workspace }}/BinaryCache/Library/Developer/Toolchains/${{ inputs.swift_version }}+Asserts/usr/bin/swiftc.exe

          cmake -B ${{ github.workspace }}/BinaryCache/swift-markdown `
                -D BUILD_SHARED_LIBS=NO `
                -D CMAKE_BUILD_TYPE=Release `
                -D CMAKE_INSTALL_PREFIX=${{ github.workspace }}/BuildRoot/Library/Developer/Toolchains/${{ inputs.swift_version }}+Asserts/usr `
                -D CMAKE_C_COMPILER=${CLANG_CL} `
                -D CMAKE_C_COMPILER_TARGET=${{ matrix.triple }} `
                -D CMAKE_C_FLAGS="${{ inputs.WINDOWS_CMAKE_C_FLAGS }}" `
                -D CMAKE_CXX_COMPILER=${CLANG_CL} `
                -D CMAKE_CXX_COMPILER_TARGET=${{ matrix.triple }} `
                -D CMAKE_CXX_FLAGS="${{ inputs.WINDOWS_CMAKE_CXX_FLAGS }}" `
                -D CMAKE_Swift_COMPILER=${SWIFTC} `
                -D CMAKE_Swift_COMPILER_TARGET=${{ matrix.triple }} `
                -D CMAKE_Swift_COMPILER_WORKS=YES `
                -D CMAKE_Swift_FLAGS="-sdk ${env:SDKROOT} ${{ inputs.CMAKE_Swift_FLAGS }}" `
                -D CMAKE_Swift_FLAGS_RELEASE="-O" `
                ${{ matrix.cmake_linker_flags }} `
                -D CMAKE_SYSTEM_NAME=Windows `
                -D CMAKE_SYSTEM_PROCESSOR=${{ matrix.cpu }} `
                -G Ninja `
                -S ${{ github.workspace }}/SourceCache/swift-markdown `
                -D ArgumentParser_DIR=${{ github.workspace }}/BinaryCache/swift-argument-parser/cmake/modules `
                -D cmark-gfm_DIR=${{ github.workspace }}/BinaryCache/Library/cmark-gfm-${{ inputs.swift_cmark_version }}/usr/lib/cmake
      - name: Build Markdown
        run: cmake --build ${{ github.workspace }}/BinaryCache/swift-markdown

      - name: Configure Format
        run: |
          # Workaround CMake 3.20 issue
          $CLANG_CL = cygpath -m ${{ github.workspace }}/BinaryCache/Library/Developer/Toolchains/${{ inputs.swift_version }}+Asserts/usr/bin/clang-cl.exe
          $SWIFTC = cygpath -m ${{ github.workspace }}/BinaryCache/Library/Developer/Toolchains/${{ inputs.swift_version }}+Asserts/usr/bin/swiftc.exe

          cmake -B ${{ github.workspace }}/BinaryCache/swift-format `
                -D BUILD_SHARED_LIBS=YES `
                -D CMAKE_BUILD_TYPE=Release `
                -D CMAKE_INSTALL_PREFIX=${{ github.workspace }}/BuildRoot/Library/Developer/Toolchains/${{ inputs.swift_version }}+Asserts/usr `
                -D CMAKE_C_COMPILER=${CLANG_CL} `
                -D CMAKE_C_COMPILER_TARGET=${{ matrix.triple }} `
                -D CMAKE_C_FLAGS="${{ inputs.WINDOWS_CMAKE_C_FLAGS }}" `
                -D CMAKE_Swift_COMPILER=${SWIFTC} `
                -D CMAKE_Swift_COMPILER_TARGET=${{ matrix.triple }} `
                -D CMAKE_Swift_COMPILER_WORKS=YES `
                -D CMAKE_Swift_FLAGS="-sdk ${env:SDKROOT} ${{ inputs.CMAKE_Swift_FLAGS }}" `
                -D CMAKE_Swift_FLAGS_RELEASE="-O" `
                ${{ matrix.cmake_linker_flags }} `
                -D CMAKE_SYSTEM_NAME=Windows `
                -D CMAKE_SYSTEM_PROCESSOR=${{ matrix.cpu }} `
                -G Ninja `
                -S ${{ github.workspace }}/SourceCache/swift-format `
                -D ArgumentParser_DIR=${{ github.workspace }}/BinaryCache/swift-argument-parser/cmake/modules `
                -D cmark-gfm_DIR=${{ github.workspace }}/BinaryCache/Library/cmark-gfm-${{ inputs.swift_cmark_version }}/usr/lib/cmake `
                -D SwiftMarkdown_DIR=${{ github.workspace }}/BinaryCache/swift-markdown/cmake/modules `
                -D SwiftSyntax_DIR=${{ github.workspace }}/BinaryCache/swift-syntax/cmake/modules
      - name: Build swift-format
        run: cmake --build ${{ github.workspace }}/BinaryCache/swift-format

      - name: Configure swift-lmdb
        run: |
          # Workaround CMake 3.20 issue
          $CLANG_CL = cygpath -m ${{ github.workspace }}/BinaryCache/Library/Developer/Toolchains/${{ inputs.swift_version }}+Asserts/usr/bin/clang-cl.exe
          $SWIFTC = cygpath -m ${{ github.workspace }}/BinaryCache/Library/Developer/Toolchains/${{ inputs.swift_version }}+Asserts/usr/bin/swiftc.exe

          cmake -B ${{ github.workspace }}/BinaryCache/swift-lmdb `
                -D BUILD_SHARED_LIBS=NO `
                -D CMAKE_BUILD_TYPE=Release `
                -D CMAKE_INSTALL_PREFIX=${{ github.workspace }}/BuildRoot/Library/Developer/Toolchains/${{ inputs.swift_version }}+Asserts/usr `
                -D CMAKE_C_COMPILER=${CLANG_CL} `
                -D CMAKE_C_COMPILER_TARGET=${{ matrix.triple }} `
                -D CMAKE_C_FLAGS="${{ inputs.WINDOWS_CMAKE_C_FLAGS }}" `
                ${{ matrix.cmake_linker_flags }} `
                -D CMAKE_SYSTEM_NAME=Windows `
                -D CMAKE_SYSTEM_PROCESSOR=${{ matrix.cpu }} `
                -G Ninja `
                -S ${{ github.workspace }}/SourceCache/swift-lmdb
      - name: Build swift-lmdb
        run: cmake --build ${{ github.workspace }}/BinaryCache/swift-lmdb

      - name: Configure IndexStoreDB
        run: |
          # Workaround CMake 3.20 issue
          $CLANG_CL = cygpath -m ${{ github.workspace }}/BinaryCache/Library/Developer/Toolchains/${{ inputs.swift_version }}+Asserts/usr/bin/clang-cl.exe
          $SWIFTC = cygpath -m ${{ github.workspace }}/BinaryCache/Library/Developer/Toolchains/${{ inputs.swift_version }}+Asserts/usr/bin/swiftc.exe

          cmake -B ${{ github.workspace }}/BinaryCache/indexstore-db `
                -D BUILD_SHARED_LIBS=NO `
                -D BUILD_TESTING=NO `
                -D CMAKE_BUILD_TYPE=Release `
                -D CMAKE_C_COMPILER=${CLANG_CL} `
                -D CMAKE_C_COMPILER_TARGET=${{ matrix.triple }} `
                -D CMAKE_C_FLAGS="${{ inputs.WINDOWS_CMAKE_C_FLAGS }}" `
                -D CMAKE_CXX_COMPILER=${CLANG_CL} `
                -D CMAKE_CXX_COMPILER_TARGET=${{ matrix.triple }} `
                -D CMAKE_CXX_FLAGS="${{ inputs.WINDOWS_CMAKE_CXX_FLAGS }} -I${env:SDKROOT}/usr/include -I${env:SDKROOT}/usr/include/Block" `
                -D CMAKE_INSTALL_PREFIX=${{ github.workspace }}/BuildRoot/Library/Developer/Toolchains/${{ inputs.swift_version }}+Asserts/usr `
                -D CMAKE_Swift_COMPILER=${SWIFTC} `
                -D CMAKE_Swift_COMPILER_TARGET=${{ matrix.triple }} `
                -D CMAKE_Swift_COMPILER_WORKS=YES `
                -D CMAKE_Swift_FLAGS="-sdk ${env:SDKROOT} ${{ inputs.CMAKE_Swift_FLAGS }}" `
                -D CMAKE_Swift_FLAGS_RELEASE="-O" `
                ${{ matrix.cmake_linker_flags }} `
                -D CMAKE_SYSTEM_NAME=Windows `
                -D CMAKE_SYSTEM_PROCESSOR=${{ matrix.cpu }} `
                -G Ninja `
                -S ${{ github.workspace }}/SourceCache/indexstore-db `
                -D LMDB_DIR=${{ github.workspace }}/BinaryCache/swift-lmdb/cmake/modules
      - name: Build indexstore-db
        run: cmake --build ${{ github.workspace }}/BinaryCache/indexstore-db

      - name: Configure SourceKit-LSP
        run: |
          # Workaround CMake 3.20 issue
          $CLANG_CL = cygpath -m ${{ github.workspace }}/BinaryCache/Library/Developer/Toolchains/${{ inputs.swift_version }}+Asserts/usr/bin/clang-cl.exe
          $SWIFTC = cygpath -m ${{ github.workspace }}/BinaryCache/Library/Developer/Toolchains/${{ inputs.swift_version }}+Asserts/usr/bin/swiftc.exe

          cmake -B ${{ github.workspace }}/BinaryCache/sourcekit-lsp `
                -D BUILD_SHARED_LIBS=YES `
                -D BUILD_TESTING=NO `
                -D CMAKE_BUILD_TYPE=Release `
                -D CMAKE_INSTALL_PREFIX=${{ github.workspace }}/BuildRoot/Library/Developer/Toolchains/${{ inputs.swift_version }}+Asserts/usr `
                -D CMAKE_C_COMPILER=${CLANG_CL} `
                -D CMAKE_C_COMPILER_TARGET=${{ matrix.triple }} `
                -D CMAKE_C_FLAGS="${{ inputs.WINDOWS_CMAKE_C_FLAGS }}" `
                -D CMAKE_CXX_COMPILER=${CLANG_CL} `
                -D CMAKE_CXX_COMPILER_TARGET=${{ matrix.triple }} `
                -D CMAKE_CXX_FLAGS="${{ inputs.WINDOWS_CMAKE_CXX_FLAGS }}" `
                -D CMAKE_Swift_COMPILER=${SWIFTC} `
                -D CMAKE_Swift_COMPILER_TARGET=${{ matrix.triple }} `
                -D CMAKE_Swift_COMPILER_WORKS=YES `
                -D CMAKE_Swift_FLAGS="-sdk ${env:SDKROOT} ${{ inputs.CMAKE_Swift_FLAGS }}" `
                -D CMAKE_Swift_FLAGS_RELEASE="-O" `
                ${{ matrix.cmake_linker_flags }} `
                -D CMAKE_SYSTEM_NAME=Windows `
                -D CMAKE_SYSTEM_PROCESSOR=${{ matrix.cpu }} `
                -G Ninja `
                -S ${{ github.workspace }}/SourceCache/sourcekit-lsp `
                -D ArgumentParser_DIR=${{ github.workspace }}/BinaryCache/swift-argument-parser/cmake/modules `
                -D IndexStoreDB_DIR=${{ github.workspace }}/BinaryCache/indexstore-db/cmake/modules `
                -D LLBuild_DIR=${{ github.workspace }}/BinaryCache/swift-llbuild/cmake/modules `
                -D SwiftASN1_DIR=${{ github.workspace }}/BinaryCache/swift-asn1/cmake/modules `
                -D SwiftCollections_DIR=${{ github.workspace }}/BinaryCache/swift-collections/cmake/modules `
                -D SwiftCrypto_DIR=${{ github.workspace }}/BinaryCache/swift-crypto/cmake/modules `
                -D SwiftPM_DIR=${{ github.workspace }}/BinaryCache/swift-package-manager/cmake/modules `
                -D SwiftSyntax_DIR=${{ github.workspace }}/BinaryCache/swift-syntax/cmake/modules `
                -D SwiftSystem_DIR=${{ github.workspace }}/BinaryCache/swift-system/cmake/modules `
                -D TSC_DIR=${{ github.workspace }}/BinaryCache/swift-tools-support-core/cmake/modules `
                -D LMDB_DIR=${{ github.workspace }}/BinaryCache/swift-lmdb/cmake/modules
      - name: Build SourceKit-LSP
        run: cmake --build ${{ github.workspace }}/BinaryCache/SourceKit-LSP

      - name: Install swift-argument-parser
        run: cmake --build ${{ github.workspace }}/BinaryCache/swift-argument-parser --target install
      - name: Install swift-collections
        run: cmake --build ${{ github.workspace }}/BinaryCache/swift-collections --target install
      - name: Install swift-llbuild
        run: cmake --build ${{ github.workspace }}/BinaryCache/swift-llbuild --target install
      - name: Install swift-system
        run: cmake --build ${{ github.workspace }}/BinaryCache/swift-system --target install
      - name: Install swift-tools-support-core
        run: cmake --build ${{ github.workspace }}/BinaryCache/swift-tools-support-core --target install
      - name: Install swift-driver
        run: cmake --build ${{ github.workspace }}/BinaryCache/swift-driver --target install
      - name: Install swift-build
        run: cmake --build ${{ github.workspace }}/BinaryCache/swift-build --target install
      - name: Install swift-package-manager
        run: cmake --build ${{ github.workspace }}/BinaryCache/swift-package-manager --target install
      - name: Install SourceKit-LSP
        run: cmake --build ${{ github.workspace }}/BinaryCache/sourcekit-lsp --target install
      - name: Install swift-format
        run: cmake --build ${{ github.workspace }}/BinaryCache/swift-format --target install

      - uses: actions/upload-artifact@v4
        with:
          name: ${{ matrix.os }}-${{ matrix.arch }}-devtools
          path: ${{ github.workspace }}/BuildRoot/Library

      - uses: actions/upload-artifact@v4
        with:
          name: ${{ matrix.os }}-${{ matrix.arch }}-swift-argument-parser
          path: ${{ github.workspace }}/BinaryCache/swift-argument-parser

      - name: Upload PDBs to Azure
        uses: microsoft/action-publish-symbols@v2.1.6
        if: ${{ inputs.debug_info }}
        with:
          accountName: ${{ vars.SYMBOL_SERVER_ACCOUNT }}
          personalAccessToken: ${{ secrets.SYMBOL_SERVER_PAT }}
          symbolsFolder: ${{ github.workspace }}/BinaryCache
          searchPattern: '**/*.pdb'

      - name: Upload DLLs to Azure
        uses: microsoft/action-publish-symbols@v2.1.6
        if: ${{ inputs.debug_info }}
        with:
          accountName: ${{ vars.SYMBOL_SERVER_ACCOUNT }}
          personalAccessToken: ${{ secrets.SYMBOL_SERVER_PAT }}
          symbolsFolder: ${{ github.workspace }}/BinaryCache
          searchPattern: '**/*.dll'

      - name: Upload EXEs to Azure
        uses: microsoft/action-publish-symbols@v2.1.6
        if: ${{ inputs.debug_info }}
        with:
          accountName: ${{ vars.SYMBOL_SERVER_ACCOUNT }}
          personalAccessToken: ${{ secrets.SYMBOL_SERVER_PAT }}
          symbolsFolder: ${{ github.workspace }}/BinaryCache
          searchPattern: '**/*.exe'

  debugging_tools:
    # TODO: Build this on macOS or make an equivalent Mac-only job
    if: inputs.build_os == 'Windows'
    needs: [compilers, devtools, stdlib, sdk]
    runs-on: ${{ inputs.default_build_runner }}

    strategy:
      fail-fast: false
      matrix: ${{ fromJSON(inputs.host_matrix) }}

    name: Windows ${{ matrix.arch }} Debugging Tools

    steps:

      - uses: actions/checkout@v4.2.2
        with:
          path: ${{ github.workspace }}/SourceCache/ci-build
          show-progress: false
      - uses: ./SourceCache/ci-build/.github/actions/setup-build
        with:
          setup-vs-dev-env: true
          host-arch: ${{ matrix.arch }}

      - name: Download swift-argument-parser
        uses: actions/download-artifact@v4
        with:
          name: Windows-${{ matrix.arch }}-swift-argument-parser
          path: ${{ github.workspace }}/BinaryCache/swift-argument-parser

      - name: Download Compilers
        uses: thebrowsercompany/gha-download-tar-artifact@59992d91335d4ecba543c8535f7d07238e42125d # main
        with:
          name: Windows-${{ inputs.build_arch }}-Asserts-compilers
          path: ${{ github.workspace }}/BinaryCache/Library
      - name: Download stdlib
        uses: thebrowsercompany/gha-download-tar-artifact@59992d91335d4ecba543c8535f7d07238e42125d # main
        with:
          name: Windows-${{ matrix.arch }}-stdlib
          path: ${{ github.workspace }}/BinaryCache/Library
      - name: Download SDK
        uses: actions/download-artifact@v4
        with:
          name: Windows-${{ matrix.arch }}-sdk
          path: ${{ github.workspace }}/BinaryCache/Library/Developer/Platforms/Windows.platform

      - uses: actions/checkout@v4.2.2
        with:
          repository: swiftlang/swift
          ref: ${{ inputs.swift_revision }}
          path: ${{ github.workspace }}/SourceCache/swift
          show-progress: false

      - run: |
          $RTLPath = cygpath -w "${{ github.workspace }}/BinaryCache/Library/Developer/Platforms/Windows.platform/Developer/SDKs/Windows.sdk/usr/bin"
          echo ${RTLPath} | Out-File -FilePath $env:GITHUB_PATH -Encoding utf8 -Append

          $SDKRoot = cygpath -w "${{ github.workspace }}/BinaryCache/Library/Developer/Platforms/Windows.platform/Developer/SDKs/Windows.sdk"
          echo "SDKROOT=${SDKRoot}" | Out-File -FilePath $env:GITHUB_ENV -Encoding utf8 -Append

      - run: |
          Move-Item ${env:SDKROOT}/usr/lib/swift/dispatch ${env:SDKROOT}/usr/include/
          Move-Item ${env:SDKROOT}/usr/lib/swift/os ${env:SDKROOT}/usr/include/
          Move-Item ${env:SDKROOT}/usr/lib/swift/Block ${env:SDKROOT}/usr/include/
          Move-Item ${env:SDKROOT}/usr/lib/swift/_foundation_unicode ${env:SDKROOT}/usr/include
          Move-Item ${env:SDKROOT}/usr/lib/swift/_FoundationCShims ${env:SDKROOT}/usr/include

          Move-Item ${env:SDKROOT}/usr/lib/swift/windows/BlocksRuntime.lib ${env:SDKROOT}/usr/lib/swift/windows/${{ matrix.cpu }}/
          Move-Item ${env:SDKROOT}/usr/lib/swift/windows/dispatch.lib ${env:SDKROOT}/usr/lib/swift/windows/${{ matrix.cpu }}/
          Move-Item ${env:SDKROOT}/usr/lib/swift/windows/swiftDispatch.lib ${env:SDKROOT}/usr/lib/swift/windows/${{ matrix.cpu }}/
          Move-Item ${env:SDKROOT}/usr/lib/swift/windows/Foundation.lib ${env:SDKROOT}/usr/lib/swift/windows/${{ matrix.cpu }}/
          Move-Item ${env:SDKROOT}/usr/lib/swift/windows/FoundationXML.lib ${env:SDKROOT}/usr/lib/swift/windows/${{ matrix.cpu }}/
          Move-Item ${env:SDKROOT}/usr/lib/swift/windows/FoundationNetworking.lib ${env:SDKROOT}/usr/lib/swift/windows/${{ matrix.cpu }}/
          Move-Item ${env:SDKROOT}/usr/lib/swift/windows/_FoundationICU.lib ${env:SDKROOT}/usr/lib/swift/windows/${{ matrix.cpu }}/
          Move-Item ${env:SDKROOT}/usr/lib/swift/windows/FoundationEssentials.lib ${env:SDKROOT}/usr/lib/swift/windows/${{ matrix.cpu }}/
          Move-Item ${env:SDKROOT}/usr/lib/swift/windows/FoundationInternationalization.lib ${env:SDKROOT}/usr/lib/swift/windows/${{ matrix.cpu }}/

      # Download host SDK on top of the target SDK, so that the runtime DLLs are the host ones.
      - uses: thebrowsercompany/gha-download-tar-artifact@59992d91335d4ecba543c8535f7d07238e42125d # main
        with:
          name: Windows-${{ inputs.build_arch }}-stdlib
          path: ${{ github.workspace }}/BinaryCache/Library
      - uses: actions/download-artifact@v4
        with:
          name: Windows-${{ inputs.build_arch }}-sdk
          path: ${{ github.workspace }}/BinaryCache/Library/Developer/Platforms/Windows.platform

      - name: Configure swift-inspect
        run: |
          $SWIFTC = cygpath -m ${{ github.workspace }}/BinaryCache/Library/Developer/Toolchains/${{ inputs.swift_version }}+Asserts/usr/bin/swiftc.exe

          cmake -B ${{ github.workspace }}/BinaryCache/${{ matrix.arch }}/swift-inspect `
                -D CMAKE_BUILD_TYPE=Release `
                -D CMAKE_INSTALL_PREFIX=${{ github.workspace }}/BuildRoot/Library/Developer/Toolchains/${{ inputs.swift_version }}+Asserts/usr `
                -D CMAKE_Swift_COMPILER=${SWIFTC} `
                -D CMAKE_Swift_COMPILER_TARGET=${{ matrix.triple }} `
                -D CMAKE_Swift_COMPILER_WORKS=YES `
                -D CMAKE_Swift_FLAGS="-sdk ${env:SDKROOT} ${{ inputs.CMAKE_Swift_FLAGS }} -Xcc `"-I${env:SDKROOT}/usr/include/swift/SwiftRemoteMirror`"" `
                -D CMAKE_Swift_FLAGS_RELEASE="-O" `
                -D CMAKE_SYSTEM_NAME=Windows `
                -D CMAKE_SYSTEM_PROCESSOR=${{ matrix.cpu }} `
                -G Ninja `
                -S ${{ github.workspace }}/SourceCache/swift/tools/swift-inspect `
                -D ArgumentParser_DIR=${{ github.workspace }}/BinaryCache/swift-argument-parser/cmake/modules
      - name: Build swift-inspect
        run: cmake --build ${{ github.workspace }}/BinaryCache/${{ matrix.arch }}/swift-inspect

      - name: Install swift-inspect
        run: cmake --build ${{ github.workspace }}/BinaryCache/${{ matrix.arch }}/swift-inspect --target install

      - uses: actions/upload-artifact@v4
        with:
          name: ${{ matrix.os }}-${{ matrix.arch }}-debugging_tools
          path: ${{ github.workspace }}/BuildRoot/Library

  package_tools:
    # TODO: Build this on macOS or make an equivalent Mac-only job
    if: inputs.build_os == 'Windows'
    name: Package Tools
    needs: [compilers, macros, debugging_tools, devtools, stdlib, sdk]
    runs-on: ${{ inputs.default_build_runner }}

    strategy:
      fail-fast: false

      matrix: ${{ fromJSON(inputs.host_matrix) }}

    steps:
      - uses: actions/checkout@v4.2.2
        with:
          path: ${{ github.workspace }}/SourceCache/ci-build
          show-progress: false
      - uses: ./SourceCache/ci-build/.github/actions/setup-build
        with:
          setup-vs-dev-env: true
          host-arch: ${{ matrix.arch }}

      - name: Download Debugging Tools
        uses: actions/download-artifact@v4
        with:
          name: Windows-${{ matrix.arch }}-debugging_tools
          path: ${{ github.workspace }}/BuildRoot/Library

      - name: Download Compilers
        uses: thebrowsercompany/gha-download-tar-artifact@59992d91335d4ecba543c8535f7d07238e42125d # main
        with:
          name: Windows-${{ matrix.arch }}-Asserts-compilers
          path: ${{ github.workspace }}/BuildRoot/Library

      - name: Download Developer Tools
        uses: actions/download-artifact@v4
        with:
          name: Windows-${{ matrix.arch }}-devtools
          path: ${{ github.workspace }}/BuildRoot/Library

      - name: Download Macros
        uses: actions/download-artifact@v4
        with:
          name: Windows-${{ matrix.arch }}-macros
          path: ${{ github.workspace }}/BuildRoot/Library

      - uses: thebrowsercompany/gha-download-tar-artifact@59992d91335d4ecba543c8535f7d07238e42125d # main
        with:
          name: Windows-${{ matrix.arch }}-stdlib
          path: ${{ github.workspace }}/BuildRoot/Library
      - uses: actions/download-artifact@v4
        with:
          name: Windows-${{ matrix.arch }}-sdk
          path: ${{ github.workspace }}/BuildRoot/Library/Developer/Platforms/Windows.platform

      - uses: actions/checkout@v4.2.2
        with:
          repository: swiftlang/swift-installer-scripts
          ref: ${{ inputs.swift_installer_scripts_revision }}
          path: ${{ github.workspace }}/SourceCache/swift-installer-scripts
          show-progress: false

      - run: |
          New-Item -Path "${{ github.workspace }}/BuildRoot/Library/Developer/Platforms/Windows.platform/Developer/SDKs/Windows.sdk/usr/lib/swift/windows/${{ matrix.cpu }}/" -ItemType Directory -Force | Out-Null

          Move-Item ${{ github.workspace }}/BuildRoot/Library/Developer/Platforms/Windows.platform/Developer/SDKs/Windows.sdk/usr/lib/swift/windows/BlocksRuntime.lib ${{ github.workspace }}/BuildRoot/Library/Developer/Platforms/Windows.platform/Developer/SDKs/Windows.sdk/usr/lib/swift/windows/${{ matrix.cpu }}/
          Move-Item ${{ github.workspace }}/BuildRoot/Library/Developer/Platforms/Windows.platform/Developer/SDKs/Windows.sdk/usr/lib/swift/windows/dispatch.lib ${{ github.workspace }}/BuildRoot/Library/Developer/Platforms/Windows.platform/Developer/SDKs/Windows.sdk/usr/lib/swift/windows/${{ matrix.cpu }}/
          Move-Item ${{ github.workspace }}/BuildRoot/Library/Developer/Platforms/Windows.platform/Developer/SDKs/Windows.sdk/usr/lib/swift/windows/swiftDispatch.lib ${{ github.workspace }}/BuildRoot/Library/Developer/Platforms/Windows.platform/Developer/SDKs/Windows.sdk/usr/lib/swift/windows/${{ matrix.cpu }}/

          Move-Item ${{ github.workspace }}/BuildRoot/Library/Developer/Platforms/Windows.platform/Developer/SDKs/Windows.sdk/usr/lib/swift/windows/Foundation.lib ${{ github.workspace }}/BuildRoot/Library/Developer/Platforms/Windows.platform/Developer/SDKs/Windows.sdk/usr/lib/swift/windows/${{ matrix.cpu }}/
          Move-Item ${{ github.workspace }}/BuildRoot/Library/Developer/Platforms/Windows.platform/Developer/SDKs/Windows.sdk/usr/lib/swift/windows/FoundationXML.lib ${{ github.workspace }}/BuildRoot/Library/Developer/Platforms/Windows.platform/Developer/SDKs/Windows.sdk/usr/lib/swift/windows/${{ matrix.cpu }}/
          Move-Item ${{ github.workspace }}/BuildRoot/Library/Developer/Platforms/Windows.platform/Developer/SDKs/Windows.sdk/usr/lib/swift/windows/FoundationNetworking.lib ${{ github.workspace }}/BuildRoot/Library/Developer/Platforms/Windows.platform/Developer/SDKs/Windows.sdk/usr/lib/swift/windows/${{ matrix.cpu }}/
          Move-Item ${{ github.workspace }}/BuildRoot/Library/Developer/Platforms/Windows.platform/Developer/SDKs/Windows.sdk/usr/lib/swift/windows/_FoundationICU.lib ${{ github.workspace }}/BuildRoot/Library/Developer/Platforms/Windows.platform/Developer/SDKs/Windows.sdk/usr/lib/swift/windows/${{ matrix.cpu }}/
          Move-Item ${{ github.workspace }}/BuildRoot/Library/Developer/Platforms/Windows.platform/Developer/SDKs/Windows.sdk/usr/lib/swift/windows/FoundationEssentials.lib ${{ github.workspace }}/BuildRoot/Library/Developer/Platforms/Windows.platform/Developer/SDKs/Windows.sdk/usr/lib/swift/windows/${{ matrix.cpu }}/
          Move-Item ${{ github.workspace }}/BuildRoot/Library/Developer/Platforms/Windows.platform/Developer/SDKs/Windows.sdk/usr/lib/swift/windows/FoundationInternationalization.lib ${{ github.workspace }}/BuildRoot/Library/Developer/Platforms/Windows.platform/Developer/SDKs/Windows.sdk/usr/lib/swift/windows/${{ matrix.cpu }}/

          New-Item -Path "${{ github.workspace }}/BuildRoot/Library/Developer/Runtimes/usr" -ItemType Directory -Force | Out-Null

          Move-Item "${{ github.workspace }}/BuildRoot/Library/Developer/Platforms/Windows.platform/Developer/SDKs/Windows.sdk/usr/bin" "${{ github.workspace }}/BuildRoot/Library/Developer/Runtimes/usr"

      - run: |
          $CertificatePath = Join-Path -Path ${env:RUNNER_TEMP} -ChildPath CodeSign.b64
          $PFXPath = Join-Path -Path ${env:RUNNER_TEMP} -ChildPath CodeSign.pfx
          Set-Content -Path $CertificatePath -Value '${{ secrets.CERTIFICATE }}'
          certutil.exe -decode $CertificatePath $PFXPath
          Write-Output CERTIFICATE=$PFXPath | Out-File -FilePath ${env:GITHUB_ENV} -Encoding utf8 -Append
        if: ${{ inputs.signed }}

      - name: Install WixToolset.Sdk
        run: |
          if ((Get-Package -Name WixToolset.Sdk -ErrorAction SilentlyContinue) -eq $null) {
            Install-Package -Name WixToolset.Sdk -RequiredVersion 4.0.1 -Force
          }

      - run: |
          Move-Item ${{ github.workspace }}/BuildRoot/Library/Developer/Platforms/Windows.platform/Developer/SDKs/Windows.sdk/usr/lib/swift/dispatch ${{ github.workspace }}/BuildRoot/Library/Developer/Platforms/Windows.platform/Developer/SDKs/Windows.sdk/usr/include/
          Move-Item ${{ github.workspace }}/BuildRoot/Library/Developer/Platforms/Windows.platform/Developer/SDKs/Windows.sdk/usr/lib/swift/os ${{ github.workspace }}/BuildRoot/Library/Developer/Platforms/Windows.platform/Developer/SDKs/Windows.sdk/usr/include/
          Move-Item ${{ github.workspace }}/BuildRoot/Library/Developer/Platforms/Windows.platform/Developer/SDKs/Windows.sdk/usr/lib/swift/Block ${{ github.workspace }}/BuildRoot/Library/Developer/Platforms/Windows.platform/Developer/SDKs/Windows.sdk/usr/include/
          Move-Item ${{ github.workspace }}/BuildRoot/Library/Developer/Platforms/Windows.platform/Developer/SDKs/Windows.sdk/usr/lib/swift/_foundation_unicode ${{ github.workspace }}/BuildRoot/Library/Developer/Platforms/Windows.platform/Developer/SDKs/Windows.sdk/usr/include/
          Move-Item ${{ github.workspace }}/BuildRoot/Library/Developer/Platforms/Windows.platform/Developer/SDKs/Windows.sdk/usr/lib/swift/_FoundationCShims ${{ github.workspace }}/BuildRoot/Library/Developer/Platforms/Windows.platform/Developer/SDKs/Windows.sdk/usr/include/

      - run: |
          $CertificatePath = Join-Path -Path ${env:RUNNER_TEMP} -ChildPath CodeSign.b64
          $PFXPath = Join-Path -Path ${env:RUNNER_TEMP} -ChildPath CodeSign.pfx
          Set-Content -Path $CertificatePath -Value '${{ secrets.CERTIFICATE }}'
          certutil -decode $CertificatePath $PFXPath
          Echo CERTIFICATE=$PFXPath | Out-File -FilePath ${env:GITHUB_ENV} -Encoding utf8 -Append
        if: ${{ inputs.signed }}

      - name: Install WixToolset.Sdk
        run: |
          if ((Get-Package -Name WixToolset.Sdk -ErrorAction SilentlyContinue) -eq $null) {
            Install-Package -Name WixToolset.Sdk -RequiredVersion 4.0.1 -Force
          }

      - uses: actions/checkout@v4.2.2
        with:
          repository: microsoft/mimalloc
          ref: ${{ inputs.mimalloc_revision }}
          path: ${{ github.workspace }}/SourceCache/mimalloc

      - name: Build and apply mimalloc
        run: |
          $HostMSArch = if ("${{ matrix.arch }}" -eq "arm64") { "arm64" } else { "x64" }
          $HostSuffix = if ("${{ matrix.arch }}" -eq "arm64") { "-arm64" } else { "" }
          $BuildSuffix = if ("${{ inputs.build_arch }}" -eq "arm64") { "-arm64" } else { "" }
          # Reference: https://github.com/microsoft/mimalloc/tree/dev/bin#minject
          msbuild ${{ github.workspace }}\SourceCache\mimalloc\ide\vs2022\mimalloc.sln -p:Configuration=Release -p:Platform=$HostMSArch
          $ToolchainBin = "${{ github.workspace }}\BuildRoot\Library\Developer\Toolchains\${{ inputs.swift_version }}+Asserts\usr\bin"
          Copy-Item -Path "${{ github.workspace }}\SourceCache\mimalloc\out\msvc-$HostMSArch\Release\mimalloc.dll" `
            -Destination "$ToolchainBin"
          Copy-Item -Path "${{ github.workspace }}\SourceCache\mimalloc\out\msvc-$HostMSArch\Release\mimalloc-redirect$HostSuffix.dll" `
            -Destination "$ToolchainBin"
          $MimallocExecutables = @("swift.exe",
                                   "swiftc.exe",
                                   "swift-driver.exe",
                                   "swift-frontend.exe",
                                   "clang.exe",
                                   "clang++.exe",
                                   "clang-cl.exe",
                                   "lld.exe",
                                   "lld-link.exe",
                                   "ld.lld.exe",
                                   "ld64.lld.exe")
          foreach ($Exe in $MimallocExecutables) {
            # Binary-patch in place
            & "${{ github.workspace }}\SourceCache\mimalloc\bin\minject$BuildSuffix" -f -i -v "$ToolchainBin\$Exe"
            # Log the import table
            & "${{ github.workspace }}\SourceCache\mimalloc\bin\minject$BuildSuffix" -l "$ToolchainBin\$Exe"
          }

      - name: Package Build Tools
        run: |
          # When cross-compiling, bundle the second mimalloc redirect dll as a workaround for
          msbuild -nologo -restore -maxCpuCount `
              -p:BaseOutputPath=${{ github.workspace }}\BinaryCache\installer\ `
              -p:Configuration=Release `
              -p:SignOutput=${{ inputs.signed }} `
              -p:CERTIFICATE=${env:CERTIFICATE} `
              -p:PASSPHRASE=${{ secrets.PASSPHRASE }} `
              -p:ImageRoot=${{ github.workspace }}/BuildRoot/Library/Developer `
              -p:WORKAROUND_MIMALLOC_ISSUE_997=false `
              -p:ProductVersion=${{ inputs.swift_version }} `
              -p:ProductArchitecture=${{ matrix.arch }} `
              ${{ github.workspace }}/SourceCache/swift-installer-scripts/platforms/Windows/bld/asserts/bld.asserts.wixproj

      - name: Package CLI Tools
        run: |
          msbuild -nologo -restore -maxCpuCount `
              -p:BaseOutputPath=${{ github.workspace }}\BinaryCache\installer\ `
              -p:Configuration=Release `
              -p:SignOutput=${{ inputs.signed }} `
              -p:CERTIFICATE=${env:CERTIFICATE} `
              -p:PASSPHRASE=${{ secrets.PASSPHRASE }} `
              -p:ImageRoot=${{ github.workspace }}/BuildRoot/Library/Developer `
              -p:ProductVersion=${{ inputs.swift_version }} `
              -p:ProductArchitecture=${{ matrix.arch }} `
              ${{ github.workspace }}/SourceCache/swift-installer-scripts/platforms/Windows/cli/asserts/cli.asserts.wixproj

      - name: Package Debugging Tools
        run: |
          msbuild -nologo -restore -maxCpuCount `
              -p:BaseOutputPath=${{ github.workspace }}\BinaryCache\installer\ `
              -p:Configuration=Release `
              -p:SignOutput=${{ inputs.signed }} `
              -p:CERTIFICATE=${env:CERTIFICATE} `
              -p:PASSPHRASE=${{ secrets.PASSPHRASE }} `
              -p:ImageRoot=${{ github.workspace }}/BuildRoot/Library/Developer `
              -p:ProductVersion=${{ inputs.swift_version }} `
              -p:ProductArchitecture=${{ matrix.arch }} `
              ${{ github.workspace }}/SourceCache/swift-installer-scripts/platforms/Windows/dbg/asserts/dbg.asserts.wixproj

      - name: Package IDE Tools
        run: |
          msbuild -nologo -restore -maxCpuCount `
              -p:BaseOutputPath=${{ github.workspace }}\BinaryCache\installer\ `
              -p:Configuration=Release `
              -p:SignOutput=${{ inputs.signed }} `
              -p:CERTIFICATE=${env:CERTIFICATE} `
              -p:PASSPHRASE=${{ secrets.PASSPHRASE }} `
              -p:ImageRoot=${{ github.workspace }}/BuildRoot/Library/Developer `
              -p:ProductVersion=${{ inputs.swift_version }} `
              -p:ProductArchitecture=${{ matrix.arch }} `
              ${{ github.workspace }}/SourceCache/swift-installer-scripts/platforms/Windows/ide/asserts/ide.asserts.wixproj

      - name: Package Runtime
        run: |
          msbuild -nologo -restore -maxCpuCount `
              -p:BaseOutputPath=${{ github.workspace }}\BinaryCache\installer\ `
              -p:Configuration=Release `
              -p:SignOutput=${{ inputs.signed }} `
              -p:CERTIFICATE=${env:CERTIFICATE} `
              -p:PASSPHRASE=${{ secrets.PASSPHRASE }} `
              -p:ImageRoot=${{ github.workspace }}/BuildRoot/Library/Developer `
              -p:ProductVersion=${{ inputs.swift_version }} `
              -p:ProductArchitecture=${{ matrix.arch }} `
              -p:WindowsRuntimeARM64="${{ github.workspace }}/BuildRoot/Library/Developer/Runtimes/" `
              -p:WindowsRuntimeX64="${{ github.workspace }}/BuildRoot/Library/Developer/Runtimes/" `
              -p:WindowsRuntimeX86="${{ github.workspace }}/BuildRoot/Library/Developer/Runtimes/" `
              -p:VCRedistDir="$([IO.Path]::Combine(${env:VCToolsRedistDir}, "${{ matrix.arch == 'amd64' && 'x64' || 'arm64' }}", "Microsoft.VC143.CRT"))" `
              ${{ github.workspace }}/SourceCache/swift-installer-scripts/platforms/Windows/rtl/msi/rtlmsi.wixproj

      - if: ${{ inputs.release }}
        uses: actions/attest-build-provenance@v2
        with:
          subject-path: |
            ${{ github.workspace }}/BinaryCache/installer/Release/${{ matrix.arch }}/bld.asserts.msi
            ${{ github.workspace }}/BinaryCache/installer/Release/${{ matrix.arch }}/bld.asserts.cab
            ${{ github.workspace }}/BinaryCache/installer/Release/${{ matrix.arch }}/cli.asserts.msi
            ${{ github.workspace }}/BinaryCache/installer/Release/${{ matrix.arch }}/cli.asserts.cab
            ${{ github.workspace }}/BinaryCache/installer/Release/${{ matrix.arch }}/dbg.asserts.msi
            ${{ github.workspace }}/BinaryCache/installer/Release/${{ matrix.arch }}/dbg.asserts.cab
            ${{ github.workspace }}/BinaryCache/installer/Release/${{ matrix.arch }}/ide.asserts.msi
            ${{ github.workspace }}/BinaryCache/installer/Release/${{ matrix.arch }}/ide.asserts.cab
            ${{ github.workspace }}/BinaryCache/installer/Release/${{ matrix.arch }}/rtl.msi
            ${{ github.workspace }}/BinaryCache/installer/Release/${{ matrix.arch }}/rtl.cab

      - uses: actions/upload-artifact@v4
        with:
          name: Windows-${{ matrix.arch }}-bld-asserts-msi
          path: |
            ${{ github.workspace }}/BinaryCache/installer/Release/${{ matrix.arch }}/bld.asserts.msi
            ${{ github.workspace }}/BinaryCache/installer/Release/${{ matrix.arch }}/bld.asserts.cab
      - uses: actions/upload-artifact@v4
        with:
          name: Windows-${{ matrix.arch }}-cli-asserts-msi
          path: |
            ${{ github.workspace }}/BinaryCache/installer/Release/${{ matrix.arch }}/cli.asserts.msi
            ${{ github.workspace }}/BinaryCache/installer/Release/${{ matrix.arch }}/cli.asserts.cab
      - uses: actions/upload-artifact@v4
        with:
          name: Windows-${{ matrix.arch }}-dbg-asserts-msi
          path: |
            ${{ github.workspace }}/BinaryCache/installer/Release/${{ matrix.arch }}/dbg.asserts.msi
            ${{ github.workspace }}/BinaryCache/installer/Release/${{ matrix.arch }}/dbg.asserts.cab
      - uses: actions/upload-artifact@v4
        with:
          name: Windows-${{ matrix.arch }}-ide-asserts-msi
          path: |
            ${{ github.workspace }}/BinaryCache/installer/Release/${{ matrix.arch }}/ide.asserts.msi
            ${{ github.workspace }}/BinaryCache/installer/Release/${{ matrix.arch }}/ide.asserts.cab

      - uses: actions/upload-artifact@v4
        with:
          name: Windows-${{ matrix.arch }}-rtl-msi
          path: |
            ${{ github.workspace }}/BinaryCache/installer/Release/${{ matrix.arch }}/rtl.msi
            ${{ github.workspace }}/BinaryCache/installer/Release/${{ matrix.arch }}/rtl.cab

  package_windows_platform:
    # TODO: Build this on macOS or make an equivalent Mac-only job
    if: inputs.build_os == 'Windows'
    name: Package Windows SDK & Runtime
    needs: [stdlib, sdk]
    runs-on: ${{ inputs.default_build_runner }}

    steps:
      - uses: actions/checkout@v4.2.2
        with:
          path: ${{ github.workspace }}/SourceCache/ci-build
          show-progress: false
      - uses: ./SourceCache/ci-build/.github/actions/setup-build
        with:
          setup-vs-dev-env: true

      - uses: thebrowsercompany/gha-download-tar-artifact@59992d91335d4ecba543c8535f7d07238e42125d # main
        with:
          name: Windows-amd64-stdlib
          path: ${{ github.workspace }}/BuildRoot/Library
      - uses: actions/download-artifact@v4
        with:
          name: Windows-amd64-sdk
          path: ${{ github.workspace }}/BuildRoot/Library/Developer/Platforms/Windows.platform

      - run: |
          New-Item -Path "${{ github.workspace }}/BuildRoot/Library/Developer/Platforms/Windows.platform/Developer/SDKs/Windows.sdk/usr/lib/swift/windows/x86_64/" -ItemType Directory -Force | Out-Null

          Move-Item ${{ github.workspace }}/BuildRoot/Library/Developer/Platforms/Windows.platform/Developer/SDKs/Windows.sdk/usr/lib/swift/windows/BlocksRuntime.lib ${{ github.workspace }}/BuildRoot/Library/Developer/Platforms/Windows.platform/Developer/SDKs/Windows.sdk/usr/lib/swift/windows/x86_64/
          Move-Item ${{ github.workspace }}/BuildRoot/Library/Developer/Platforms/Windows.platform/Developer/SDKs/Windows.sdk/usr/lib/swift/windows/dispatch.lib ${{ github.workspace }}/BuildRoot/Library/Developer/Platforms/Windows.platform/Developer/SDKs/Windows.sdk/usr/lib/swift/windows/x86_64/
          Move-Item ${{ github.workspace }}/BuildRoot/Library/Developer/Platforms/Windows.platform/Developer/SDKs/Windows.sdk/usr/lib/swift/windows/swiftDispatch.lib ${{ github.workspace }}/BuildRoot/Library/Developer/Platforms/Windows.platform/Developer/SDKs/Windows.sdk/usr/lib/swift/windows/x86_64/

          Move-Item ${{ github.workspace }}/BuildRoot/Library/Developer/Platforms/Windows.platform/Developer/SDKs/Windows.sdk/usr/lib/swift/windows/Foundation.lib ${{ github.workspace }}/BuildRoot/Library/Developer/Platforms/Windows.platform/Developer/SDKs/Windows.sdk/usr/lib/swift/windows/x86_64/
          Move-Item ${{ github.workspace }}/BuildRoot/Library/Developer/Platforms/Windows.platform/Developer/SDKs/Windows.sdk/usr/lib/swift/windows/FoundationXML.lib ${{ github.workspace }}/BuildRoot/Library/Developer/Platforms/Windows.platform/Developer/SDKs/Windows.sdk/usr/lib/swift/windows/x86_64/
          Move-Item ${{ github.workspace }}/BuildRoot/Library/Developer/Platforms/Windows.platform/Developer/SDKs/Windows.sdk/usr/lib/swift/windows/FoundationNetworking.lib ${{ github.workspace }}/BuildRoot/Library/Developer/Platforms/Windows.platform/Developer/SDKs/Windows.sdk/usr/lib/swift/windows/x86_64/
          Move-Item ${{ github.workspace }}/BuildRoot/Library/Developer/Platforms/Windows.platform/Developer/SDKs/Windows.sdk/usr/lib/swift/windows/_FoundationICU.lib ${{ github.workspace }}/BuildRoot/Library/Developer/Platforms/Windows.platform/Developer/SDKs/Windows.sdk/usr/lib/swift/windows/x86_64/
          Move-Item ${{ github.workspace }}/BuildRoot/Library/Developer/Platforms/Windows.platform/Developer/SDKs/Windows.sdk/usr/lib/swift/windows/FoundationEssentials.lib ${{ github.workspace }}/BuildRoot/Library/Developer/Platforms/Windows.platform/Developer/SDKs/Windows.sdk/usr/lib/swift/windows/x86_64/
          Move-Item ${{ github.workspace }}/BuildRoot/Library/Developer/Platforms/Windows.platform/Developer/SDKs/Windows.sdk/usr/lib/swift/windows/FoundationInternationalization.lib ${{ github.workspace }}/BuildRoot/Library/Developer/Platforms/Windows.platform/Developer/SDKs/Windows.sdk/usr/lib/swift/windows/x86_64/

          New-Item -Path "${{ github.workspace }}/BuildRoot/Library/Developer/Runtimes/Windows-x86_64/usr" -ItemType Directory -Force | Out-Null

          Move-Item "${{ github.workspace }}/BuildRoot/Library/Developer/Platforms/Windows.platform/Developer/SDKs/Windows.sdk/usr/bin" "${{ github.workspace }}/BuildRoot/Library/Developer/Runtimes/Windows-x86_64/usr"

      - uses: thebrowsercompany/gha-download-tar-artifact@59992d91335d4ecba543c8535f7d07238e42125d # main
        with:
          name: Windows-arm64-stdlib
          path: ${{ github.workspace }}/BuildRoot/Library
      - uses: actions/download-artifact@v4
        with:
          name: Windows-arm64-sdk
          path: ${{ github.workspace }}/BuildRoot/Library/Developer/Platforms/Windows.platform

      - run: |
          New-Item -Path "${{ github.workspace }}/BuildRoot/Library/Developer/Platforms/Windows.platform/Developer/SDKs/Windows.sdk/usr/lib/swift/windows/aarch64/" -ItemType Directory -Force

          Move-Item ${{ github.workspace }}/BuildRoot/Library/Developer/Platforms/Windows.platform/Developer/SDKs/Windows.sdk/usr/lib/swift/windows/BlocksRuntime.lib ${{ github.workspace }}/BuildRoot/Library/Developer/Platforms/Windows.platform/Developer/SDKs/Windows.sdk/usr/lib/swift/windows/aarch64/
          Move-Item ${{ github.workspace }}/BuildRoot/Library/Developer/Platforms/Windows.platform/Developer/SDKs/Windows.sdk/usr/lib/swift/windows/dispatch.lib ${{ github.workspace }}/BuildRoot/Library/Developer/Platforms/Windows.platform/Developer/SDKs/Windows.sdk/usr/lib/swift/windows/aarch64/
          Move-Item ${{ github.workspace }}/BuildRoot/Library/Developer/Platforms/Windows.platform/Developer/SDKs/Windows.sdk/usr/lib/swift/windows/swiftDispatch.lib ${{ github.workspace }}/BuildRoot/Library/Developer/Platforms/Windows.platform/Developer/SDKs/Windows.sdk/usr/lib/swift/windows/aarch64/

          Move-Item ${{ github.workspace }}/BuildRoot/Library/Developer/Platforms/Windows.platform/Developer/SDKs/Windows.sdk/usr/lib/swift/windows/Foundation.lib ${{ github.workspace }}/BuildRoot/Library/Developer/Platforms/Windows.platform/Developer/SDKs/Windows.sdk/usr/lib/swift/windows/aarch64/
          Move-Item ${{ github.workspace }}/BuildRoot/Library/Developer/Platforms/Windows.platform/Developer/SDKs/Windows.sdk/usr/lib/swift/windows/FoundationXML.lib ${{ github.workspace }}/BuildRoot/Library/Developer/Platforms/Windows.platform/Developer/SDKs/Windows.sdk/usr/lib/swift/windows/aarch64/
          Move-Item ${{ github.workspace }}/BuildRoot/Library/Developer/Platforms/Windows.platform/Developer/SDKs/Windows.sdk/usr/lib/swift/windows/FoundationNetworking.lib ${{ github.workspace }}/BuildRoot/Library/Developer/Platforms/Windows.platform/Developer/SDKs/Windows.sdk/usr/lib/swift/windows/aarch64/
          Move-Item ${{ github.workspace }}/BuildRoot/Library/Developer/Platforms/Windows.platform/Developer/SDKs/Windows.sdk/usr/lib/swift/windows/_FoundationICU.lib ${{ github.workspace }}/BuildRoot/Library/Developer/Platforms/Windows.platform/Developer/SDKs/Windows.sdk/usr/lib/swift/windows/aarch64/
          Move-Item ${{ github.workspace }}/BuildRoot/Library/Developer/Platforms/Windows.platform/Developer/SDKs/Windows.sdk/usr/lib/swift/windows/FoundationEssentials.lib ${{ github.workspace }}/BuildRoot/Library/Developer/Platforms/Windows.platform/Developer/SDKs/Windows.sdk/usr/lib/swift/windows/aarch64/
          Move-Item ${{ github.workspace }}/BuildRoot/Library/Developer/Platforms/Windows.platform/Developer/SDKs/Windows.sdk/usr/lib/swift/windows/FoundationInternationalization.lib ${{ github.workspace }}/BuildRoot/Library/Developer/Platforms/Windows.platform/Developer/SDKs/Windows.sdk/usr/lib/swift/windows/aarch64/

          New-Item -Path "${{ github.workspace }}/BuildRoot/Library/Developer/Runtimes/Windows-aarch64/usr" -ItemType Directory -Force | Out-Null

          Move-Item "${{ github.workspace }}/BuildRoot/Library/Developer/Platforms/Windows.platform/Developer/SDKs/Windows.sdk/usr/bin" "${{ github.workspace }}/BuildRoot/Library/Developer/Runtimes/Windows-aarch64/usr"

      - uses: thebrowsercompany/gha-download-tar-artifact@59992d91335d4ecba543c8535f7d07238e42125d # main
        with:
          name: Windows-x86-stdlib
          path: ${{ github.workspace }}/BuildRoot/Library
      - uses: actions/download-artifact@v4
        with:
          name: Windows-x86-sdk
          path: ${{ github.workspace }}/BuildRoot/Library/Developer/Platforms/Windows.platform

      - uses: actions/checkout@v4.2.2
        with:
          repository: swiftlang/swift-installer-scripts
          ref: ${{ inputs.swift_installer_scripts_revision }}
          path: ${{ github.workspace }}/SourceCache/swift-installer-scripts
          show-progress: false

      - run: |
          New-Item -Path "${{ github.workspace }}/BuildRoot/Library/Developer/Platforms/Windows.platform/Developer/SDKs/Windows.sdk/usr/lib/swift/windows/i686/" -ItemType Directory -Force

          Move-Item ${{ github.workspace }}/BuildRoot/Library/Developer/Platforms/Windows.platform/Developer/SDKs/Windows.sdk/usr/lib/swift/windows/BlocksRuntime.lib ${{ github.workspace }}/BuildRoot/Library/Developer/Platforms/Windows.platform/Developer/SDKs/Windows.sdk/usr/lib/swift/windows/i686/
          Move-Item ${{ github.workspace }}/BuildRoot/Library/Developer/Platforms/Windows.platform/Developer/SDKs/Windows.sdk/usr/lib/swift/windows/dispatch.lib ${{ github.workspace }}/BuildRoot/Library/Developer/Platforms/Windows.platform/Developer/SDKs/Windows.sdk/usr/lib/swift/windows/i686/
          Move-Item ${{ github.workspace }}/BuildRoot/Library/Developer/Platforms/Windows.platform/Developer/SDKs/Windows.sdk/usr/lib/swift/windows/swiftDispatch.lib ${{ github.workspace }}/BuildRoot/Library/Developer/Platforms/Windows.platform/Developer/SDKs/Windows.sdk/usr/lib/swift/windows/i686/

          Move-Item ${{ github.workspace }}/BuildRoot/Library/Developer/Platforms/Windows.platform/Developer/SDKs/Windows.sdk/usr/lib/swift/windows/Foundation.lib ${{ github.workspace }}/BuildRoot/Library/Developer/Platforms/Windows.platform/Developer/SDKs/Windows.sdk/usr/lib/swift/windows/i686/
          Move-Item ${{ github.workspace }}/BuildRoot/Library/Developer/Platforms/Windows.platform/Developer/SDKs/Windows.sdk/usr/lib/swift/windows/FoundationXML.lib ${{ github.workspace }}/BuildRoot/Library/Developer/Platforms/Windows.platform/Developer/SDKs/Windows.sdk/usr/lib/swift/windows/i686/
          Move-Item ${{ github.workspace }}/BuildRoot/Library/Developer/Platforms/Windows.platform/Developer/SDKs/Windows.sdk/usr/lib/swift/windows/FoundationNetworking.lib ${{ github.workspace }}/BuildRoot/Library/Developer/Platforms/Windows.platform/Developer/SDKs/Windows.sdk/usr/lib/swift/windows/i686/
          Move-Item ${{ github.workspace }}/BuildRoot/Library/Developer/Platforms/Windows.platform/Developer/SDKs/Windows.sdk/usr/lib/swift/windows/_FoundationICU.lib ${{ github.workspace }}/BuildRoot/Library/Developer/Platforms/Windows.platform/Developer/SDKs/Windows.sdk/usr/lib/swift/windows/i686/
          Move-Item ${{ github.workspace }}/BuildRoot/Library/Developer/Platforms/Windows.platform/Developer/SDKs/Windows.sdk/usr/lib/swift/windows/FoundationEssentials.lib ${{ github.workspace }}/BuildRoot/Library/Developer/Platforms/Windows.platform/Developer/SDKs/Windows.sdk/usr/lib/swift/windows/i686/
          Move-Item ${{ github.workspace }}/BuildRoot/Library/Developer/Platforms/Windows.platform/Developer/SDKs/Windows.sdk/usr/lib/swift/windows/FoundationInternationalization.lib ${{ github.workspace }}/BuildRoot/Library/Developer/Platforms/Windows.platform/Developer/SDKs/Windows.sdk/usr/lib/swift/windows/i686/

          New-Item -Path "${{ github.workspace }}/BuildRoot/Library/Developer/Runtimes/Windows-i686/usr" -ItemType Directory -Force | Out-Null

          Move-Item "${{ github.workspace }}/BuildRoot/Library/Developer/Platforms/Windows.platform/Developer/SDKs/Windows.sdk/usr/bin" "${{ github.workspace }}/BuildRoot/Library/Developer/Runtimes/Windows-i686/usr"

      - run: |
          $CertificatePath = Join-Path -Path ${env:RUNNER_TEMP} -ChildPath CodeSign.b64
          $PFXPath = Join-Path -Path ${env:RUNNER_TEMP} -ChildPath CodeSign.pfx
          Set-Content -Path $CertificatePath -Value '${{ secrets.CERTIFICATE }}'
          certutil.exe -decode $CertificatePath $PFXPath
          Write-Output CERTIFICATE=$PFXPath | Out-File -FilePath ${env:GITHUB_ENV} -Encoding utf8 -Append
        if: ${{ inputs.signed }}

      - name: Install WixToolset.Sdk
        run: |
          if ((Get-Package -Name WixToolset.Sdk -ErrorAction SilentlyContinue) -eq $null) {
            Install-Package -Name WixToolset.Sdk -RequiredVersion 4.0.1 -Force
          }

      - run: |
          Move-Item ${{ github.workspace }}/BuildRoot/Library/Developer/Platforms/Windows.platform/Developer/SDKs/Windows.sdk/usr/lib/swift/dispatch ${{ github.workspace }}/BuildRoot/Library/Developer/Platforms/Windows.platform/Developer/SDKs/Windows.sdk/usr/include/
          Move-Item ${{ github.workspace }}/BuildRoot/Library/Developer/Platforms/Windows.platform/Developer/SDKs/Windows.sdk/usr/lib/swift/os ${{ github.workspace }}/BuildRoot/Library/Developer/Platforms/Windows.platform/Developer/SDKs/Windows.sdk/usr/include/
          Move-Item ${{ github.workspace }}/BuildRoot/Library/Developer/Platforms/Windows.platform/Developer/SDKs/Windows.sdk/usr/lib/swift/Block ${{ github.workspace }}/BuildRoot/Library/Developer/Platforms/Windows.platform/Developer/SDKs/Windows.sdk/usr/include/
          Move-Item ${{ github.workspace }}/BuildRoot/Library/Developer/Platforms/Windows.platform/Developer/SDKs/Windows.sdk/usr/lib/swift/_foundation_unicode ${{ github.workspace }}/BuildRoot/Library/Developer/Platforms/Windows.platform/Developer/SDKs/Windows.sdk/usr/include/
          Move-Item ${{ github.workspace }}/BuildRoot/Library/Developer/Platforms/Windows.platform/Developer/SDKs/Windows.sdk/usr/lib/swift/_FoundationCShims ${{ github.workspace }}/BuildRoot/Library/Developer/Platforms/Windows.platform/Developer/SDKs/Windows.sdk/usr/include/

      - name: Package Platform
        run: |
          msbuild -nologo -restore -maxCpuCount `
              -p:BaseOutputPath=${{ github.workspace }}\BinaryCache\installer\ `
              -p:Configuration=Release `
              -p:SignOutput=${{ inputs.signed }} `
              -p:CERTIFICATE=${env:CERTIFICATE} `
              -p:PASSPHRASE=${{ secrets.PASSPHRASE }} `
              -p:ImageRoot=${{ github.workspace }}/BuildRoot/Library/Developer `
              -p:ProductVersion=${{ inputs.swift_version }} `
              -p:ProductArchitecture=${{ inputs.build_arch }} `
              -p:WindowsArchitectures="`"aarch64;i686;x86_64`"" `
              -p:WindowsRuntimeARM64="${{ github.workspace }}/BuildRoot/Library/Developer/Runtimes/Windows-aarch64" `
              -p:WindowsRuntimeX64="${{ github.workspace }}/BuildRoot/Library/Developer/Runtimes/Windows-x86_64" `
              -p:WindowsRuntimeX86="${{ github.workspace }}/BuildRoot/Library/Developer/Runtimes/Windows-i686" `
              ${{ github.workspace }}/SourceCache/swift-installer-scripts/platforms/Windows/platforms/windows/windows.wixproj

      - if: ${{ inputs.release }}
        uses: actions/attest-build-provenance@v2
        with:
          subject-path: |
            ${{ github.workspace }}/BinaryCache/installer/Release/${{ inputs.build_arch }}/windows.msi
            ${{ github.workspace }}/BinaryCache/installer/Release/${{ inputs.build_arch }}/windows.cab
            ${{ github.workspace }}/BinaryCache/installer/Release/${{ inputs.build_arch }}/sdk.windows.arm64.cab
            ${{ github.workspace }}/BinaryCache/installer/Release/${{ inputs.build_arch }}/sdk.windows.x64.cab
            ${{ github.workspace }}/BinaryCache/installer/Release/${{ inputs.build_arch }}/sdk.windows.x86.cab
            ${{ github.workspace }}/BinaryCache/installer/Release/amd64/rtl.amd64.msm
            ${{ github.workspace }}/BinaryCache/installer/Release/arm64/rtl.arm64.msm
            ${{ github.workspace }}/BinaryCache/installer/Release/x86/rtl.x86.msm

      - uses: actions/upload-artifact@v4
        with:
          name: Windows-platform-msi
          path: |
            ${{ github.workspace }}/BinaryCache/installer/Release/${{ inputs.build_arch }}/windows.msi
            ${{ github.workspace }}/BinaryCache/installer/Release/${{ inputs.build_arch }}/windows.cab
            ${{ github.workspace }}/BinaryCache/installer/Release/${{ inputs.build_arch }}/sdk.windows.arm64.cab
            ${{ github.workspace }}/BinaryCache/installer/Release/${{ inputs.build_arch }}/sdk.windows.x64.cab
            ${{ github.workspace }}/BinaryCache/installer/Release/${{ inputs.build_arch }}/sdk.windows.x86.cab

      - uses: actions/upload-artifact@v4
        with:
          name: Windows-amd64-rtl-msm
          path: |
            ${{ github.workspace }}/BinaryCache/installer/Release/amd64/rtl.amd64.msm

      - uses: actions/upload-artifact@v4
        with:
          name: Windows-arm64-rtl-msm
          path: |
            ${{ github.workspace }}/BinaryCache/installer/Release/arm64/rtl.arm64.msm

      - uses: actions/upload-artifact@v4
        with:
          name: Windows-x86-rtl-msm
          path: |
            ${{ github.workspace }}/BinaryCache/installer/Release/x86/rtl.x86.msm

  package_android_platform:
    # TODO: Build this on macOS or make an equivalent Mac-only job
    name: Package Android SDK & Runtime
    needs: [stdlib, ds2, sdk]
    runs-on: ${{ inputs.default_build_runner }}

    steps:
      - if: inputs.build_android
        uses: actions/checkout@v4.2.2
        with:
          path: ${{ github.workspace }}/SourceCache/ci-build
          show-progress: false
      - if: inputs.build_android
        uses: ./SourceCache/ci-build/.github/actions/setup-build
        with:
          setup-vs-dev-env: true

      - if: inputs.build_android
        uses: thebrowsercompany/gha-download-tar-artifact@59992d91335d4ecba543c8535f7d07238e42125d # main
        with:
          name: Android-arm64-stdlib
          path: ${{ github.workspace }}/BuildRoot/Library
      - if: inputs.build_android
        uses: actions/download-artifact@v4
        with:
          name: Android-arm64-sdk
          path: ${{ github.workspace }}/BuildRoot/Library/Developer/Platforms/Android.platform
      - if: inputs.build_android
        uses: actions/download-artifact@v4
        with:
          name: Android-arm64-ds2
          path: ${{ github.workspace }}/BuildRoot/Library/Developer/Platforms/Android.platform/Developer/Library
      - if: inputs.build_android
        run: |
          Move-Item -Path "${{ github.workspace }}/BuildRoot/Library/Developer/Platforms/Android.platform/Developer/SDKs/Android.sdk/usr/lib/swift/android/lib*.so" -Destination ${{ github.workspace }}/BuildRoot/Library/Developer/Platforms/Android.platform/Developer/SDKs/Android.sdk/usr/lib/swift/android/aarch64/
          Move-Item -Path "${{ github.workspace }}/BuildRoot/Library/Developer/Platforms/Android.platform/Developer/SDKs/Android.sdk/usr/lib/swift/android/lib*.a" -Destination ${{ github.workspace }}/BuildRoot/Library/Developer/Platforms/Android.platform/Developer/SDKs/Android.sdk/usr/lib/swift/android/aarch64/

      - if: inputs.build_android
        uses: thebrowsercompany/gha-download-tar-artifact@59992d91335d4ecba543c8535f7d07238e42125d # main
        with:
          name: Android-armv7-stdlib
          path: ${{ github.workspace }}/BuildRoot/Library
      - if: inputs.build_android
        uses: actions/download-artifact@v4
        with:
          name: Android-armv7-sdk
          path: ${{ github.workspace }}/BuildRoot/Library/Developer/Platforms/Android.platform
      - if: inputs.build_android
        uses: actions/download-artifact@v4
        with:
          name: Android-armv7-ds2
          path: ${{ github.workspace }}/BuildRoot/Library/Developer/Platforms/Android.platform/Developer/Library
      - if: inputs.build_android
        run: |
          Move-Item -Path "${{ github.workspace }}/BuildRoot/Library/Developer/Platforms/Android.platform/Developer/SDKs/Android.sdk/usr/lib/swift/android/lib*.so" -Destination ${{ github.workspace }}/BuildRoot/Library/Developer/Platforms/Android.platform/Developer/SDKs/Android.sdk/usr/lib/swift/android/armv7/
          Move-Item -Path "${{ github.workspace }}/BuildRoot/Library/Developer/Platforms/Android.platform/Developer/SDKs/Android.sdk/usr/lib/swift/android/lib*.a" -Destination ${{ github.workspace }}/BuildRoot/Library/Developer/Platforms/Android.platform/Developer/SDKs/Android.sdk/usr/lib/swift/android/armv7/

      - if: inputs.build_android
        uses: thebrowsercompany/gha-download-tar-artifact@59992d91335d4ecba543c8535f7d07238e42125d # main
        with:
          name: Android-x86_64-stdlib
          path: ${{ github.workspace }}/BuildRoot/Library
      - if: inputs.build_android
        uses: actions/download-artifact@v4
        with:
          name: Android-x86_64-sdk
          path: ${{ github.workspace }}/BuildRoot/Library/Developer/Platforms/Android.platform
      - if: inputs.build_android
        uses: actions/download-artifact@v4
        with:
          name: Android-x86_64-ds2
          path: ${{ github.workspace }}/BuildRoot/Library/Developer/Platforms/Android.platform/Developer/Library
      - if: inputs.build_android
        run: |
          Move-Item -Path "${{ github.workspace }}/BuildRoot/Library/Developer/Platforms/Android.platform/Developer/SDKs/Android.sdk/usr/lib/swift/android/lib*.so" -Destination ${{ github.workspace }}/BuildRoot/Library/Developer/Platforms/Android.platform/Developer/SDKs/Android.sdk/usr/lib/swift/android/x86_64/
          Move-Item -Path "${{ github.workspace }}/BuildRoot/Library/Developer/Platforms/Android.platform/Developer/SDKs/Android.sdk/usr/lib/swift/android/lib*.a" -Destination ${{ github.workspace }}/BuildRoot/Library/Developer/Platforms/Android.platform/Developer/SDKs/Android.sdk/usr/lib/swift/android/x86_64/

      - if: inputs.build_android
        uses: thebrowsercompany/gha-download-tar-artifact@59992d91335d4ecba543c8535f7d07238e42125d # main
        with:
          name: Android-i686-stdlib
          path: ${{ github.workspace }}/BuildRoot/Library
      - if: inputs.build_android
        uses: actions/download-artifact@v4
        with:
          name: Android-i686-sdk
          path: ${{ github.workspace }}/BuildRoot/Library/Developer/Platforms/Android.platform
      - if: inputs.build_android
        uses: actions/download-artifact@v4
        with:
          name: Android-i686-ds2
          path: ${{ github.workspace }}/BuildRoot/Library/Developer/Platforms/Android.platform/Developer/Library
      - if: inputs.build_android
        run: |
          Move-Item -Path "${{ github.workspace }}/BuildRoot/Library/Developer/Platforms/Android.platform/Developer/SDKs/Android.sdk/usr/lib/swift/android/lib*.so" -Destination ${{ github.workspace }}/BuildRoot/Library/Developer/Platforms/Android.platform/Developer/SDKs/Android.sdk/usr/lib/swift/android/i686/
          Move-Item -Path "${{ github.workspace }}/BuildRoot/Library/Developer/Platforms/Android.platform/Developer/SDKs/Android.sdk/usr/lib/swift/android/lib*.a" -Destination ${{ github.workspace }}/BuildRoot/Library/Developer/Platforms/Android.platform/Developer/SDKs/Android.sdk/usr/lib/swift/android/i686/

      - if: inputs.build_android
        uses: actions/checkout@v4.2.2
        with:
          repository: swiftlang/swift-installer-scripts
          ref: ${{ inputs.swift_installer_scripts_revision }}
          path: ${{ github.workspace }}/SourceCache/swift-installer-scripts
          show-progress: false

      - if: inputs.build_android && inputs.signed
        run: |
          $CertificatePath = Join-Path -Path ${env:RUNNER_TEMP} -ChildPath CodeSign.b64
          $PFXPath = Join-Path -Path ${env:RUNNER_TEMP} -ChildPath CodeSign.pfx
          Set-Content -Path $CertificatePath -Value '${{ secrets.CERTIFICATE }}'
          certutil.exe -decode $CertificatePath $PFXPath
          Write-Output CERTIFICATE=$PFXPath | Out-File -FilePath ${env:GITHUB_ENV} -Encoding utf8 -Append

      - if: inputs.build_android
        name: Install WixToolset.Sdk
        run: |
          if ((Get-Package -Name WixToolset.Sdk -ErrorAction SilentlyContinue) -eq $null) {
            Install-Package -Name WixToolset.Sdk -RequiredVersion 4.0.1 -Force
          }

      - if: inputs.build_android
        run: |
          Move-Item ${{ github.workspace }}/BuildRoot/Library/Developer/Platforms/Android.platform/Developer/SDKs/Android.sdk/usr/lib/swift/dispatch ${{ github.workspace }}/BuildRoot/Library/Developer/Platforms/Android.platform/Developer/SDKs/Android.sdk/usr/include/
          Move-Item ${{ github.workspace }}/BuildRoot/Library/Developer/Platforms/Android.platform/Developer/SDKs/Android.sdk/usr/lib/swift/os ${{ github.workspace }}/BuildRoot/Library/Developer/Platforms/Android.platform/Developer/SDKs/Android.sdk/usr/include/
          Move-Item ${{ github.workspace }}/BuildRoot/Library/Developer/Platforms/Android.platform/Developer/SDKs/Android.sdk/usr/lib/swift/Block ${{ github.workspace }}/BuildRoot/Library/Developer/Platforms/Android.platform/Developer/SDKs/Android.sdk/usr/include/
          Move-Item ${{ github.workspace }}/BuildRoot/Library/Developer/Platforms/Android.platform/Developer/SDKs/Android.sdk/usr/lib/swift/_foundation_unicode ${{ github.workspace }}/BuildRoot/Library/Developer/Platforms/Android.platform/Developer/SDKs/Android.sdk/usr/include
          Move-Item ${{ github.workspace }}/BuildRoot/Library/Developer/Platforms/Android.platform/Developer/SDKs/Android.sdk/usr/lib/swift/_FoundationCShims ${{ github.workspace }}/BuildRoot/Library/Developer/Platforms/Android.platform/Developer/SDKs/Android.sdk/usr/include

      - if: inputs.build_android
        name: Package SDK
        run: |
          msbuild -nologo -restore -maxCpuCount `
              -p:BaseOutputPath=${{ github.workspace }}\BinaryCache\installer\ `
              -p:Configuration=Release `
              -p:SignOutput=${{ inputs.signed }} `
              -p:ANDROID_INCLUDE_DS2=true `
              -p:CERTIFICATE=${env:CERTIFICATE} `
              -p:PASSPHRASE=${{ secrets.PASSPHRASE }} `
              -p:ImageRoot=${{ github.workspace }}/BuildRoot/Library/Developer `
              -p:ProductVersion=${{ inputs.swift_version }} `
              -p:ProductArchitecture=${{ inputs.build_arch }} `
              -p:AndroidArchitectures="`"x86_64;aarch64;i686;armv7`"" `
              ${{ github.workspace }}/SourceCache/swift-installer-scripts/platforms/Windows/platforms/android/android.wixproj

      - if: ${{ inputs.build_android && inputs.release }}
        uses: actions/attest-build-provenance@v2
        with:
          subject-path: |
            ${{ github.workspace }}/BinaryCache/installer/Release/${{ inputs.build_arch }}/android.msi
            ${{ github.workspace }}/BinaryCache/installer/Release/${{ inputs.build_arch }}/android.cab
            ${{ github.workspace }}/BinaryCache/installer/Release/${{ inputs.build_arch }}/sdk.android.arm64.cab
            ${{ github.workspace }}/BinaryCache/installer/Release/${{ inputs.build_arch }}/sdk.android.arm.cab
            ${{ github.workspace }}/BinaryCache/installer/Release/${{ inputs.build_arch }}/sdk.android.x64.cab
            ${{ github.workspace }}/BinaryCache/installer/Release/${{ inputs.build_arch }}/sdk.android.x86.cab

      - if: inputs.build_android
        uses: actions/upload-artifact@v4
        with:
          name: Android-platform-msi
          path: |
            ${{ github.workspace }}/BinaryCache/installer/Release/${{ inputs.build_arch }}/android.msi
            ${{ github.workspace }}/BinaryCache/installer/Release/${{ inputs.build_arch }}/android.cab
            ${{ github.workspace }}/BinaryCache/installer/Release/${{ inputs.build_arch }}/sdk.android.arm64.cab
            ${{ github.workspace }}/BinaryCache/installer/Release/${{ inputs.build_arch }}/sdk.android.arm.cab
            ${{ github.workspace }}/BinaryCache/installer/Release/${{ inputs.build_arch }}/sdk.android.x64.cab
            ${{ github.workspace }}/BinaryCache/installer/Release/${{ inputs.build_arch }}/sdk.android.x86.cab

  installer:
    # TODO: Build this on macOS or make an equivalent Mac-only job
    if: inputs.build_os == 'Windows'
    needs: [package_tools, package_windows_platform, package_android_platform]
    runs-on: ${{ inputs.default_build_runner }}

    strategy:
      fail-fast: false
      matrix: ${{ fromJSON(inputs.host_matrix) }}

    steps:
      - uses: actions/checkout@v4.2.2
        with:
          path: ${{ github.workspace }}/SourceCache/ci-build
          show-progress: false
      - uses: ./SourceCache/ci-build/.github/actions/setup-build
        with:
          setup-vs-dev-env: true
          host-arch: ${{ matrix.arch }}

      - uses: actions/download-artifact@v4
        with:
          name: Windows-${{ matrix.arch }}-bld-asserts-msi
          path: ${{ github.workspace }}/BinaryCache/installer/Release/${{ matrix.arch }}
      - uses: actions/download-artifact@v4
        with:
          name: Windows-${{ matrix.arch }}-cli-asserts-msi
          path: ${{ github.workspace }}/BinaryCache/installer/Release/${{ matrix.arch }}
      - uses: actions/download-artifact@v4
        with:
          name: Windows-${{ matrix.arch }}-dbg-asserts-msi
          path: ${{ github.workspace }}/BinaryCache/installer/Release/${{ matrix.arch }}
      - uses: actions/download-artifact@v4
        with:
          name: Windows-${{ matrix.arch }}-ide-asserts-msi
          path: ${{ github.workspace }}/BinaryCache/installer/Release/${{ matrix.arch }}
      - uses: actions/download-artifact@v4
        with:
          name: Windows-${{ matrix.arch }}-rtl-msi
          path: ${{ github.workspace }}/BinaryCache/installer/Release/${{ matrix.arch }}
      - uses: actions/download-artifact@v4
        with:
          name: Windows-amd64-rtl-msm
          path: ${{ github.workspace }}/BinaryCache/installer/Release/amd64
      - uses: actions/download-artifact@v4
        with:
          name: Windows-x86-rtl-msm
          path: ${{ github.workspace }}/BinaryCache/installer/Release/x86
      - uses: actions/download-artifact@v4
        with:
          name: Windows-arm64-rtl-msm
          path: ${{ github.workspace }}/BinaryCache/installer/Release/arm64
      - uses: actions/download-artifact@v4
        with:
          name: Windows-platform-msi
          path: ${{ github.workspace }}/BinaryCache/installer/Release/${{ matrix.arch }}
      - uses: actions/download-artifact@v4
        if: inputs.build_android
        with:
          name: Android-platform-msi
          path: ${{ github.workspace }}/BinaryCache/installer/Release/${{ matrix.arch }}

      - uses: actions/checkout@v4.2.2
        with:
          repository: swiftlang/swift-installer-scripts
          ref: ${{ inputs.swift_installer_scripts_revision }}
          path: ${{ github.workspace }}/SourceCache/swift-installer-scripts
          show-progress: false

      - run: |
          $CertificatePath = Join-Path -Path ${env:RUNNER_TEMP} -ChildPath CodeSign.b64
          $PFXPath = Join-Path -Path ${env:RUNNER_TEMP} -ChildPath CodeSign.pfx
          Set-Content -Path $CertificatePath -Value '${{ secrets.CERTIFICATE }}'
          certutil -decode $CertificatePath $PFXPath
          Echo CERTIFICATE=$PFXPath | Out-File -FilePath ${env:GITHUB_ENV} -Encoding utf8 -Append
        if: ${{ inputs.signed }}

      # TODO(issues/154): Preload WixToolset.Sdk on Azure images so we can remove this step.
      - name: Install WixToolset.Sdk
        run: |
          Install-Package -Name WixToolset.Sdk -RequiredVersion 4.0.1 -Force

      # The installer bundle needs the shared project for localization strings,
      # but it won't build the dependency on its own due to -p:BuildProjectReferences=false.
      - name: Build shared project
        run: |
          msbuild -nologo -restore -maxCpuCount `
              -p:BaseOutputPath=${{ github.workspace }}\BinaryCache\installer\ `
              -p:Configuration=Release `
              -p:SignOutput=${{ inputs.signed }} `
              -p:CERTIFICATE=${env:CERTIFICATE} `
              -p:PASSPHRASE=${{ secrets.PASSPHRASE }} `
              -p:ProductArchitecture=${{ matrix.arch }} `
              -p:ProductVersion=${{ inputs.swift_version }}-${{ inputs.swift_tag }} `
              ${{ github.workspace }}/SourceCache/swift-installer-scripts/platforms/Windows/shared/shared.wixproj

      - name: Build installer bundle
        run: |
          $Platforms=@("windows")
          if ("${{ inputs.build_android }}" -eq "true") {
            $Platforms=@("android") + $Platforms
          }

          msbuild -nologo -restore -maxCpuCount `
              -p:BaseOutputPath=${{ github.workspace }}\BinaryCache\installer\ `
              -p:Configuration=Release `
              -p:BuildProjectReferences=false `
              -p:SignOutput=${{ inputs.signed }} `
              -p:CERTIFICATE=${env:CERTIFICATE} `
              -p:PASSPHRASE=${{ secrets.PASSPHRASE }} `
              -p:BundleFlavor=offline `
              -p:Platforms="`"$($Platforms -Join ';')`"" `
              -p:AndroidArchitectures="`"aarch64;armv7;i686;x86_64`"" `
              -p:WindowsArchitectures="`"aarch64;i686;x86_64`"" `
              -p:ProductArchitecture=${{ matrix.arch }} `
              -p:ProductVersion=${{ inputs.swift_version }}-${{ inputs.swift_tag }} `
              ${{ github.workspace }}/SourceCache/swift-installer-scripts/platforms/Windows/bundle/installer.wixproj

      - if: ${{ inputs.release }}
        uses: actions/attest-build-provenance@v2
        with:
          subject-path: ${{ github.workspace }}/BinaryCache/installer/Release/${{ matrix.arch }}/installer.exe

      - uses: actions/upload-artifact@v4
        with:
          name: Windows-${{ matrix.arch }}-installer
          path: ${{ github.workspace }}/BinaryCache/installer/Release/${{ matrix.arch }}/installer.exe

  smoke_test:
    # TODO: Build this on macOS or make an equivalent Mac-only job
    if: inputs.build_os == 'Windows'
    needs: [installer]
    runs-on: ${{ inputs.default_build_runner }}

    steps:
      - uses: actions/download-artifact@v4
        with:
          name: Windows-${{ inputs.build_arch }}-installer
          path: ${{ github.workspace }}/tmp

      # TODO(compnerd): migrate this to compnerd/gha-setup-swift after the work that @mangini is doing is completed
      - run: |
          function Update-EnvironmentVariables {
            foreach ($level in "Machine", "User") {
              [Environment]::GetEnvironmentVariables($level).GetEnumerator() | % {
                # For Path variables, append the new values, if they're not already in there
                if ($_.Name -Match 'Path$') {
                  $_.Value = ($((Get-Content "Env:$($_.Name)") + ";$($_.Value)") -Split ';' | Select -Unique) -Join ';'
                }
                $_
              } | Set-Content -Path { "Env:$($_.Name)" }
            }
          }

          try {
            Write-Host "Starting Install installer.exe..."
            $Process = Start-Process -FilePath ${{ github.workspace }}/tmp/installer.exe -ArgumentList ("-q") -Wait -PassThru
            $ExitCode = $Process.ExitCode
            if ($ExitCode -eq 0 -or $ExitCode -eq 3010) {
              Write-Host "Installation successful"
            } else {
              Write-Host "non-zero exit code returned by the installation process: $ExitCode"
              exit $ExitCode
            }
          } catch {
            Write-Host "Failed to install: $($_.Exception.Message)"
            exit 1
          }
          Update-EnvironmentVariables

          # Reset Path and environment
          echo "$env:Path" | Out-File -FilePath $env:GITHUB_PATH -Encoding utf8
          Get-ChildItem Env: | % { echo "$($_.Name)=$($_.Value)" | Out-File -FilePath $env:GITHUB_ENV -Encoding utf8 -Append }

      - uses: actions/checkout@v4.2.2
        with:
          repository: compnerd/swift-win32
          ref: refs/heads/main
          path: ${{ github.workspace }}/SourceCache/swift-win32
          show-progress: false

      - run: swift build
        working-directory: ${{ github.workspace }}/SourceCache/swift-win32

      - run: swift test -Xswiftc -DENABLE_TESTING
        working-directory: ${{ github.workspace }}/SourceCache/swift-win32

  smoke_test_android:
    # TODO: Run this job on macOS or make an equivalent Mac-only job
    if: inputs.build_os == 'Windows' && inputs.build_android
    needs: [installer]
    runs-on: ${{ inputs.default_build_runner }}

    strategy:
      fail-fast: false
      matrix:
        arch: [ x86_64, aarch64 ]

    steps:
      - name: Download Swift SDK
        uses: actions/download-artifact@v4
        with:
          name: Windows-${{ inputs.build_arch }}-installer
          path: ${{ github.workspace }}/tmp

      # TODO(compnerd): migrate this to compnerd/gha-setup-swift after the work that @mangini is doing is completed
      - name: Install Swift SDK
        run: |
          function Update-EnvironmentVariables {
            foreach ($level in "Machine", "User") {
              [Environment]::GetEnvironmentVariables($level).GetEnumerator() | % {
                # For Path variables, append the new values, if they're not already in there
                if ($_.Name -Match 'Path$') {
                  $_.Value = ($((Get-Content "Env:$($_.Name)") + ";$($_.Value)") -Split ';' | Select -Unique) -Join ';'
                }
                $_
              } | Set-Content -Path { "Env:$($_.Name)" }
            }
          }

          try {
            Write-Host "Starting Install installer.exe..."
            $Process = Start-Process -FilePath ${{ github.workspace }}/tmp/installer.exe -ArgumentList ("-q") -Wait -PassThru
            $ExitCode = $Process.ExitCode
            if ($ExitCode -eq 0 -or $ExitCode -eq 3010) {
              Write-Host "Installation successful"
            } else {
              Write-Host "non-zero exit code returned by the installation process: $ExitCode"
              exit $ExitCode
            }
          } catch {
            Write-Host "Failed to install: $($_.Exception.Message)"
            exit 1
          }
          Update-EnvironmentVariables

          # Reset Path and environment
          echo "$env:Path" | Out-File -FilePath $env:GITHUB_PATH -Encoding utf8
          Get-ChildItem Env: | % { echo "$($_.Name)=$($_.Value)" | Out-File -FilePath $env:GITHUB_ENV -Encoding utf8 -Append }

      - name: Install Android NDK
        uses: nttld/setup-ndk@v1
        id: setup-ndk
        with:
          ndk-version: ${{ inputs.ANDROID_NDK_VERSION }}
          local-cache: true

      - name: Setup Swift environment
        id: android-swift-env
        run: |
          echo "sysroot=$(resolve-path ${{ steps.setup-ndk.outputs.ndk-path }}\toolchains\llvm\prebuilt\windows-x86_64\sysroot)" >> $env:GITHUB_OUTPUT
          echo "sdkroot=$(resolve-path $env:SDKROOT\..\..\..\..\Android.platform\Developer\SDKs\Android.sdk)" >> $env:GITHUB_OUTPUT
          echo "clang-resource-dir=$(& $(resolve-path "${{ steps.setup-ndk.outputs.ndk-path }}\toolchains\llvm\prebuilt\windows-x86_64\bin\clang.exe") -print-resource-dir)" >> $env:GITHUB_OUTPUT

      - name: Checkout cassowary project
        uses: actions/checkout@v4.2.2
        with:
          repository: compnerd/cassowary
          ref: 0.0.2
          path: ${{ github.workspace }}/SourceCache/cassowary

      - name: Build cassowary project
        run: |
          swift build `
            --package-path ${{ github.workspace }}/SourceCache/cassowary `
            --triple ${{ matrix.arch }}-unknown-linux-android${{ inputs.ANDROID_API_LEVEL }} `
            --sdk "${{ steps.android-swift-env.outputs.sysroot }}" `
            -Xswiftc -sdk -Xswiftc "${{ steps.android-swift-env.outputs.sdkroot }}" `
            -Xswiftc -sysroot -Xswiftc "${{ steps.android-swift-env.outputs.sysroot }}" `
            -Xswiftc -I -Xswiftc "${{ steps.android-swift-env.outputs.sdkroot }}\usr\include" `
            -Xswiftc -Xclang-linker -Xswiftc -resource-dir -Xswiftc -Xclang-linker -Xswiftc ${{ steps.android-swift-env.outputs.clang-resource-dir }}<|MERGE_RESOLUTION|>--- conflicted
+++ resolved
@@ -1148,13 +1148,8 @@
                 -D LLDB_LIBXML2_VERSION="${{ inputs.libxml2_version }}" `
                 -D PACKAGE_VENDOR=compnerd.org `
                 -D SWIFT_VENDOR=compnerd.org `
-<<<<<<< HEAD
-                -D LLVM_PARALLEL_LINK_JOBS=8 `
-                -D SWIFT_PARALLEL_LINK_JOBS=8 `
-=======
                 -D LLVM_PARALLEL_LINK_JOBS=${{ steps.setup-context.outputs.link_jobs }} `
                 -D SWIFT_PARALLEL_LINK_JOBS=${{ steps.setup-context.outputs.link_jobs }} `
->>>>>>> ac422bf4
                 -D LLVM_APPEND_VC_REV=NO `
                 -D LLVM_VERSION_SUFFIX="" `
                 -D LLDB_PYTHON_EXE_RELATIVE_PATH=${{ steps.setup-context.outputs.python_binary }} `

name: Swift Toolchain Build

on:
  workflow_call:
    inputs:
      curl_revision:
        required: true
        type: string

      indexstore_db_revision:
        required: true
        type: string

      libxml2_revision:
        required: true
        type: string

<<<<<<< HEAD
      debug_info:
        description: 'Emit PDBs (Debug Info)'
        default: true
        type: boolean
=======
      llvm_project_revision:
        required: true
        type: string
>>>>>>> a75c14ef

      sourcekit_lsp_revision:
        required: true
        type: string

      swift_argument_parser_revision:
        required: true
        type: string

<<<<<<< HEAD
      default_runner:
        description: 'Build runner'
        default: 'windows-latest'
        required: false
        type: string

      compilers_runner:
        description: 'Build runner for `compilers` job'
        type: string
        required: false

  workflow_call:
    inputs:
      swift_version:
        description: 'Swift Version'
        default: '0.0.0'
        required: false
=======
      swift_asn1_revision:
        required: true
>>>>>>> a75c14ef
        type: string

      swift_atomics_revision:
        required: true
        type: string

      swift_certificates_revision:
        required: true
        type: string

      swift_cmark_revision:
        required: true
        type: string

      swift_collections_revision:
        required: true
        type: string

      swift_corelibs_foundation_revision:
        required: true
        type: string

      swift_corelibs_libdispatch_revision:
        required: true
        type: string

      swift_corelibs_xctest_revision:
        required: true
        type: string

      swift_crypto_revision:
        required: true
        type: string

      swift_driver_revision:
        required: true
        type: string

      swift_experimental_string_processing_revision:
        required: true
        type: string

      swift_format_revision:
        required: true
        type: string

      swift_foundation_revision:
        required: true
        type: string

      swift_foundation_icu_revision:
        required: true
        type: string

      swift_installer_scripts_revision:
        required: true
        type: string

      swift_llbuild_revision:
        required: true
        type: string

      swift_markdown_revision:
        required: true
        type: string

      swift_package_manager_revision:
        required: true
        type: string

      swift_revision:
        required: true
        type: string

      swift_syntax_revision:
        required: true
        type: string

      swift_system_revision:
        required: true
        type: string

      swift_toolchain_sqlite_revision:
        required: true
        type: string

      swift_toolchain_sqlite_version:
        required: true
        type: string

      swift_tools_support_core_revision:
        required: true
        type: string

      yams_revision:
        required: true
        type: string

      zlib_revision:
        required: true
        type: string

      ANDROID_API_LEVEL:
        required: true
        type: string

      WINDOWS_CMAKE_C_FLAGS:
        required: true
        type: string

      WINDOWS_CMAKE_CXX_FLAGS:
        required: true
        type: string

      WINDOWS_CMAKE_EXE_LINKER_FLAGS:
        required: true
        type: string

      WINDOWS_CMAKE_SHARED_LINKER_FLAGS:
        required: true
        type: string

      ANDROID_CMAKE_C_FLAGS:
        required: true
        type: string

      ANDROID_CMAKE_CXX_FLAGS:
        required: true
        type: string

      ANDROID_CMAKE_EXE_LINKER_FLAGS:
        required: true
        type: string

      ANDROID_CMAKE_SHARED_LINKER_FLAGS:
        required: true
        type: string

      CMAKE_Swift_FLAGS:
        required: true
        type: string

      debug_info:
        required: true
        type: string

      signed:
        required: true
        type: string

      swift_version:
        required: true
        type: string

      swift_tag:
        required: true
        type: string

      default_build_runner:
        required: true
        type: string

      compilers_build_runner:
        required: true
        type: string


      default_runner:
        description: 'Build runner'
        default: 'windows-latest'
        required: false
        type: string

      compilers_runner:
        description: 'Build runner for `compilers` job'
        type: string
        required: false

    secrets:
      SYMBOL_SERVER_PAT:
        required: true
      CERTIFICATE:
        required: true
      PASSPHRASE:
        required: true

env:
  SCCACHE_DIRECT: yes

jobs:
<<<<<<< HEAD
  context:
    runs-on: ubuntu-latest
    outputs:
      curl_revision: ${{ steps.context.outputs.curl_revision }}
      indexstore_db_revision: ${{ steps.context.outputs.indexstore_db_revision }}
      libxml2_revision: ${{ steps.context.outputs.libxml2_revision }}
      llvm_project_revision: ${{ steps.context.outputs.llvm_project_revision }}
      sourcekit_lsp_revision: ${{ steps.context.outputs.sourcekit_lsp_revision }}
      swift_argument_parser_revision: ${{ steps.context.outputs.swift_argument_parser_revision }}
      swift_asn1_revision: ${{ steps.context.outputs.swift_asn1_revision }}
      swift_atomics_revision: ${{ steps.context.outputs.swift_atomics_revision }}
      swift_certificates_revision: ${{ steps.context.outputs.swift_certificates_revision }}
      swift_cmark_revision: ${{ steps.context.outputs.swift_cmark_revision }}
      swift_collections_revision: ${{ steps.context.outputs.swift_collections_revision }}
      swift_corelibs_foundation_revision: ${{ steps.context.outputs.swift_corelibs_foundation_revision }}
      swift_corelibs_libdispatch_revision: ${{ steps.context.outputs.swift_corelibs_libdispatch_revision }}
      swift_corelibs_xctest_revision: ${{ steps.context.outputs.swift_corelibs_xctest_revision }}
      swift_crypto_revision: ${{ steps.context.outputs.swift_crypto_revision }}
      swift_driver_revision: ${{ steps.context.outputs.swift_driver_revision }}
      swift_experimental_string_processing_revision: ${{ steps.context.outputs.swift_experimental_string_processing_revision }}
      swift_format_revision: ${{ steps.context.outputs.swift_format_revision }}
      swift_foundation_revision: ${{ steps.context.outputs.swift_foundation_revision }}
      swift_foundation_icu_revision: ${{ steps.context.outputs.swift_foundation_icu_revision }}
      swift_installer_scripts_revision: ${{ steps.context.outputs.swift_installer_scripts_revision }}
      swift_llbuild_revision: ${{ steps.context.outputs.swift_llbuild_revision }}
      swift_markdown_revision: ${{ steps.context.outputs.swift_markdown_revision }}
      swift_package_manager_revision: ${{ steps.context.outputs.swift_package_manager_revision }}
      swift_revision: ${{ steps.context.outputs.swift_revision }}
      swift_syntax_revision: ${{ steps.context.outputs.swift_syntax_revision }}
      swift_system_revision: ${{ steps.context.outputs.swift_system_revision }}
      swift_toolchain_sqlite_revision: ${{ steps.context.outputs.swift_toolchain_sqlite_revision }}
      swift_tools_support_core_revision: ${{ steps.context.outputs.swift_tools_support_core_revision }}
      yams_revision: ${{ steps.context.outputs.yams_revision }}
      zlib_revision: ${{ steps.context.outputs.zlib_revision }}
      ANDROID_API_LEVEL: ${{ steps.context.outputs.ANDROID_API_LEVEL }}
      WINDOWS_CMAKE_C_FLAGS: ${{ steps.context.outputs.WINDOWS_CMAKE_C_FLAGS }}
      WINDOWS_CMAKE_CXX_FLAGS: ${{ steps.context.outputs.WINDOWS_CMAKE_CXX_FLAGS }}
      WINDOWS_CMAKE_EXE_LINKER_FLAGS: ${{ steps.context.outputs.WINDOWS_CMAKE_EXE_LINKER_FLAGS }}
      WINDOWS_CMAKE_SHARED_LINKER_FLAGS: ${{ steps.context.outputs.WINDOWS_CMAKE_SHARED_LINKER_FLAGS }}
      ANDROID_CMAKE_C_FLAGS: ${{ steps.context.outputs.ANDROID_CMAKE_C_FLAGS }}
      ANDROID_CMAKE_CXX_FLAGS: ${{ steps.context.outputs.ANDROID_CMAKE_CXX_FLAGS }}
      ANDROID_CMAKE_EXE_LINKER_FLAGS: ${{ steps.context.outputs.ANDROID_CMAKE_EXE_LINKER_FLAGS }}
      ANDROID_CMAKE_SHARED_LINKER_FLAGS: ${{ steps.context.outputs.ANDROID_CMAKE_SHARED_LINKER_FLAGS }}
      CMAKE_Swift_FLAGS: ${{ steps.context.outputs.CMAKE_Swift_FLAGS }}
      debug_info: ${{ steps.context.outputs.debug_info }}
      signed: ${{ steps.context.outputs.signed }}
      swift_version: ${{ steps.context.outputs.swift_version }}
      swift_tag: ${{ steps.context.outputs.swift_tag }}
      windows_build_runner: ${{ steps.context.outputs.windows_build_runner }}
      compilers_build_runner: ${{ steps.context.outputs.compilers_build_runner }}
    steps:
      - id: context
        name: Generate Build Context
        run: |
          # TODO(compnerd) can we make this more silent?
          sudo DEBIAN_FRONTEND=noninteractive apt-get -qq update -yq
          sudo DEBIAN_FRONTEND=noninteractive apt-get -qq -o Dpkg::Use-Pty=0 install -yq repo libxml2-utils

          # Which branch is this workflow based on
          branch_version_string=${{ inputs.swift_version || '0.0.0' }}
          if [[ $branch_version_string == *.* ]]; then
            branch_name=$(echo ${branch_version_string} | awk -F. '{ ver=$1"."$2; print (ver == "0.0") ? "main" : "release/"ver }')
          else
            branch_name="release/$branch_version_string"
          fi

          repo init --quiet --groups default --depth 1 -u https://github.com/compnerd/swift-build -b $branch_name
          repo sync --quiet --no-clone-bundle --no-tags --jobs $(nproc --all)

          if [[ "${{ inputs.swift_tag }}" != "" ]] ; then
            tee -a "${GITHUB_OUTPUT}" <<-EOF
          indexstore_db_revision=refs/tags/${{ inputs.swift_tag }}
          llvm_project_revision=refs/tags/${{ inputs.swift_tag }}
          sourcekit_lsp_revision=refs/tags/${{ inputs.swift_tag }}
          swift_revision=refs/tags/${{ inputs.swift_tag }}
          swift_argument_parser_revision=refs/tags/1.4.0
          swift_asn1_revision=refs/tags/0.7.0
          swift_atomics_revision=refs/tags/1.2.0
          swift_certificates_revision=refs/tags/0.1.0
          swift_cmark_revision=refs/tags/${{ inputs.swift_tag }}
          swift_collections_revision=refs/tags/1.1.2
          swift_corelibs_foundation_revision=refs/tags/${{ inputs.swift_tag }}
          swift_corelibs_libdispatch_revision=refs/tags/${{ inputs.swift_tag }}
          swift_corelibs_xctest_revision=refs/tags/${{ inputs.swift_tag }}
          swift_crypto_revision=refs/tags/3.0.0
          swift_driver_revision=refs/tags/${{ inputs.swift_tag }}
          swift_experimental_string_processing_revision=refs/tags/${{ inputs.swift_tag }}
          swift_format_revision=refs/heads/main
          swift_foundation_revison=refs/heads/main
          swift_foundation_icu_revision=refs/tags/0.0.8
          swift_installer_scripts_revision=refs/heads/main
          swift_llbuild_revision=refs/tags/${{ inputs.swift_tag }}
          swift_markdown_revision=refs/tags/${{ inputs.swift_tag }}
          swift_package_manager_revision=refs/tags/${{ inputs.swift_tag }}
          swift_syntax_revision=refs/tags/${{ inputs.swift_tag }}
          swift_system_revision=refs/tags/1.3.0
          swift_toolchain_sqlite_revision=refs/tags/main
          swift_tools_support_core_revision=refs/tags/${{ inputs.swift_tag }}
          curl_revision=refs/tags/curl-8_5_0
          libxml2_revision=refs/tags/v2.11.5
          yams_revision=refs/tags/5.0.6
          zlib_revision=refs/tags/v1.3.1
          EOF
          else
            repo manifest -r --suppress-upstream-revision --suppress-dest-branch | \
                  xmllint --xpath "//project/@name | //project/@revision" - | \
                  xargs -n2 | \
                  awk -F'[= ]' '{
                    split($2, repo, "/");
                    gsub(/-/, "_", repo[2]);
                    print tolower(repo[2]) "_revision=" $4
                  }' | tee -a "${GITHUB_OUTPUT}"
            repo manifest -r --suppress-upstream-revision --suppress-dest-branch -o - | sed -E 's,[[:space:]]+$,,' > stable.xml
          fi

          # FIXME(z2oh): Remove /D_DISABLE_CONSTEXPR_MUTEX_CONSTRUCTOR when GitHub runner image updates to 20240610.1.
          #  see: https://github.com/actions/runner-images/issues/10004
          if [[ "${{ github.event_name }}" == "schedule" || "${{ inputs.debug_info }}" == "true" ]]; then
            echo debug_info=true >> ${GITHUB_OUTPUT}
            echo WINDOWS_CMAKE_C_FLAGS="/GS- /Gw /Gy /Oi /Oy /Z7 /Zc:inline /Zc:preprocessor" >> ${GITHUB_OUTPUT}
            echo WINDOWS_CMAKE_CXX_FLAGS="/GS- /Gw /Gy /Oi /Oy /Z7 /Zc:inline /Zc:preprocessor /Zc:__cplusplus /D_DISABLE_CONSTEXPR_MUTEX_CONSTRUCTOR" >> ${GITHUB_OUTPUT}
            echo ANDROID_CMAKE_C_FLAGS="-ffunction-sections -fdata-sections -g" >> ${GITHUB_OUTPUT}
            echo ANDROID_CMAKE_CXX_FLAGS="-ffunction-sections -fdata-sections -g" >> ${GITHUB_OUTPUT}
            echo WINDOWS_CMAKE_EXE_LINKER_FLAGS="-incremental:no -debug -opt:ref -opt:icf" >> ${GITHUB_OUTPUT}
            echo WINDOWS_CMAKE_SHARED_LINKER_FLAGS="-incremental:no -debug -opt:ref -opt:icf" >> ${GITHUB_OUTPUT}
            echo CMAKE_Swift_FLAGS="-g -debug-info-format=codeview -Xlinker -debug -Xlinker -incremental:no -Xlinker -opt:ref -Xlinker -opt:icf" >> ${GITHUB_OUTPUT}
          else
            echo debug_info=false >> ${GITHUB_OUTPUT}
            echo WINDOWS_CMAKE_C_FLAGS="/GS- /Gw /Gy /Oi /Oy /Zc:inline /Zc:preprocessor" >> ${GITHUB_OUTPUT}
            echo WINDOWS_CMAKE_CXX_FLAGS="/GS- /Gw /Gy /Oi /Oy /Zc:inline /Zc:preprocessor /Zc:__cplusplus /D_DISABLE_CONSTEXPR_MUTEX_CONSTRUCTOR" >> ${GITHUB_OUTPUT}
            echo ANDROID_CMAKE_C_FLAGS="-ffunction-sections -fdata-sections" >> ${GITHUB_OUTPUT}
            echo ANDROID_CMAKE_CXX_FLAGS="-ffunction-sections -fdata-sections" >> ${GITHUB_OUTPUT}
            echo WINDOWS_CMAKE_EXE_LINKER_FLAGS="" >> ${GITHUB_OUTPUT}
            echo WINDOWS_CMAKE_SHARED_LINKER_FLAGS="" >> ${GITHUB_OUTPUT}
            echo CMAKE_Swift_FLAGS="-Xlinker -incremental:no -Xlinker -opt:ref -Xlinker -opt:icf" >> ${GITHUB_OUTPUT}
          fi
          echo ANDROID_CMAKE_EXE_LINKER_FLAGS="" >> ${GITHUB_OUTPUT}
          echo ANDROID_CMAKE_SHARED_LINKER_FLAGS="" >> ${GITHUB_OUTPUT}

          if [[ "${{ github.event_name }}" == "schedule" || "${{ inputs.signed }}" == "true" ]]; then
            # FIXME(compnerd) enable this when requested
            echo signed=false >> ${GITHUB_OUTPUT}
          else
            echo signed=false >> ${GITHUB_OUTPUT}
          fi

          echo swift_version=${{ inputs.swift_version || '0.0.0' }} | tee -a ${GITHUB_OUTPUT}
          if [[ -n "${{ inputs.swift_tag }}" ]] ; then
            echo swift_tag=${{ inputs.swift_tag }} | tee -a ${GITHUB_OUTPUT}
          else
            if [[ "$branch_name" == "main" ]] ; then
              echo swift_tag=$(date +%Y%m%d.$(date +%-H/6 | bc)) | tee -a ${GITHUB_OUTPUT}
            else
              echo swift_tag=swift-"$branch_version_string"-$(date +%Y%m%d.$(date +%-H/6 | bc)) | tee -a ${GITHUB_OUTPUT}
            fi
          fi

          echo windows_build_runner=${{ inputs.default_runner }} >> ${GITHUB_OUTPUT}
          echo compilers_build_runner=${{ inputs.compilers_runner || inputs.default_runner }} >> ${GITHUB_OUTPUT}

          echo ANDROID_API_LEVEL=${{ inputs.android_api_level }} >> ${GITHUB_OUTPUT}

      - uses: actions/upload-artifact@v4
        with:
          name: stable.xml
          path: stable.xml
          if-no-files-found: ignore

=======
>>>>>>> a75c14ef
  sqlite:
    runs-on: ${{ inputs.default_build_runner }}

    strategy:
      fail-fast: false
      matrix:
        include:
          - arch: amd64
            cc: cl
            cflags: ${{ inputs.WINDOWS_CMAKE_C_FLAGS }}
            cxx: cl
            cxxflags: ${{ inputs.WINDOWS_CMAKE_CXX_FLAGS }}
            os: Windows

          - arch: arm64
            cc: cl
            cflags: ${{ inputs.WINDOWS_CMAKE_C_FLAGS }}
            cxx: cl
            cxxflags: ${{ inputs.WINDOWS_CMAKE_CXX_FLAGS }}
            os: Windows

    name: ${{ matrix.os }} ${{ matrix.arch }} SQLite3

    steps:
      - uses: actions/checkout@v4
        with:
          path: ${{ github.workspace }}/SourceCache/swift-build
          show-progress: false

      - uses: actions/checkout@v4
        with:
          repository: swiftlang/swift-toolchain-sqlite
          ref: ${{ inputs.swift_toolchain_sqlite_revision }}
          path: ${{ github.workspace }}/SourceCache/swift-toolchain-sqlite
          show-progress: false

      - uses: compnerd/gha-setup-vsdevenv@main
        with:
          host_arch: amd64
          components: 'Microsoft.VisualStudio.Component.VC.Tools.x86.x64;Microsoft.VisualStudio.Component.VC.Tools.ARM64'
          arch: ${{ matrix.arch }}

      - name: Setup sccache
        uses: hendrikmuhs/ccache-action@2e0e89e8d74340a03f75d58d02aae4c5ee1b15c6
        with:
          max-size: 100M
          key: ${{ matrix.os }}-${{ matrix.arch }}-sqlite
          variant: sccache

      - name: Configure SQLite
        run: |
          cmake -B ${{ github.workspace }}/BinaryCache/sqlite-${{ inputs.swift_toolchain_sqlite_version }} `
                -D BUILD_SHARED_LIBS=NO `
                -D CMAKE_BUILD_TYPE=Release `
                -D CMAKE_C_COMPILER=${{ matrix.cc }} `
                -D CMAKE_C_COMPILER_LAUNCHER=sccache `
                -D CMAKE_C_FLAGS="${{ matrix.cflags }}" `
                -D CMAKE_CXX_COMPILER=${{ matrix.cxx }} `
                -D CMAKE_CXX_COMPILER_LAUNCHER=sccache `
                -D CMAKE_CXX_FLAGS="${{ matrix.cxxflags }}" `
                -D CMAKE_MT=mt `
                -D CMAKE_INSTALL_PREFIX=${{ github.workspace }}/BuildRoot/Library/sqlite-${{ inputs.swift_toolchain_sqlite_version }}/usr `
                -D CMAKE_SYSTEM_NAME=${{ matrix.os }} `
                -G Ninja `
                -S ${{ github.workspace }}/SourceCache/swift-toolchain-sqlite
      - name: Build SQLite
        run: cmake --build ${{ github.workspace }}/BinaryCache/sqlite-${{ inputs.swift_toolchain_sqlite_version }}
      - name: Install SQLite
        run: cmake --build ${{ github.workspace }}/BinaryCache/sqlite-${{ inputs.swift_toolchain_sqlite_version }} --target install

      - uses: actions/upload-artifact@v4
        with:
          name: sqlite-${{ matrix.os }}-${{ matrix.arch }}-${{ inputs.swift_toolchain_sqlite_version }}
          path: ${{ github.workspace }}/BuildRoot/Library/sqlite-${{ inputs.swift_toolchain_sqlite_version }}/usr

  cmark_gfm:
    runs-on: ${{ inputs.default_build_runner }}

    strategy:
      fail-fast: false
      matrix:
        arch: ['amd64', 'arm64']

    steps:
      - uses: actions/checkout@v4
        with:
          repository: apple/swift-cmark
          ref: ${{ inputs.swift_cmark_revision }}
          path: ${{ github.workspace }}/SourceCache/cmark-gfm
          show-progress: false

      - uses: compnerd/gha-setup-vsdevenv@main
        with:
          host_arch: amd64
          components: 'Microsoft.VisualStudio.Component.VC.Tools.x86.x64;Microsoft.VisualStudio.Component.VC.Tools.ARM64'
          arch: ${{ matrix.arch }}

      - name: Setup sccache
        uses: hendrikmuhs/ccache-action@2e0e89e8d74340a03f75d58d02aae4c5ee1b15c6
        with:
          max-size: 1M
          key: windows-${{ matrix.arch }}-cmark-gfm
          variant: sccache

      - name: Configure cmark-gfm
        run: >
          cmake -B ${{ github.workspace }}/BinaryCache/cmark-gfm-0.29.0.gfm.13 `
                -D BUILD_SHARED_LIBS=YES `
                -D BUILD_TESTING=NO `
                -D CMAKE_BUILD_TYPE=Release `
                -D CMAKE_C_COMPILER=cl `
                -D CMAKE_C_COMPILER_LAUNCHER=sccache `
                -D CMAKE_C_COMPILER_FLAGS="${{ inputs.WINDOWS_CMAKE_C_FLAGS }}" `
                -D CMAKE_CXX_COMPILER=cl `
                -D CMAKE_CXX_COMPILER_LAUNCHER=sccache `
                -D CMAKE_CXX_FLAGS="${{ inputs.WINDOWS_CMAKE_CXX_FLAGS }}" `
                -D CMAKE_MT=mt `
                -D CMAKE_INSTALL_PREFIX=${{ github.workspace }}/BuildRoot/Library/cmark-gfm-0.29.0.gfm.13/usr `
                -D CMAKE_INSTALL_SYSTEM_RUNTIME_LIBS_SKIP=YES `
                -S ${{ github.workspace }}/SourceCache/cmark-gfm `
                -G Ninja
      - name: Build cmark-gfm
        run: cmake --build ${{ github.workspace }}/BinaryCache/cmark-gfm-0.29.0.gfm.13
      - name: Install cmark-gfm
        run: cmake --build ${{ github.workspace }}/BinaryCache/cmark-gfm-0.29.0.gfm.13 --target install
      - uses: actions/upload-artifact@v4
        with:
          name: cmark-gfm-${{ matrix.arch }}-0.29.0.gfm.13
          path: ${{ github.workspace }}/BuildRoot/Library/cmark-gfm-0.29.0.gfm.13/usr

  build_tools:
    needs: [cmark_gfm]
    runs-on: ${{ inputs.default_build_runner }}

    steps:
      - uses: actions/download-artifact@v4
        with:
          name: cmark-gfm-amd64-0.29.0.gfm.13
          path: ${{ github.workspace }}/BuildRoot/Library/cmark-gfm-0.29.0.gfm.13/usr

      - uses: actions/checkout@v4
        with:
          repository: apple/llvm-project
          ref: ${{ inputs.llvm_project_revision }}
          path: ${{ github.workspace }}/SourceCache/llvm-project
          show-progress: false
      - uses: actions/checkout@v4
        with:
          repository: apple/swift
          ref: ${{ inputs.swift_revision }}
          path: ${{ github.workspace }}/SourceCache/swift
          show-progress: false

      - uses: compnerd/gha-setup-vsdevenv@main

      - name: Setup sccache
        uses: hendrikmuhs/ccache-action@2e0e89e8d74340a03f75d58d02aae4c5ee1b15c6
        with:
          max-size: 100M
          key: windows-amd64-build_tools
          variant: sccache

      - name: Configure Tools
        run: |
          cmake -B ${{ github.workspace }}/BinaryCache/0 `
                -D CMAKE_BUILD_TYPE=Release `
                -D CMAKE_C_COMPILER=cl `
                -D CMAKE_C_COMPILER_LAUNCHER=sccache `
                -D CMAKE_C_FLAGS="${{ inputs.WINDOWS_CMAKE_C_FLAGS }}" `
                -D CMAKE_CXX_COMPILER=cl `
                -D CMAKE_CXX_COMPILER_LAUNCHER=sccache `
                -D CMAKE_CXX_FLAGS="${{ inputs.WINDOWS_CMAKE_CXX_FLAGS }}" `
                -D CMAKE_MT=mt `
                -D cmark-gfm_DIR=${{ github.workspace }}/BuildRoot/Library/cmark-gfm-0.29.0.gfm.13/usr/lib/cmake `
                -G Ninja `
                -S ${{ github.workspace }}/SourceCache/llvm-project/llvm `
                -D LLVM_ENABLE_ASSERTIONS=NO `
                -D LLVM_ENABLE_LIBEDIT=NO `
                -D LLVM_ENABLE_LIBXML2=NO `
                -D LLVM_ENABLE_PROJECTS="clang;clang-tools-extra;lldb" `
                -D LLVM_EXTERNAL_PROJECTS="swift" `
                -D LLVM_EXTERNAL_SWIFT_SOURCE_DIR=${{ github.workspace }}/SourceCache/swift `
                -D LLDB_ENABLE_PYTHON=NO `
                -D LLDB_INCLUDE_TESTS=NO `
                -D LLDB_ENABLE_SWIFT_SUPPORT=NO `
                -D SWIFT_BUILD_DYNAMIC_SDK_OVERLAY=NO `
                -D SWIFT_BUILD_DYNAMIC_STDLIB=NO `
                -D SWIFT_BUILD_HOST_DISPATCH=NO `
                -D SWIFT_BUILD_LIBEXEC=NO `
                -D SWIFT_BUILD_REGEX_PARSER_IN_COMPILER=NO `
                -D SWIFT_BUILD_REMOTE_MIRROR=NO `
                -D SWIFT_BUILD_SOURCEKIT=NO `
                -D SWIFT_BUILD_STATIC_SDK_OVERLAY=NO `
                -D SWIFT_BUILD_STATIC_STDLIB=NO `
                -D SWIFT_BUILD_SWIFT_SYNTAX=NO `
                -D SWIFT_ENABLE_DISPATCH=NO `
                -D SWIFT_INCLUDE_APINOTES=NO `
                -D SWIFT_INCLUDE_DOCS=NO `
                -D SWIFT_INCLUDE_TESTS=NO
      - name: Build llvm-tblgen
        run: cmake --build ${{ github.workspace }}/BinaryCache/0 --target llvm-tblgen
      - name: Build clang-tblgen
        run: cmake --build ${{ github.workspace }}/BinaryCache/0 --target clang-tblgen
      - name: Build lldb-tblgen
        run: cmake --build ${{ github.workspace }}/BinaryCache/0 --target lldb-tblgen
      - name: Build llvm-config
        run: cmake --build ${{ github.workspace }}/BinaryCache/0 --target llvm-config
      - name: Build clang-pseudo-gen
        run: cmake --build ${{ github.workspace }}/BinaryCache/0 --target clang-pseudo-gen
      - name: Build clang-tidy-confusable-chars-gen
        run: cmake --build ${{ github.workspace }}/BinaryCache/0 --target clang-tidy-confusable-chars-gen
      - name: Build swift-def-to-strings-converter
        run: cmake --build ${{ github.workspace }}/BinaryCache/0 --target swift-def-to-strings-converter
      - name: Build swift-serialize-diagnostics
        run: cmake --build ${{ github.workspace }}/BinaryCache/0 --target swift-serialize-diagnostics
      - name: Build swift-compatibility-symbols
        run: cmake --build ${{ github.workspace }}/BinaryCache/0 --target swift-compatibility-symbols

      - uses: actions/upload-artifact@v4
        with:
          name: build-tools
          path: |
            ${{ github.workspace }}/BinaryCache/0/bin/llvm-tblgen.exe
            ${{ github.workspace }}/BinaryCache/0/bin/clang-tblgen.exe
            ${{ github.workspace }}/BinaryCache/0/bin/lldb-tblgen.exe
            ${{ github.workspace }}/BinaryCache/0/bin/llvm-config.exe
            ${{ github.workspace }}/BinaryCache/0/bin/clang-pseudo-gen.exe
            ${{ github.workspace }}/BinaryCache/0/bin/clang-tidy-confusable-chars-gen.exe
            ${{ github.workspace }}/BinaryCache/0/bin/swift-def-to-strings-converter.exe
            ${{ github.workspace }}/BinaryCache/0/bin/swift-serialize-diagnostics.exe
            ${{ github.workspace }}/BinaryCache/0/bin/swift-compatibility-symbols.exe

  compilers:
    needs: [build_tools, cmark_gfm]
    runs-on: ${{ inputs.compilers_build_runner }}

    env:
      # Must be a full version string from https://www.nuget.org/packages/pythonarm64
      PYTHON_VERSION: 3.9.10

    strategy:
      fail-fast: false
      matrix:
        include:
          - arch: 'amd64'
            cpu: 'x86_64'
            triple: 'x86_64-unknown-windows-msvc'

          - arch: 'arm64'
            cpu: 'aarch64'
            triple: 'aarch64-unknown-windows-msvc'

    steps:
      - uses: actions/download-artifact@v4
        with:
          name: build-tools
          path: ${{ github.workspace }}/BinaryCache/0/bin
      - uses: actions/download-artifact@v4
        with:
          name: cmark-gfm-${{ matrix.arch }}-0.29.0.gfm.13
          path: ${{ github.workspace }}/BuildRoot/Library/cmark-gfm-0.29.0.gfm.13/usr

      - uses: actions/checkout@v4
        with:
          repository: apple/llvm-project
          ref: ${{ inputs.llvm_project_revision }}
          path: ${{ github.workspace }}/SourceCache/llvm-project
          show-progress: false
      - uses: actions/checkout@v4
        with:
          repository: apple/swift
          ref: ${{ inputs.swift_revision }}
          path: ${{ github.workspace }}/SourceCache/swift
          show-progress: false
      - uses: actions/checkout@v4
        with:
          repository: apple/swift-experimental-string-processing
          ref: ${{ inputs.swift_experimental_string_processing_revision }}
          path: ${{ github.workspace }}/SourceCache/swift-experimental-string-processing
          show-progress: false
      - uses: actions/checkout@v4
        with:
          repository: apple/swift-syntax
          ref: ${{ inputs.swift_syntax_revision }}
          path: ${{ github.workspace }}/SourceCache/swift-syntax
          show-progress: false
      - uses: actions/checkout@v4
        with:
          repository: apple/swift-corelibs-libdispatch
          ref: ${{ inputs.swift_corelibs_libdispatch_revision }}
          path: ${{ github.workspace }}/SourceCache/swift-corelibs-libdispatch
          show-progress: false

      - name: Install Python ${{ env.PYTHON_VERSION }} (Host)
        uses: actions/setup-python@v5
        id: python
        with:
          python-version: '${{ env.PYTHON_VERSION }}'

      - uses: nuget/setup-nuget@v2
        if: matrix.arch == 'arm64'

      # TODO(lxbndr) use actions/cache to improve this step timings
      - name: Install Python ${{ env.PYTHON_VERSION }} (arm64)
        if: matrix.arch == 'arm64'
        run: |
          $NugetSources=[string](nuget Sources List -Format short)
          if (-Not ($NugetSources.contains("api.nuget.org"))) {
            nuget sources Add -Name api.nuget.org -Source https://api.nuget.org/v3/index.json -NonInteractive
          }
          nuget install pythonarm64 -Version ${{ env.PYTHON_VERSION }}

      - name: Export Python Location
        run: |
          echo "PYTHON_LOCATION_amd64=$env:pythonLocation" | Out-File -FilePath $env:GITHUB_ENV -Encoding utf8 -Append
          echo "PYTHON_LOCATION_arm64=${{ github.workspace }}\pythonarm64.${{ env.PYTHON_VERSION }}\tools" | Out-File -FilePath $env:GITHUB_ENV -Encoding utf8 -Append

      - uses: compnerd/gha-setup-vsdevenv@main
        with:
          host_arch: amd64
          components: 'Microsoft.VisualStudio.Component.VC.Tools.x86.x64;Microsoft.VisualStudio.Component.VC.Tools.ARM64'
          arch: ${{ matrix.arch }}

      - name: Install Swift Toolchain
        uses: compnerd/gha-setup-swift@main
        with:
          github-repo: thebrowsercompany/swift-build
          github-token: ${{ secrets.GITHUB_TOKEN }}
          release-asset-name: installer-amd64.exe
          release-tag-name: '20231016.0'

      - uses: nttld/setup-ndk@v1
        id: setup-ndk
        with:
          ndk-version: r26b

      - name: Setup sccache
        uses: hendrikmuhs/ccache-action@2e0e89e8d74340a03f75d58d02aae4c5ee1b15c6
        with:
          max-size: 500M
          key: windows-${{ matrix.arch }}-compilers
          variant: sccache

      - name: Configure Compilers
        env:
          NDKPATH: ${{ steps.setup-ndk.outputs.ndk-path }}
        run: |
          if ( "${{ matrix.arch }}" -eq "arm64" ) {
            $CMAKE_SYSTEM_NAME="-D CMAKE_SYSTEM_NAME=Windows"
            $CMAKE_SYSTEM_PROCESSOR="-D CMAKE_SYSTEM_PROCESSOR=ARM64"
            $CACHE="Windows-aarch64.cmake"

            # FIXME(compnerd) re-enable runtimes after we sort out compiler-rt
            (Get-Content ${{ github.workspace }}/SourceCache/swift/cmake/caches/Windows-aarch64.cmake).Replace(' runtimes', '') | Set-Content ${{ github.workspace }}/SourceCache/swift/cmake/caches/Windows-aarch64.cmake
          } else {
            $CACHE="Windows-x86_64.cmake"
          }
          $SWIFTC = cygpath -m (Get-Command swiftc).Source
          $SDKROOT = cygpath -m ${env:SDKROOT}
          # Use toolchain clang to avoid broken __prefetch intrinsic on arm64 in Clang 18.
          $CLANG_LOCATION = cygpath -m (Split-Path (Get-Command swiftc).Source)
          Remove-Item env:\SDKROOT
          cmake -B ${{ github.workspace }}/BinaryCache/1 `
                -C ${{ github.workspace }}/SourceCache/swift/cmake/caches/${CACHE} `
                -D CMAKE_BUILD_TYPE=Release `
                -D CMAKE_C_COMPILER=cl `
                -D CMAKE_C_COMPILER_LAUNCHER=sccache `
                -D CMAKE_C_FLAGS="${{ inputs.WINDOWS_CMAKE_C_FLAGS }}" `
                -D CMAKE_CXX_COMPILER=cl `
                -D CMAKE_CXX_COMPILER_LAUNCHER=sccache `
                -D CMAKE_CXX_FLAGS="${{ inputs.WINDOWS_CMAKE_CXX_FLAGS }} -D_ALLOW_COMPILER_AND_STL_VERSION_MISMATCH" `
                -D CMAKE_MT=mt `
                -D CMAKE_Swift_COMPILER="${SWIFTC}" `
                -D CMAKE_Swift_COMPILER_WORKS=YES `
                -D CMAKE_Swift_FLAGS="-sdk `"${SDKROOT}`" -Xcc -D_ALLOW_COMPILER_AND_STL_VERSION_MISMATCH" `
                -D CMAKE_EXE_LINKER_FLAGS="${{ inputs.WINDOWS_CMAKE_EXE_LINKER_FLAGS }}" `
                -D CMAKE_INSTALL_PREFIX=${{ github.workspace }}/BuildRoot/Library/Developer/Toolchains/unknown-Asserts-development.xctoolchain/usr `
                -D CMAKE_SHARED_LINKER_FLAGS="${{ inputs.WINDOWS_CMAKE_SHARED_LINKER_FLAGS }}" `
                ${CMAKE_SYSTEM_NAME} `
                ${CMAKE_SYSTEM_PROCESSOR} `
                -G Ninja `
                -S ${{ github.workspace }}/SourceCache/llvm-project/llvm `
                -D CLANG_TABLEGEN=${{ github.workspace }}/BinaryCache/0/bin/clang-tblgen.exe `
                -D CLANG_TIDY_CONFUSABLE_CHARS_GEN=${{ github.workspace }}/BinaryCache/0/bin/clang-tidy-confusable-chars-gen.exe `
                -D LLDB_TABLEGEN=${{ github.workspace }}/BinaryCache/0/bin/lldb-tblgen.exe `
                -D LLVM_CONFIG_PATH=${{ github.workspace }}/BinaryCache/0/bin/llvm-config.exe `
                -D LLVM_EXTERNAL_SWIFT_SOURCE_DIR=${{ github.workspace }}/SourceCache/swift `
                -D LLVM_NATIVE_TOOL_DIR=${{ github.workspace }}/BinaryCache/0/bin `
                -D LLVM_TABLEGEN=${{ github.workspace }}/BinaryCache/0/bin/llvm-tblgen.exe `
                -D LLVM_USE_HOST_TOOLS=NO `
                -D SWIFT_BUILD_DYNAMIC_SDK_OVERLAY=NO `
                -D SWIFT_BUILD_DYNAMIC_STDLIB=NO `
                -D SWIFT_BUILD_REMOTE_MIRROR=NO `
                -D SWIFT_BUILD_SWIFT_SYNTAX=YES `
                -D SWIFT_CLANG_LOCATION=${CLANG_LOCATION} `
                -D SWIFT_ENABLE_EXPERIMENTAL_CONCURRENCY=YES `
                -D SWIFT_ENABLE_EXPERIMENTAL_CXX_INTEROP=YES `
                -D SWIFT_ENABLE_EXPERIMENTAL_DISTRIBUTED=YES `
                -D SWIFT_ENABLE_EXPERIMENTAL_DIFFERENTIABLE_PROGRAMMING=YES `
                -D SWIFT_ENABLE_EXPERIMENTAL_OBSERVATION=YES `
                -D SWIFT_ENABLE_EXPERIMENTAL_STRING_PROCESSING=YES `
                -D SWIFT_ENABLE_SYNCHRONIZATION=YES `
                -D SWIFT_NATIVE_SWIFT_TOOLS_PATH=${{ github.workspace }}/BinaryCache/0/bin `
                -D SWIFT_PATH_TO_LIBDISPATCH_SOURCE=${{ github.workspace }}/SourceCache/swift-corelibs-libdispatch `
                -D SWIFT_PATH_TO_SWIFT_SYNTAX_SOURCE=${{ github.workspace }}/SourceCache/swift-syntax `
                -D SWIFT_PATH_TO_STRING_PROCESSING_SOURCE=${{ github.workspace }}/SourceCache/swift-experimental-string-processing `
                -D SWIFT_PATH_TO_SWIFT_SDK="${SDKROOT}" `
                -D CLANG_VENDOR=compnerd.org `
                -D CLANG_VENDOR_UTI=org.compnerd.dt `
                -D cmark-gfm_DIR=${{ github.workspace }}/BuildRoot/Library/cmark-gfm-0.29.0.gfm.13/usr/lib/cmake `
                -D PACKAGE_VENDOR=compnerd.org `
                -D SWIFT_VENDOR=compnerd.org `
                -D LLVM_PARALLEL_LINK_JOBS=8 `
                -D SWIFT_PARALLEL_LINK_JOBS=8 `
                -D LLVM_APPEND_VC_REV=NO `
                -D LLVM_VERSION_SUFFIX="" `
                -D LLDB_PYTHON_EXE_RELATIVE_PATH=python.exe `
                -D LLDB_PYTHON_EXT_SUFFIX=.pyd `
                -D LLDB_PYTHON_RELATIVE_PATH=lib/site-packages `
                -D Python3_EXECUTABLE=${{ steps.python.outputs.python-path }} `
                -D Python3_INCLUDE_DIR=$env:PYTHON_LOCATION_${{ matrix.arch }}\include `
                -D Python3_LIBRARY=$env:PYTHON_LOCATION_${{ matrix.arch }}\libs\python39.lib `
                -D Python3_ROOT_DIR=$env:pythonLocation

      - name: Build Compiler Distribution
        run: cmake --build ${{ github.workspace }}/BinaryCache/1 --target distribution

      - name: Install Compiler Distribution
        run: cmake --build ${{ github.workspace }}/BinaryCache/1 --target install-distribution-stripped

      - name: Upload Compilers
        uses: actions/upload-artifact@v4
        with:
          name: compilers-${{ matrix.arch }}
          path: ${{ github.workspace }}/BuildRoot/Library

      - name: extract swift-syntax
        run: |
          $module = "${{ github.workspace }}/BinaryCache/1/cmake/modules/SwiftSyntaxConfig.cmake"
          $bindir = cygpath -m ${{ github.workspace }}/BinaryCache/1
          (Get-Content $module).Replace("${bindir}", '<BINARY_DIR>') | Set-Content $module
          New-Item -Path ${{ github.workspace }}/BinaryCache/swift-syntax/lib/swift/host -ItemType Directory | Out-Null
          Copy-Item -Path "${{ github.workspace }}/BuildRoot/Library/Developer/Toolchains/unknown-Asserts-development.xctoolchain/usr/lib/*.lib" -Destination "${{ github.workspace }}/BinaryCache/swift-syntax/lib"
          Copy-Item -Path "${{ github.workspace }}/BuildRoot/Library/Developer/Toolchains/unknown-Asserts-development.xctoolchain/usr/lib/*.lib" -Destination "${{ github.workspace }}/BinaryCache/swift-syntax/lib/swift/host"
          Copy-Item -Path "${{ github.workspace }}/BuildRoot/Library/Developer/Toolchains/unknown-Asserts-development.xctoolchain/usr/lib/swift/host/*.swiftmodule" -Destination "${{ github.workspace }}/BinaryCache/swift-syntax/lib/swift/host" -Recurse
          New-Item -Path ${{ github.workspace }}/BinaryCache/swift-syntax/cmake/modules -ItemType Directory | Out-Null
          Copy-Item -Path $module -Destination "${{ github.workspace }}/BinaryCache/swift-syntax/cmake/modules"

      - name: Upload swift-syntax
        uses: actions/upload-artifact@v4
        with:
          name: swift-syntax-${{ matrix.arch }}
          path: ${{ github.workspace }}/BinaryCache/swift-syntax

      # TODO(compnerd) this takes ~1h due to the size, see if we can compress first
      - uses: actions/upload-artifact@v4
        if: false # ${{ inputs.debug_info }}
        with:
          name: compilers-${{ matrix.arch }}-debug-info
          path: |
            ${{ github.workspace }}/BinaryCache/1/**/*.pdb

      - name: Upload PDBs to Azure
        uses: microsoft/action-publish-symbols@v2.1.6
        if: ${{ inputs.debug_info }}
        with:
          accountName: ${{ vars.SYMBOL_SERVER_ACCOUNT }}
          personalAccessToken: ${{ secrets.SYMBOL_SERVER_PAT }}
          symbolsFolder: ${{ github.workspace }}/BinaryCache/1
          searchPattern: '**/*.pdb'

      - name: Upload DLLs to Azure
        uses: microsoft/action-publish-symbols@v2.1.6
        if: ${{ inputs.debug_info }}
        with:
          accountName: ${{ vars.SYMBOL_SERVER_ACCOUNT }}
          personalAccessToken: ${{ secrets.SYMBOL_SERVER_PAT }}
          symbolsFolder: ${{ github.workspace }}/BinaryCache/1
          searchPattern: '**/*.dll'

      - name: Upload EXEs to Azure
        uses: microsoft/action-publish-symbols@v2.1.6
        if: ${{ inputs.debug_info }}
        with:
          accountName: ${{ vars.SYMBOL_SERVER_ACCOUNT }}
          personalAccessToken: ${{ secrets.SYMBOL_SERVER_PAT }}
          symbolsFolder: ${{ github.workspace }}/BinaryCache/1
          searchPattern: '**/*.exe'

  zlib:
    runs-on: ${{ inputs.default_build_runner }}

    strategy:
      fail-fast: false
      matrix:
        include:
          - arch: amd64
            cc: cl
            cflags: ${{ inputs.WINDOWS_CMAKE_C_FLAGS }}
            cxx: cl
            cxxflags: ${{ inputs.WINDOWS_CMAKE_CXX_FLAGS }}
            os: Windows
            extra_flags:

          - arch: arm64
            cc: cl
            cflags: ${{ inputs.WINDOWS_CMAKE_C_FLAGS }}
            cxx: cl
            cxxflags: ${{ inputs.WINDOWS_CMAKE_CXX_FLAGS }}
            os: Windows
            extra_flags:

          - arch: x86
            cc: cl
            cflags: ${{ inputs.WINDOWS_CMAKE_C_FLAGS }}
            cxx: cl
            cxxflags: ${{ inputs.WINDOWS_CMAKE_CXX_FLAGS }}
            os: Windows
            extra_flags:

          - arch: arm64
            cc: clang
            cflags: ${{ inputs.ANDROID_CMAKE_C_FLAGS }}
            cxx: clang++
            cxxflags: ${{ inputs.ANDROID_CMAKE_CXX_FLAGS }}
            os: Android
            extra_flags: -DCMAKE_ANDROID_API=${{ inputs.ANDROID_API_LEVEL }} -DCMAKE_ANDROID_ARCH_ABI=arm64-v8a

          - arch: armv7
            cc: clang
            cflags: ${{ inputs.ANDROID_CMAKE_C_FLAGS }}
            cxx: clang++
            cxxflags: ${{ inputs.ANDROID_CMAKE_CXX_FLAGS }}
            os: Android
            extra_flags: -DCMAKE_ANDROID_API=${{ inputs.ANDROID_API_LEVEL }} -DCMAKE_ANDROID_ARCH_ABI=armeabi-v7a

          - arch: i686
            cc: clang
            cflags: ${{ inputs.ANDROID_CMAKE_C_FLAGS }}
            cxx: clang++
            cxxflags: ${{ inputs.ANDROID_CMAKE_CXX_FLAGS }}
            os: Android
            extra_flags: -DCMAKE_ANDROID_API=${{ inputs.ANDROID_API_LEVEL }} -DCMAKE_ANDROID_ARCH_ABI=x86

          - arch: x86_64
            cc: clang
            cflags: ${{ inputs.ANDROID_CMAKE_C_FLAGS }}
            cxx: clang++
            cxxflags: ${{ inputs.ANDROID_CMAKE_CXX_FLAGS }}
            os: Android
            extra_flags: -DCMAKE_ANDROID_API=${{ inputs.ANDROID_API_LEVEL }} -DCMAKE_ANDROID_ARCH_ABI=x86_64

    name: ${{ matrix.os }} ${{ matrix.arch }} zlib

    steps:
      - uses: actions/checkout@v4
        with:
          repository: madler/zlib
          ref: ${{ inputs.zlib_revision }}
          path: ${{ github.workspace }}/SourceCache/zlib
          show-progress: false

      - uses: compnerd/gha-setup-vsdevenv@main
        with:
          host_arch: amd64
          components: 'Microsoft.VisualStudio.Component.VC.Tools.x86.x64;Microsoft.VisualStudio.Component.VC.Tools.ARM64'
          arch: ${{ matrix.arch }}

      - name: Setup sccache
        uses: hendrikmuhs/ccache-action@2e0e89e8d74340a03f75d58d02aae4c5ee1b15c6
        with:
          max-size: 100M
          key: ${{ matrix.os }}-${{ matrix.arch }}-zlib
          variant: sccache

      - uses: nttld/setup-ndk@v1
        id: setup-ndk
        with:
          ndk-version: r26b

      - name: Configure zlib
        run: |
          $NDKPATH = cygpath -m ${{ steps.setup-ndk.outputs.ndk-path }}
          cmake -B ${{ github.workspace }}/BinaryCache/zlib-1.3 `
                -D BUILD_SHARED_LIBS=NO `
                -D CMAKE_BUILD_TYPE=Release `
                -D CMAKE_C_COMPILER=${{ matrix.cc }} `
                -D CMAKE_C_COMPILER_LAUNCHER=sccache `
                -D CMAKE_C_FLAGS="${{ matrix.cflags }}" `
                -D CMAKE_CXX_COMPILER=${{ matrix.cxx }} `
                -D CMAKE_CXX_COMPILER_LAUNCHER=sccache `
                -D CMAKE_CXX_FLAGS="${{ matrix.cxxflags }}" `
                -D CMAKE_MT=mt `
                -D CMAKE_INSTALL_PREFIX=${{ github.workspace }}/BuildRoot/Library/zlib-1.3/usr `
                -D CMAKE_SYSTEM_NAME=${{ matrix.os }} `
                -D CMAKE_ANDROID_NDK=$NDKPATH `
                -D CMAKE_POSITION_INDEPENDENT_CODE=YES `
                ${{ matrix.extra_flags }} `
                -G Ninja `
                -S ${{ github.workspace }}/SourceCache/zlib `
                -D SKIP_INSTALL_FILES=YES
      - name: Build zlib
        run: cmake --build ${{ github.workspace }}/BinaryCache/zlib-1.3
      - name: Install zlib
        run: cmake --build ${{ github.workspace }}/BinaryCache/zlib-1.3 --target install

      - uses: actions/upload-artifact@v4
        with:
          name: zlib-${{ matrix.os }}-${{ matrix.arch }}-1.3
          path: ${{ github.workspace }}/BuildRoot/Library/zlib-1.3/usr

  curl:
    needs: [zlib]
    runs-on: ${{ inputs.default_build_runner }}

    strategy:
      fail-fast: false
      matrix:
        include:
          - arch: amd64
            cc: cl
            cflags: ${{ inputs.WINDOWS_CMAKE_C_FLAGS }}
            cxx: cl
            cxxflags: ${{ inputs.WINDOWS_CMAKE_CXX_FLAGS }}
            os: Windows
            extra_flags:

          - arch: arm64
            cc: cl
            cflags: ${{ inputs.WINDOWS_CMAKE_C_FLAGS }}
            cxx: cl
            cxxflags: ${{ inputs.WINDOWS_CMAKE_CXX_FLAGS }}
            os: Windows
            extra_flags:

          - arch: x86
            cc: cl
            cflags: ${{ inputs.WINDOWS_CMAKE_C_FLAGS }}
            cxx: cl
            cxxflags: ${{ inputs.WINDOWS_CMAKE_CXX_FLAGS }}
            os: Windows
            extra_flags:

          - arch: arm64
            cc: clang
            cflags: ${{ inputs.ANDROID_CMAKE_C_FLAGS }}
            cxx: clang++
            cxxflags: ${{ inputs.ANDROID_CMAKE_CXX_FLAGS }}
            os: Android
            extra_flags: -DCMAKE_ANDROID_API=${{ inputs.ANDROID_API_LEVEL }} -DCMAKE_ANDROID_ARCH_ABI=arm64-v8a

          - arch: armv7
            cc: clang
            cflags: ${{ inputs.ANDROID_CMAKE_C_FLAGS }}
            cxx: clang++
            cxxflags: ${{ inputs.ANDROID_CMAKE_CXX_FLAGS }}
            os: Android
            extra_flags: -DCMAKE_ANDROID_API=${{ inputs.ANDROID_API_LEVEL }} -DCMAKE_ANDROID_ARCH_ABI=armeabi-v7a

          - arch: i686
            cc: clang
            cflags: ${{ inputs.ANDROID_CMAKE_C_FLAGS }}
            cxx: clang++
            cxxflags: ${{ inputs.ANDROID_CMAKE_CXX_FLAGS }}
            os: Android
            extra_flags: -DCMAKE_ANDROID_API=${{ inputs.ANDROID_API_LEVEL }} -DCMAKE_ANDROID_ARCH_ABI=x86

          - arch: x86_64
            cc: clang
            cflags: ${{ inputs.ANDROID_CMAKE_C_FLAGS }}
            cxx: clang++
            cxxflags: ${{ inputs.ANDROID_CMAKE_CXX_FLAGS }}
            os: Android
            extra_flags: -DCMAKE_ANDROID_API=${{ inputs.ANDROID_API_LEVEL }} -DCMAKE_ANDROID_ARCH_ABI=x86_64

    name: ${{ matrix.os }} ${{ matrix.arch }} curl

    steps:
      - uses: actions/checkout@v4
        with:
          repository: curl/curl
          ref: ${{ inputs.curl_revision }}
          path: ${{ github.workspace }}/SourceCache/curl
          show-progress: false

      - uses: actions/download-artifact@v4
        with:
          name: zlib-${{ matrix.os }}-${{ matrix.arch }}-1.3
          path: ${{ github.workspace }}/BuildRoot/Library/zlib-1.3/usr

      - uses: compnerd/gha-setup-vsdevenv@main
        with:
          host_arch: amd64
          components: 'Microsoft.VisualStudio.Component.VC.Tools.x86.x64;Microsoft.VisualStudio.Component.VC.Tools.ARM64'
          arch: ${{ matrix.arch }}

      - name: Setup sccache
        uses: hendrikmuhs/ccache-action@2e0e89e8d74340a03f75d58d02aae4c5ee1b15c6
        with:
          max-size: 100M
          key: ${{ matrix.os }}-${{ matrix.arch }}-curl
          variant: sccache

      - uses: nttld/setup-ndk@v1
        id: setup-ndk
        with:
          ndk-version: r26b

      - name: Configure curl
        run: |
          $NDKPATH = cygpath -m ${{ steps.setup-ndk.outputs.ndk-path }}
          cmake -B ${{ github.workspace }}/BinaryCache/curl-8.9.1 `
                -D BUILD_SHARED_LIBS=NO `
                -D CMAKE_BUILD_TYPE=Release `
                -D CMAKE_C_COMPILER=${{ matrix.cc }} `
                -D CMAKE_C_COMPILER_LAUNCHER=sccache `
                -D CMAKE_C_FLAGS="${{ matrix.cflags }}" `
                -D CMAKE_CXX_COMPILER=${{ matrix.cxx }} `
                -D CMAKE_CXX_COMPILER_LAUNCHER=sccache `
                -D CMAKE_CXX_FLAGS="${{ matrix.cxxflags }}" `
                -D CMAKE_MT=mt `
                -D CMAKE_INSTALL_PREFIX=${{ github.workspace }}/BuildRoot/Library/curl-8.9.1/usr `
                -D CMAKE_SYSTEM_NAME=${{ matrix.os }} `
                ${{ matrix.extra_flags }} `
                -G Ninja `
                -S ${{ github.workspace }}/SourceCache/curl `
                -D BUILD_TESTING=NO `
                -D BUILD_CURL_EXE=NO `
                -D CURL_CA_BUNDLE="none" `
                -D CURL_CA_FALLBACK=NO `
                -D CURL_CA_PATH="none" `
                -D CURL_BROTLI=NO `
                -D CURL_DISABLE_ALTSVC=NO `
                -D CURL_DISABLE_AWS=YES `
                -D CURL_DISABLE_BASIC_AUTH=NO `
                -D CURL_DISABLE_BEARER_AUTH=NO `
                -D CURL_DISABLE_COOKIES=NO `
                -D CURL_DISABLE_DICT=YES `
                -D CURL_DISABLE_DIGEST_AUTH=NO `
                -D CURL_DISABLE_DOH=NO `
                -D CURL_DISABLE_FILE=YES `
                -D CURL_DISABLE_FORM_API=NO `
                -D CURL_DISABLE_FTP=YES `
                -D CURL_DISABLE_GETOPTIONS=NO `
                -D CURL_DISABLE_GOPHER=YES `
                -D CURL_DISABLE_HSTS=NO `
                -D CURL_DISABLE_HTTP=NO `
                -D CURL_DISABLE_HTTP_AUTH=NO `
                -D CURL_DISABLE_IMAP=YES `
                -D CURL_DISABLE_KERBEROS_AUTH=NO `
                -D CURL_DISABLE_LDAP=YES `
                -D CURL_DISABLE_LDAPS=YES `
                -D CURL_DISABLE_MIME=NO `
                -D CURL_DISABLE_MQTT=YES `
                -D CURL_DISABLE_NEGOTIATE_AUTH=NO `
                -D CURL_DISABLE_NETRC=NO `
                -D CURL_DISABLE_NTLM=NO `
                -D CURL_DISABLE_PARSEDATE=NO `
                -D CURL_DISABLE_POP3=YES `
                -D CURL_DISABLE_PROGRESS_METER=YES `
                -D CURL_DISABLE_PROXY=NO `
                -D CURL_DISABLE_RTSP=YES `
                -D CURL_DISABLE_SHUFFLE_DNS=YES `
                -D CURL_DISABLE_SMB=YES `
                -D CURL_DISABLE_SMTP=YES `
                -D CURL_DISABLE_SOCKETPAIR=YES `
                -D CURL_DISABLE_SRP=NO `
                -D CURL_DISABLE_TELNET=YES `
                -D CURL_DISABLE_TFTP=YES `
                -D CURL_DISABLE_VERBOSE_STRINGS=NO `
                -D CURL_LTO=NO `
                -D CURL_USE_BEARSSL=NO `
                -D CURL_USE_GNUTLS=NO `
                -D CURL_USE_GSSAPI=NO `
                -D CURL_USE_LIBPSL=NO `
                -D CURL_USE_LIBSSH=NO `
                -D CURL_USE_LIBSSH2=NO `
                -D CURL_USE_MBEDTLS=NO `
                -D CURL_USE_OPENSSL=NO `
                -D CURL_USE_SCHANNEL=${{ matrix.os == 'Windows' && 'YES' || 'NO' }} `
                -D CURL_USE_WOLFSSL=NO `
                -D CURL_WINDOWS_SSPI=${{ matrix.os == 'Windows' && 'YES' || 'NO' }} `
                -D CURL_ZLIB=YES `
                -D CURL_ZSTD=NO `
                -D ENABLE_ARES=NO `
                -D ENABLE_CURLDEBUG=NO `
                -D ENABLE_DEBUG=NO `
                -D ENABLE_IPV6=YES `
                -D ENABLE_MANUAL=NO `
                -D ENABLE_THREADED_RESOLVER=NO `
                -D ENABLE_UNICODE=YES `
                -D ENABLE_UNIX_SOCKETS=NO `
                -D ENABLE_WEBSOCKETS=NO `
                -D HAVE_POLL_FINE=NO `
                -D USE_IDN2=NO `
                -D USE_MSH3=NO `
                -D USE_NGHTTP2=NO `
                -D USE_NGTCP2=NO `
                -D USE_QUICHE=NO `
                -D USE_WIN32_IDN=${{ matrix.os == 'Windows' && 'YES' || 'NO' }} `
                -D USE_WIN32_LARGE_FILES=${{ matrix.os == 'Windows' && 'YES' || 'NO' }} `
                -D USE_WIN32_LDAP=NO `
                -D ZLIB_ROOT=${{ github.workspace }}/BuildRoot/Library/zlib-1.3/usr  `
                -D ZLIB_LIBRARY=${{ github.workspace }}/BuildRoot/Library/zlib-1.3/usr/lib/zlibstatic.lib `
                -D CMAKE_POSITION_INDEPENDENT_CODE=YES `
                -D CMAKE_ANDROID_NDK=$NDKPATH
      - name: Build curl
        run: cmake --build ${{ github.workspace }}/BinaryCache/curl-8.9.1
      - name: Install curl
        run: cmake --build ${{ github.workspace }}/BinaryCache/curl-8.9.1 --target install

      - uses: actions/upload-artifact@v4
        with:
          name: curl-${{ matrix.os }}-${{ matrix.arch }}-8.9.1
          path: ${{ github.workspace }}/BuildRoot/Library/curl-8.9.1/usr

  libxml2:
    runs-on: ${{ inputs.default_build_runner }}

    strategy:
      fail-fast: false
      matrix:
        include:
          - arch: amd64
            cc: cl
            cflags: ${{ inputs.WINDOWS_CMAKE_C_FLAGS }}
            cxx: cl
            cxxflags: ${{ inputs.WINDOWS_CMAKE_CXX_FLAGS }}
            os: Windows
            extra_flags:

          - arch: arm64
            cc: cl
            cflags: ${{ inputs.WINDOWS_CMAKE_C_FLAGS }}
            cxx: cl
            cxxflags: ${{ inputs.WINDOWS_CMAKE_CXX_FLAGS }}
            os: Windows
            extra_flags:

          - arch: x86
            cc: cl
            cflags: ${{ inputs.WINDOWS_CMAKE_C_FLAGS }}
            cxx: cl
            cxxflags: ${{ inputs.WINDOWS_CMAKE_CXX_FLAGS }}
            os: Windows
            extra_flags:

          - arch: arm64
            cc: clang
            cflags: ${{ inputs.ANDROID_CMAKE_C_FLAGS }}
            cxx: clang++
            cxxflags: ${{ inputs.ANDROID_CMAKE_CXX_FLAGS }}
            os: Android
            extra_flags: -DCMAKE_ANDROID_API=${{ inputs.ANDROID_API_LEVEL }} -DCMAKE_ANDROID_ARCH_ABI=arm64-v8a

          - arch: armv7
            cc: clang
            cflags: ${{ inputs.ANDROID_CMAKE_C_FLAGS }}
            cxx: clang++
            cxxflags: ${{ inputs.ANDROID_CMAKE_CXX_FLAGS }}
            os: Android
            extra_flags: -DCMAKE_ANDROID_API=${{ inputs.ANDROID_API_LEVEL }} -DCMAKE_ANDROID_ARCH_ABI=armeabi-v7a

          - arch: i686
            cc: clang
            cflags: ${{ inputs.ANDROID_CMAKE_C_FLAGS }}
            cxx: clang++
            cxxflags: ${{ inputs.ANDROID_CMAKE_CXX_FLAGS }}
            os: Android
            extra_flags: -DCMAKE_ANDROID_API=${{ inputs.ANDROID_API_LEVEL }} -DCMAKE_ANDROID_ARCH_ABI=x86

          - arch: x86_64
            cc: clang
            cflags: ${{ inputs.ANDROID_CMAKE_C_FLAGS }}
            cxx: clang++
            cxxflags: ${{ inputs.ANDROID_CMAKE_CXX_FLAGS }}
            os: Android
            extra_flags: -DCMAKE_ANDROID_API=${{ inputs.ANDROID_API_LEVEL }} -DCMAKE_ANDROID_ARCH_ABI=x86_64

    name: ${{ matrix.os }} ${{ matrix.arch }} libxml2

    steps:
      - uses: actions/checkout@v4
        with:
          repository: gnome/libxml2
          ref: ${{ inputs.libxml2_revision }}
          path: ${{ github.workspace }}/SourceCache/libxml2
          show-progress: false

      - uses: compnerd/gha-setup-vsdevenv@main
        with:
          host_arch: amd64
          components: 'Microsoft.VisualStudio.Component.VC.Tools.x86.x64;Microsoft.VisualStudio.Component.VC.Tools.ARM64'
          arch: ${{ matrix.arch }}

      - name: Setup sccache
        uses: hendrikmuhs/ccache-action@2e0e89e8d74340a03f75d58d02aae4c5ee1b15c6
        with:
          max-size: 100M
          key: ${{ matrix.os }}-${{ matrix.arch }}-libxml2
          variant: sccache

      - uses: nttld/setup-ndk@v1
        id: setup-ndk
        with:
          ndk-version: r26b

      - name: Configure libxml2
        run: |
          $NDKPATH = cygpath -m ${{ steps.setup-ndk.outputs.ndk-path }}
          cmake -B ${{ github.workspace }}/BinaryCache/libxml2-2.11.5 `
                -D BUILD_SHARED_LIBS=NO `
                -D CMAKE_BUILD_TYPE=Release `
                -D CMAKE_C_COMPILER=${{ matrix.cc }} `
                -D CMAKE_C_COMPILER_LAUNCHER=sccache `
                -D CMAKE_C_FLAGS="${{ matrix.cflags }}" `
                -D CMAKE_CXX_COMPILER=${{ matrix.cxx }} `
                -D CMAKE_CXX_COMPILER_LAUNCHER=sccache `
                -D CMAKE_CXX_FLAGS="${{ matrix.cxxflags }}" `
                -D CMAKE_MT=mt `
                -D CMAKE_INSTALL_PREFIX=${{ github.workspace }}/BuildRoot/Library/libxml2-2.11.5/usr `
                -D CMAKE_SYSTEM_NAME=${{ matrix.os }} `
                ${{ matrix.extra_flags }} `
                -G Ninja `
                -S ${{ github.workspace }}/SourceCache/libxml2 `
                -D LIBXML2_WITH_ICONV=NO `
                -D LIBXML2_WITH_ICU=NO `
                -D LIBXML2_WITH_LZMA=NO `
                -D LIBXML2_WITH_PYTHON=NO `
                -D LIBXML2_WITH_TESTS=NO `
                -D LIBXML2_WITH_THREADS=YES `
                -D LIBXML2_WITH_ZLIB=NO `
                -D CMAKE_POSITION_INDEPENDENT_CODE=YES `
                -D CMAKE_ANDROID_NDK=$NDKPATH
      - name: Build libxml2
        run: cmake --build ${{ github.workspace }}/BinaryCache/libxml2-2.11.5
      - name: Install libxml2
        run: cmake --build ${{ github.workspace }}/BinaryCache/libxml2-2.11.5 --target install

      - uses: actions/upload-artifact@v4
        with:
          name: libxml2-${{ matrix.os }}-${{ matrix.arch }}-2.11.5
          path: ${{ github.workspace }}/BuildRoot/Library/libxml2-2.11.5/usr

  stdlib:
    needs: [compilers, cmark_gfm]
    runs-on: ${{ inputs.default_build_runner }}

    strategy:
      fail-fast: false
      matrix:
        include:
          - arch: amd64
            cpu: 'x86_64'
            triple: 'x86_64-unknown-windows-msvc'
            triple_no_api_level: 'x86_64-unknown-windows-msvc'
            cc: '$CLANG_CL'
            cflags: ${{ inputs.WINDOWS_CMAKE_C_FLAGS }}
            cxx: '$CLANG_CL'
            cxxflags: ${{ inputs.WINDOWS_CMAKE_CXX_FLAGS }}
            swiftflags: ${{ inputs.CMAKE_Swift_FLAGS }}
            os: Windows
            llvm_flags:
            linker_flags: '-D CMAKE_EXE_LINKER_FLAGS="${{ inputs.WINDOWS_CMAKE_EXE_LINKER_FLAGS }}" -D CMAKE_SHARED_LINKER_FLAGS="${{ inputs.WINDOWS_CMAKE_SHARED_LINKER_FLAGS }}"'
            extra_flags:

          - arch: arm64
            cpu: 'aarch64'
            triple: 'aarch64-unknown-windows-msvc'
            triple_no_api_level: 'aarch64-unknown-windows-msvc'
            cc: '$CLANG_CL'
            cflags: ${{ inputs.WINDOWS_CMAKE_C_FLAGS }}
            cxx: '$CLANG_CL'
            cxxflags: ${{ inputs.WINDOWS_CMAKE_CXX_FLAGS }}
            swiftflags: ${{ inputs.CMAKE_Swift_FLAGS }}
            os: Windows
            llvm_flags:
            linker_flags: '-D CMAKE_EXE_LINKER_FLAGS="${{ inputs.WINDOWS_CMAKE_EXE_LINKER_FLAGS }}" -D CMAKE_SHARED_LINKER_FLAGS="${{ inputs.WINDOWS_CMAKE_SHARED_LINKER_FLAGS }}"'
            extra_flags: 

          - arch: x86
            cpu: 'i686'
            triple: 'i686-unknown-windows-msvc'
            triple_no_api_level: 'i686-unknown-windows-msvc'
            cc: '$CLANG_CL'
            cflags: ${{ inputs.WINDOWS_CMAKE_C_FLAGS }}
            cxx: '$CLANG_CL'
            cxxflags: ${{ inputs.WINDOWS_CMAKE_CXX_FLAGS }}
            swiftflags: ${{ inputs.CMAKE_Swift_FLAGS }}
            os: Windows
            llvm_flags:
            linker_flags: '-D CMAKE_EXE_LINKER_FLAGS="${{ inputs.WINDOWS_CMAKE_EXE_LINKER_FLAGS }}" -D CMAKE_SHARED_LINKER_FLAGS="${{ inputs.WINDOWS_CMAKE_SHARED_LINKER_FLAGS }}"'
            extra_flags: 

          - arch: arm64
            cpu: 'aarch64'
            triple: 'aarch64-unknown-linux-android${{ inputs.ANDROID_API_LEVEL }}'
            triple_no_api_level: aarch64-unknown-linux-android
            cc: clang
            cflags: ${{ inputs.ANDROID_CMAKE_C_FLAGS }}
            cxx: clang++
            cxxflags: ${{ inputs.ANDROID_CMAKE_CXX_FLAGS }}
            swiftflags: -sdk $NDKPATH/toolchains/llvm/prebuilt/windows-x86_64/sysroot -Xclang-linker -target -Xclang-linker aarch64-unknown-linux-android${{ inputs.ANDROID_API_LEVEL }} -Xclang-linker --sysroot -Xclang-linker $NDKPATH/toolchains/llvm/prebuilt/windows-x86_64/sysroot -Xclang-linker -resource-dir -Xclang-linker $NDKPATH/toolchains/llvm/prebuilt/windows-x86_64/lib/clang/17 -L ${{ github.workspace }}/BinaryCache/swift/lib/swift/android -g
            os: Android
            llvm_flags: -DCMAKE_SYSTEM_PROCESSOR=aarch64 -DLLVM_HOST_TRIPLE=aarch64-unknown-linux-android${{ inputs.ANDROID_API_LEVEL }}
            linker_flags: '-D CMAKE_EXE_LINKER_FLAGS="${{ inputs.ANDROID_CMAKE_EXE_LINKER_FLAGS }}" -D CMAKE_SHARED_LINKER_FLAGS="${{ inputs.ANDROID_CMAKE_SHARED_LINKER_FLAGS }}"'
            extra_flags: -DSWIFT_BUILD_CLANG_OVERLAYS_SKIP_BUILTIN_FLOAT=YES -DLLVM_ENABLE_LIBCXX=YES -DSWIFT_USE_LINKER=lld -DCMAKE_ANDROID_API=${{ inputs.ANDROID_API_LEVEL }} -DCMAKE_ANDROID_ARCH_ABI=arm64-v8a

          - arch: armv7
            cpu: armv7
            triple: 'armv7a-unknown-linux-androideabi${{ inputs.ANDROID_API_LEVEL }}'
            triple_no_api_level: armv7-unknown-linux-androideabi
            cc: clang
            cflags: ${{ inputs.ANDROID_CMAKE_C_FLAGS }}
            cxx: clang++
            cxxflags: ${{ inputs.ANDROID_CMAKE_CXX_FLAGS }}
            swiftflags: -sdk $NDKPATH/toolchains/llvm/prebuilt/windows-x86_64/sysroot -Xclang-linker -target -Xclang-linker armv7a-unknown-linux-androideabi${{ inputs.ANDROID_API_LEVEL }} -Xclang-linker --sysroot -Xclang-linker $NDKPATH/toolchains/llvm/prebuilt/windows-x86_64/sysroot -Xclang-linker -resource-dir -Xclang-linker $NDKPATH/toolchains/llvm/prebuilt/windows-x86_64/lib/clang/17 -L ${{ github.workspace }}/BinaryCache/swift/lib/swift/android -g
            os: Android
            llvm_flags: -DCMAKE_SYSTEM_PROCESSOR=armv7-a -DLLVM_HOST_TRIPLE=armv7a-unknown-linux-androideabi${{ inputs.ANDROID_API_LEVEL }}
            linker_flags: '-D CMAKE_EXE_LINKER_FLAGS="${{ inputs.ANDROID_CMAKE_EXE_LINKER_FLAGS }}" -D CMAKE_SHARED_LINKER_FLAGS="${{ inputs.ANDROID_CMAKE_SHARED_LINKER_FLAGS }}"'
            extra_flags: -DSWIFT_BUILD_CLANG_OVERLAYS_SKIP_BUILTIN_FLOAT=YES -DLLVM_ENABLE_LIBCXX=YES -DSWIFT_USE_LINKER=lld -DCMAKE_ANDROID_API=${{ inputs.ANDROID_API_LEVEL }} -DCMAKE_ANDROID_ARCH_ABI=armeabi-v7a

          - arch: i686
            cpu: i686
            triple: 'i686-unknown-linux-android${{ inputs.ANDROID_API_LEVEL }}'
            triple_no_api_level: i686-unknown-linux-android
            cc: clang
            cflags: ${{ inputs.ANDROID_CMAKE_C_FLAGS }}
            cxx: clang++
            cxxflags: ${{ inputs.ANDROID_CMAKE_CXX_FLAGS }}
            swiftflags: -sdk $NDKPATH/toolchains/llvm/prebuilt/windows-x86_64/sysroot -Xclang-linker -target -Xclang-linker i686-unknown-linux-android${{ inputs.ANDROID_API_LEVEL }} -Xclang-linker --sysroot -Xclang-linker $NDKPATH/toolchains/llvm/prebuilt/windows-x86_64/sysroot -Xclang-linker -resource-dir -Xclang-linker $NDKPATH/toolchains/llvm/prebuilt/windows-x86_64/lib/clang/17 -L ${{ github.workspace }}/BinaryCache/swift/lib/swift/android -g
            os: Android
            llvm_flags: -DCMAKE_SYSTEM_PROCESSOR=i686 -DLLVM_HOST_TRIPLE=i686-unknown-linux-android${{ inputs.ANDROID_API_LEVEL }}
            linker_flags: '-D CMAKE_EXE_LINKER_FLAGS="${{ inputs.ANDROID_CMAKE_EXE_LINKER_FLAGS }}" -D CMAKE_SHARED_LINKER_FLAGS="${{ inputs.ANDROID_CMAKE_SHARED_LINKER_FLAGS }}"'
            extra_flags: -DSWIFT_BUILD_CLANG_OVERLAYS_SKIP_BUILTIN_FLOAT=YES -DLLVM_ENABLE_LIBCXX=YES -DSWIFT_USE_LINKER=lld -DCMAKE_ANDROID_API=${{ inputs.ANDROID_API_LEVEL }} -DCMAKE_ANDROID_ARCH_ABI=x86

          - arch: x86_64
            cpu: 'x86_64'
            triple: 'x86_64-unknown-linux-android${{ inputs.ANDROID_API_LEVEL }}'
            triple_no_api_level: x86_64-unknown-linux-android
            cc: clang
            cflags: ${{ inputs.ANDROID_CMAKE_C_FLAGS }}
            cxx: clang++
            cxxflags: ${{ inputs.ANDROID_CMAKE_CXX_FLAGS }}
            swiftflags: -sdk $NDKPATH/toolchains/llvm/prebuilt/windows-x86_64/sysroot -Xclang-linker -target -Xclang-linker x86_64-unknown-linux-android${{ inputs.ANDROID_API_LEVEL }} -Xclang-linker --sysroot -Xclang-linker $NDKPATH/toolchains/llvm/prebuilt/windows-x86_64/sysroot -Xclang-linker -resource-dir -Xclang-linker $NDKPATH/toolchains/llvm/prebuilt/windows-x86_64/lib/clang/17 -L ${{ github.workspace }}/BinaryCache/swift/lib/swift/android -g
            os: Android
            llvm_flags: -DCMAKE_SYSTEM_PROCESSOR=x86_64 -DLLVM_HOST_TRIPLE=x86_64-unknown-linux-android${{ inputs.ANDROID_API_LEVEL }}
            linker_flags: '-D CMAKE_EXE_LINKER_FLAGS="${{ inputs.ANDROID_CMAKE_EXE_LINKER_FLAGS }}" -D CMAKE_SHARED_LINKER_FLAGS="${{ inputs.ANDROID_CMAKE_SHARED_LINKER_FLAGS }}"'
            extra_flags: -DSWIFT_BUILD_CLANG_OVERLAYS_SKIP_BUILTIN_FLOAT=YES -DLLVM_ENABLE_LIBCXX=YES -DSWIFT_USE_LINKER=lld -DCMAKE_ANDROID_API=${{ inputs.ANDROID_API_LEVEL }} -DCMAKE_ANDROID_ARCH_ABI=x86_64

    name: ${{ matrix.os }} ${{ matrix.arch }} Standard Library

    steps:
      - name: Download Compilers
        uses: actions/download-artifact@v4
        with:
          name: compilers-amd64
          path: ${{ github.workspace }}/BuildRoot/Library
      - uses: actions/download-artifact@v4
        with:
          name: cmark-gfm-amd64-0.29.0.gfm.13
          path: ${{ github.workspace }}/BuildRoot/Library/cmark-gfm-0.29.0.gfm.13/usr

      - name: cmark-gfm Setup
        run: Copy-Item ${{ github.workspace }}/BuildRoot/Library/cmark-gfm-0.29.0.gfm.13/usr/bin/*.dll ${{ github.workspace }}/BuildRoot/Library/Developer/Toolchains/unknown-Asserts-development.xctoolchain/usr/bin/

      - uses: actions/checkout@v4
        with:
          repository: apple/llvm-project
          ref: ${{ inputs.llvm_project_revision }}
          path: ${{ github.workspace }}/SourceCache/llvm-project
          show-progress: false
      - uses: actions/checkout@v4
        with:
          repository: apple/swift
          ref: ${{ inputs.swift_revision }}
          path: ${{ github.workspace }}/SourceCache/swift
          show-progress: false
      - uses: actions/checkout@v4
        with:
          repository: apple/swift-corelibs-libdispatch
          ref: ${{ inputs.swift_corelibs_libdispatch_revision }}
          path: ${{ github.workspace }}/SourceCache/swift-corelibs-libdispatch
          show-progress: false
      - uses: actions/checkout@v4
        with:
          repository: apple/swift-experimental-string-processing
          ref: ${{ inputs.swift_experimental_string_processing_revision }}
          path: ${{ github.workspace }}/SourceCache/swift-experimental-string-processing
          show-progress: false

      # NOTE(compnerd) While we do not have ABI stability on Windows yet, we use
      # Swift in the compiler, which requires that we have the Swift runtime. As
      # we have not yet built the runtime, this requires that we use the runtime
      # from the previous build.
      - name: Install Swift Toolchain
        uses: compnerd/gha-setup-swift@main
        with:
          github-repo: thebrowsercompany/swift-build
          github-token: ${{ secrets.GITHUB_TOKEN }}
          release-asset-name: installer-amd64.exe
          release-tag-name: '20231016.0'

      # NOTE(compnerd): we execute unconditionally as we use CMake from VSDevEnv
      - uses: compnerd/gha-setup-vsdevenv@main
        with:
          host_arch: amd64
          components: 'Microsoft.VisualStudio.Component.VC.Tools.x86.x64;Microsoft.VisualStudio.Component.VC.Tools.ARM64'
          arch: ${{ matrix.arch }}

      # NOTE(compnerd): we execute unconditionally as we reference outputs
      - uses: nttld/setup-ndk@v1
        id: setup-ndk
        with:
          ndk-version: r26b

      - name: Configure LLVM
        run: |
          # NOTE: used by `matrix.cc`
          $CLANG_CL = "cl"
          $NDKPATH = cygpath -m ${{ steps.setup-ndk.outputs.ndk-path }}

          cmake -B ${{ github.workspace }}/BinaryCache/llvm `
                -D CMAKE_BUILD_TYPE=Release `
                -D CMAKE_C_COMPILER=${{ matrix.cc }} `
                -D CMAKE_C_FLAGS="${{ matrix.cflags }}" `
                -D CMAKE_CXX_COMPILER=${{ matrix.cxx }} `
                -D CMAKE_CXX_FLAGS="${{ matrix.cxxflags }}" `
                -D CMAKE_MT=mt `
                -D CMAKE_INSTALL_PREFIX=${{ github.workspace }}/BuildRoot/Library/Developer/Platforms/${{ matrix.os }}.platform/Developer/SDKs/${{ matrix.os }}.sdk/usr `
                -D CMAKE_SYSTEM_NAME=${{ matrix.os }} `
                ${{ matrix.llvm_flags }} `
                ${{ matrix.extra_flags }} `
                -D CMAKE_ANDROID_NDK=${NDKPATH} `
                -D SWIFT_ANDROID_NDK_PATH=${NDKPATH} `
                -G Ninja `
                -S ${{ github.workspace }}/SourceCache/llvm-project/llvm `
                -D LLVM_ENABLE_ASSERTIONS=YES

      - name: Configure Swift Standard Library
        run: |
          # NOTE: used by `matrix.cc`
          $CLANG_CL = cygpath -m ${{ github.workspace }}/BuildRoot/Library/Developer/Toolchains/unknown-Asserts-development.xctoolchain/usr/bin/clang-cl.exe

          $SWIFTC = cygpath -m ${{ github.workspace }}/BuildRoot/Library/Developer/Toolchains/unknown-Asserts-development.xctoolchain/usr/bin/swiftc.exe
          $NDKPATH = cygpath -m ${{ steps.setup-ndk.outputs.ndk-path }}

          $CMAKE_CPU = if ("${{ matrix.cpu }}" -eq "armv7") {
            "armv7-a"
          } else {
            "${{ matrix.cpu }}"
          }

          Remove-Item env:\SDKROOT
          cmake -B ${{ github.workspace }}/BinaryCache/swift `
                -C ${{ github.workspace }}/SourceCache/swift/cmake/caches/Runtime-${{ matrix.os }}-${{ matrix.cpu }}.cmake `
                -D CMAKE_BUILD_TYPE=Release `
                -D CMAKE_C_COMPILER=${{ matrix.cc }} `
                -D CMAKE_C_FLAGS="${{ matrix.cflags }}"  `
                -D CMAKE_C_COMPILER_TARGET=${{ matrix.triple }} `
                -D CMAKE_CXX_COMPILER=${{ matrix.cxx }} `
                -D CMAKE_CXX_FLAGS="${{ matrix.cxxflags }}" `
                -D CMAKE_CXX_COMPILER_TARGET=${{ matrix.triple }} `
                -D CMAKE_MT=mt `
                -D CMAKE_INSTALL_PREFIX=${{ github.workspace }}/BuildRoot/Library/Developer/Platforms/${{ matrix.os }}.platform/Developer/SDKs/${{ matrix.os }}.sdk/usr `
                -D CMAKE_SYSTEM_NAME=${{ matrix.os }} `
                -D CMAKE_SYSTEM_PROCESSOR=${CMAKE_CPU} `
                -D CMAKE_Swift_COMPILER=${SWIFTC} `
                -D CMAKE_Swift_COMPILER_WORKS=YES `
                -D CMAKE_Swift_COMPILER_TARGET=${{ matrix.triple_no_api_level }} `
                -D CMAKE_Swift_FLAGS="-resource-dir ${{ github.workspace }}/BinaryCache/swift/lib/swift ${{ matrix.swiftflags }}" `
                -D MSVC_C_ARCHITECTURE_ID=${{ matrix.arch }} `
                -D MSVC_CXX_ARCHITECTURE_ID=${{ matrix.arch }} `
                ${{ matrix.linker_flags }} `
                ${{ matrix.extra_flags }} `
                -D CMAKE_ANDROID_NDK=${NDKPATH} `
                -D SWIFT_ANDROID_NDK_PATH=${NDKPATH} `
                -G Ninja `
                -S ${{ github.workspace }}/SourceCache/swift `
                -D LLVM_DIR=${{ github.workspace }}/BinaryCache/llvm/lib/cmake/llvm `
                -D SWIFT_ENABLE_EXPERIMENTAL_CONCURRENCY=YES `
                -D SWIFT_ENABLE_EXPERIMENTAL_CXX_INTEROP=YES `
                -D SWIFT_ENABLE_EXPERIMENTAL_DISTRIBUTED=YES `
                -D SWIFT_ENABLE_EXPERIMENTAL_DIFFERENTIABLE_PROGRAMMING=YES `
                -D SWIFT_ENABLE_EXPERIMENTAL_OBSERVATION=YES `
                -D SWIFT_ENABLE_EXPERIMENTAL_STRING_PROCESSING=YES `
                -D SWIFT_ENABLE_SYNCHRONIZATION=YES `
                -D SWIFT_ENABLE_VOLATILE=YES `
                -D SWIFT_NATIVE_SWIFT_TOOLS_PATH=${{ github.workspace }}/BuildRoot/Library/Developer/Toolchains/unknown-Asserts-development.xctoolchain/usr/bin `
                -D SWIFT_PATH_TO_LIBDISPATCH_SOURCE=${{ github.workspace }}/SourceCache/swift-corelibs-libdispatch `
                -D SWIFT_PATH_TO_SWIFT_SYNTAX_SOURCE=${{ github.workspace }}/SourceCache/swift-syntax `
                -D SWIFT_PATH_TO_STRING_PROCESSING_SOURCE=${{ github.workspace }}/SourceCache/swift-experimental-string-processing
      - name: Build Swift Standard Library
        run: |
          Remove-Item env:\SDKROOT
          cmake --build ${{ github.workspace }}/BinaryCache/swift
      - name: Install Swift Standard Library
        run: |
          Remove-Item env:\SDKROOT
          cmake --build ${{ github.workspace }}/BinaryCache/swift --target install

      - uses: actions/upload-artifact@v4
        with:
          name: ${{ matrix.os }}-stdlib-${{ matrix.arch }}
          path: ${{ github.workspace }}/BuildRoot/Library/Developer/Platforms/${{ matrix.os }}.platform

      - uses: actions/upload-artifact@v4
        if: matrix.os == 'Windows'
        with:
          name: windows-vfs-overlay-${{ matrix.arch }}
          path: ${{ github.workspace }}/BinaryCache/swift/stdlib/windows-vfs-overlay.yaml

      - name: Upload PDBs to Azure
        uses: microsoft/action-publish-symbols@v2.1.6
        if: ${{ inputs.debug_info && matrix.os == 'Windows' }}
        with:
          accountName: ${{ vars.SYMBOL_SERVER_ACCOUNT }}
          personalAccessToken: ${{ secrets.SYMBOL_SERVER_PAT }}
          symbolsFolder: ${{ github.workspace }}/BinaryCache
          searchPattern: '**/*.pdb'

      - name: Upload DLLs to Azure
        uses: microsoft/action-publish-symbols@v2.1.6
        if: ${{ inputs.debug_info && matrix.os == 'Windows' }}
        with:
          accountName: ${{ vars.SYMBOL_SERVER_ACCOUNT }}
          personalAccessToken: ${{ secrets.SYMBOL_SERVER_PAT }}
          symbolsFolder: ${{ github.workspace }}/BinaryCache
          searchPattern: '**/*.dll'

  macros:
    needs: [compilers, cmark_gfm, stdlib]
    runs-on: ${{ inputs.default_build_runner }}

    strategy:
      fail-fast: false
      matrix:
        include:
          - arch: 'amd64'
            cpu: 'x86_64'
            triple: 'x86_64-unknown-windows-msvc'

          - arch: 'arm64'
            cpu: 'aarch64'
            triple: 'aarch64-unknown-windows-msvc'

    name: Windows ${{ matrix.arch }} Macros

    steps:
      - name: Download Compilers
        uses: actions/download-artifact@v4
        with:
          name: compilers-amd64
          path: ${{ github.workspace }}/BinaryCache/Library
      - name: Download swift-syntax
        uses: actions/download-artifact@v4
        with:
          name: swift-syntax-${{ matrix.arch }}
          path: ${{ github.workspace }}/BinaryCache/swift-syntax
      - uses: actions/download-artifact@v4
        with:
          name: Windows-stdlib-${{ matrix.arch }}
          path: ${{ github.workspace }}/BinaryCache/Library/Developer/Platforms/Windows.platform
      - uses: actions/download-artifact@v4
        if: matrix.arch == 'arm64'
        with:
          name: Windows-stdlib-amd64
          path: ${{ github.workspace }}/BinaryCache/Library/Developer/Platforms/Windows.platform
      - uses: actions/download-artifact@v4
        with:
          name: windows-vfs-overlay-${{ matrix.arch }}
          path: ${{ github.workspace }}/BinaryCache/swift/stdlib
      - uses: actions/download-artifact@v4
        with:
          name: cmark-gfm-amd64-0.29.0.gfm.13
          path: ${{ github.workspace }}/BinaryCache/Library/cmark-gfm-0.29.0.gfm.13/usr

      - name: cmark-gfm Setup
        run: Copy-Item ${{ github.workspace }}/BinaryCache/Library/cmark-gfm-0.29.0.gfm.13/usr/bin/*.dll ${{ github.workspace }}/BinaryCache/Library/Developer/Toolchains/unknown-Asserts-development.xctoolchain/usr/bin/

      - uses: actions/checkout@v4
        with:
          repository: apple/swift
          ref: ${{ inputs.swift_revision }}
          path: ${{ github.workspace }}/SourceCache/swift
          show-progress: false
      - uses: actions/checkout@v4
        with:
          repository: apple/swift-foundation
          ref: ${{ inputs.swift_foundation_revision }}
          path: ${{ github.workspace }}/SourceCache/swift-foundation
          show-progress: false

      # NOTE(compnerd): we execute unconditionally as we use CMake from VSDevEnv
      - uses: compnerd/gha-setup-vsdevenv@main
        with:
          host_arch: amd64
          components: 'Microsoft.VisualStudio.Component.VC.Tools.x86.x64;Microsoft.VisualStudio.Component.VC.Tools.ARM64'
          arch: ${{ matrix.arch }}

      - run: |
          $RTLPath = cygpath -w ${{ github.workspace }}/BinaryCache/Library/Developer/Platforms/Windows.platform/Developer/SDKs/Windows.sdk/usr/bin
          echo ${RTLPath} | Out-File -FilePath $env:GITHUB_PATH -Encoding utf8 -Append

      - name: extract swift-syntax
        run: |
          $module = "${{ github.workspace }}/BinaryCache/swift-syntax/cmake/modules/SwiftSyntaxConfig.cmake"
          $bindir = cygpath -m ${{ github.workspace }}/BinaryCache/swift-syntax
          (Get-Content $module).Replace('<BINARY_DIR>', "${bindir}") | Set-Content $module

      - name: Configure Foundation Macros
        run: |
          $WINDOWS_VFS_OVERLAY = cygpath -m ${{ github.workspace }}/BinaryCache/swift/stdlib/windows-vfs-overlay.yaml
          $SWIFTC = cygpath -m ${{ github.workspace }}/BinaryCache/Library/Developer/Toolchains/unknown-Asserts-development.xctoolchain/usr/bin/swiftc.exe

          cmake -B ${{ github.workspace }}/BinaryCache/swift-foundation-macros `
                -D CMAKE_BUILD_TYPE=Release `
                -D CMAKE_INSTALL_PREFIX=${{ github.workspace }}/BuildRoot/Library/Developer/Toolchains/unknown-Asserts-development.xctoolchain/usr `
                -D CMAKE_Swift_COMPILER=${SWIFTC} `
                -D CMAKE_Swift_COMPILER_TARGET=${{ matrix.triple }} `
                -D CMAKE_Swift_FLAGS="-resource-dir ${{ github.workspace }}/BinaryCache/Library/Developer/Platforms/Windows.platform/Developer/SDKs/Windows.sdk/usr/lib/swift -L${{ github.workspace }}/BinaryCache/Library/Developer/Platforms/Windows.platform/Developer/SDKs/Windows.sdk/usr/lib/swift/windows -vfsoverlay ${WINDOWS_VFS_OVERLAY} -strict-implicit-module-context -Xcc -Xclang -Xcc -fbuiltin-headers-in-system-modules ${{ inputs.CMAKE_Swift_FLAGS }}" `
                -D CMAKE_Swift_FLAGS_RELEASE="-O" `
                -D CMAKE_SYSTEM_NAME=Windows `
                -D CMAKE_SYSTEM_PROCESSOR=${{ matrix.cpu }} `
                -G Ninja `
                -S ${{ github.workspace }}/SourceCache/swift-foundation/Sources/FoundationMacros `
                -D SwiftSyntax_DIR=${{ github.workspace }}/BinaryCache/swift-syntax/cmake/modules
      - name: Build Foundation Macros
        run: cmake --build ${{ github.workspace }}/BinaryCache/swift-foundation-macros

      - name: Install Foundation Macros
        run: cmake --build ${{ github.workspace }}/BinaryCache/swift-foundation-macros --target install

      - name: Upload macros
        uses: actions/upload-artifact@v4
        with:
          name: macros-${{ matrix.arch }}
          path: ${{ github.workspace }}/BuildRoot/Library

      - name: Upload PDBs to Azure
        uses: microsoft/action-publish-symbols@v2.1.6
        if: ${{ inputs.debug_info }}
        with:
          accountName: ${{ vars.SYMBOL_SERVER_ACCOUNT }}
          personalAccessToken: ${{ secrets.SYMBOL_SERVER_PAT }}
          symbolsFolder: ${{ github.workspace }}/BinaryCache/swift-foundation-macros
          searchPattern: '**/*.pdb'

      - name: Upload DLLs to Azure
        uses: microsoft/action-publish-symbols@v2.1.6
        if: ${{ inputs.debug_info }}
        with:
          accountName: ${{ vars.SYMBOL_SERVER_ACCOUNT }}
          personalAccessToken: ${{ secrets.SYMBOL_SERVER_PAT }}
          symbolsFolder: ${{ github.workspace }}/BinaryCache/swift-foundation-macros
          searchPattern: '**/*.dll'

      - name: Upload EXEs to Azure
        uses: microsoft/action-publish-symbols@v2.1.6
        if: ${{ inputs.debug_info }}
        with:
          accountName: ${{ vars.SYMBOL_SERVER_ACCOUNT }}
          personalAccessToken: ${{ secrets.SYMBOL_SERVER_PAT }}
          symbolsFolder: ${{ github.workspace }}/BinaryCache/swift-foundation-macros
          searchPattern: '**/*.exe'

  sdk:
    continue-on-error: ${{ matrix.arch != 'amd64' }}
    needs: [libxml2, curl, zlib, compilers, cmark_gfm, stdlib, macros]
    runs-on: ${{ inputs.default_build_runner }}

    strategy:
      fail-fast: false
      matrix:
        include:
          - arch: amd64
            cpu: 'x86_64'
            triple: 'x86_64-unknown-windows-msvc'
            triple_no_api_level: 'x86_64-unknown-windows-msvc'
            cc: '$CLANG_CL'
            cflags: ${{ inputs.WINDOWS_CMAKE_C_FLAGS }}
            cxx: '$CLANG_CL'
            cxxflags: ${{ inputs.WINDOWS_CMAKE_CXX_FLAGS }}
            swiftflags: ${{ inputs.CMAKE_Swift_FLAGS }}
            os: Windows
            linker_flags: '-D CMAKE_EXE_LINKER_FLAGS="${{ inputs.WINDOWS_CMAKE_EXE_LINKER_FLAGS }}" -D CMAKE_SHARED_LINKER_FLAGS="${{ inputs.WINDOWS_CMAKE_SHARED_LINKER_FLAGS }}"'
            extra_flags:

          - arch: arm64
            cpu: 'aarch64'
            triple: 'aarch64-unknown-windows-msvc'
            triple_no_api_level: 'aarch64-unknown-windows-msvc'
            cc: '$CLANG_CL'
            cflags: ${{ inputs.WINDOWS_CMAKE_C_FLAGS }}
            cxx: '$CLANG_CL'
            cxxflags: ${{ inputs.WINDOWS_CMAKE_CXX_FLAGS }}
            swiftflags: ${{ inputs.CMAKE_Swift_FLAGS }}
            os: Windows
            linker_flags: '-D CMAKE_EXE_LINKER_FLAGS="${{ inputs.WINDOWS_CMAKE_EXE_LINKER_FLAGS }}" -D CMAKE_SHARED_LINKER_FLAGS="${{ inputs.WINDOWS_CMAKE_SHARED_LINKER_FLAGS }}"'
            extra_flags:

          - arch: x86
            cpu: 'i686'
            triple: 'i686-unknown-windows-msvc'
            triple_no_api_level: 'i686-unknown-windows-msvc'
            cc: '$CLANG_CL'
            cflags: ${{ inputs.WINDOWS_CMAKE_C_FLAGS }}
            cxx: '$CLANG_CL'
            cxxflags: ${{ inputs.WINDOWS_CMAKE_CXX_FLAGS }}
            swiftflags: ${{ inputs.CMAKE_Swift_FLAGS }}
            os: Windows
            linker_flags: '-D CMAKE_EXE_LINKER_FLAGS="${{ inputs.WINDOWS_CMAKE_EXE_LINKER_FLAGS }}" -D CMAKE_SHARED_LINKER_FLAGS="${{ inputs.WINDOWS_CMAKE_SHARED_LINKER_FLAGS }}"'
            extra_flags:

          - arch: arm64
            cpu: 'aarch64'
            triple: 'aarch64-unknown-linux-android${{ inputs.ANDROID_API_LEVEL }}'
            triple_no_api_level: aarch64-unknown-linux-android
            cc: clang
            cflags: ${{ inputs.ANDROID_CMAKE_C_FLAGS }}
            cxx: clang++
            cxxflags: ${{ inputs.ANDROID_CMAKE_CXX_FLAGS }}
            swiftflags: -sdk $NDKPATH/toolchains/llvm/prebuilt/windows-x86_64/sysroot -Xclang-linker -target -Xclang-linker aarch64-unknown-linux-android${{ inputs.ANDROID_API_LEVEL }} -Xclang-linker --sysroot -Xclang-linker $NDKPATH/toolchains/llvm/prebuilt/windows-x86_64/sysroot -Xclang-linker -resource-dir -Xclang-linker $NDKPATH/toolchains/llvm/prebuilt/windows-x86_64/lib/clang/17 -L ${{ github.workspace }}/BinaryCache/swift/lib/swift/android -g
            os: Android
            linker_flags: '-D CMAKE_EXE_LINKER_FLAGS="${{ inputs.ANDROID_CMAKE_EXE_LINKER_FLAGS }}" -D CMAKE_SHARED_LINKER_FLAGS="${{ inputs.ANDROID_CMAKE_SHARED_LINKER_FLAGS }}"'
            extra_flags: -DSWIFT_BUILD_CLANG_OVERLAYS_SKIP_BUILTIN_FLOAT=YES -DLLVM_ENABLE_LIBCXX=YES -DSWIFT_USE_LINKER=lld -DCMAKE_ANDROID_API=${{ inputs.ANDROID_API_LEVEL }} -DCMAKE_ANDROID_ARCH_ABI=arm64-v8a

          - arch: armv7
            cpu: armv7
            triple: 'armv7a-unknown-linux-androideabi${{ inputs.ANDROID_API_LEVEL }}'
            triple_no_api_level: armv7-unknown-linux-androideabi
            cc: clang
            cflags: ${{ inputs.ANDROID_CMAKE_C_FLAGS }}
            cxx: clang++
            cxxflags: ${{ inputs.ANDROID_CMAKE_CXX_FLAGS }}
            swiftflags: -sdk $NDKPATH/toolchains/llvm/prebuilt/windows-x86_64/sysroot -Xclang-linker -target -Xclang-linker armv7a-unknown-linux-androideabi${{ inputs.ANDROID_API_LEVEL }} -Xclang-linker --sysroot -Xclang-linker $NDKPATH/toolchains/llvm/prebuilt/windows-x86_64/sysroot -Xclang-linker -resource-dir -Xclang-linker $NDKPATH/toolchains/llvm/prebuilt/windows-x86_64/lib/clang/17 -L ${{ github.workspace }}/BinaryCache/swift/lib/swift/android -g
            os: Android
            linker_flags: '-D CMAKE_EXE_LINKER_FLAGS="${{ inputs.ANDROID_CMAKE_EXE_LINKER_FLAGS }}" -D CMAKE_SHARED_LINKER_FLAGS="${{ inputs.ANDROID_CMAKE_SHARED_LINKER_FLAGS }}"'
            extra_flags: -DSWIFT_BUILD_CLANG_OVERLAYS_SKIP_BUILTIN_FLOAT=YES -DLLVM_ENABLE_LIBCXX=YES -DSWIFT_USE_LINKER=lld -DCMAKE_ANDROID_API=${{ inputs.ANDROID_API_LEVEL }} -DCMAKE_ANDROID_ARCH_ABI=armeabi-v7a

          - arch: i686
            cpu: i686
            triple: 'i686-unknown-linux-android${{ inputs.ANDROID_API_LEVEL }}'
            triple_no_api_level: i686-unknown-linux-android
            cc: clang
            cflags: ${{ inputs.ANDROID_CMAKE_C_FLAGS }}
            cxx: clang++
            cxxflags: ${{ inputs.ANDROID_CMAKE_CXX_FLAGS }}
            swiftflags: -sdk $NDKPATH/toolchains/llvm/prebuilt/windows-x86_64/sysroot -Xclang-linker -target -Xclang-linker i686-unknown-linux-android${{ inputs.ANDROID_API_LEVEL }} -Xclang-linker --sysroot -Xclang-linker $NDKPATH/toolchains/llvm/prebuilt/windows-x86_64/sysroot -Xclang-linker -resource-dir -Xclang-linker $NDKPATH/toolchains/llvm/prebuilt/windows-x86_64/lib/clang/17 -L ${{ github.workspace }}/BinaryCache/swift/lib/swift/android -g
            os: Android
            linker_flags: '-D CMAKE_EXE_LINKER_FLAGS="${{ inputs.ANDROID_CMAKE_EXE_LINKER_FLAGS }}" -D CMAKE_SHARED_LINKER_FLAGS="${{ inputs.ANDROID_CMAKE_SHARED_LINKER_FLAGS }}"'
            extra_flags: -DSWIFT_BUILD_CLANG_OVERLAYS_SKIP_BUILTIN_FLOAT=YES -DLLVM_ENABLE_LIBCXX=YES -DSWIFT_USE_LINKER=lld -DCMAKE_ANDROID_API=${{ inputs.ANDROID_API_LEVEL }} -DCMAKE_ANDROID_ARCH_ABI=x86

          - arch: x86_64
            cpu: 'x86_64'
            triple: 'x86_64-unknown-linux-android${{ inputs.ANDROID_API_LEVEL }}'
            triple_no_api_level: x86_64-unknown-linux-android
            cc: clang
            cflags: ${{ inputs.ANDROID_CMAKE_C_FLAGS }}
            cxx: clang++
            cxxflags: ${{ inputs.ANDROID_CMAKE_CXX_FLAGS }}
            swiftflags: -sdk $NDKPATH/toolchains/llvm/prebuilt/windows-x86_64/sysroot -Xclang-linker -target -Xclang-linker x86_64-unknown-linux-android${{ inputs.ANDROID_API_LEVEL }} -Xclang-linker --sysroot -Xclang-linker $NDKPATH/toolchains/llvm/prebuilt/windows-x86_64/sysroot -Xclang-linker -resource-dir -Xclang-linker $NDKPATH/toolchains/llvm/prebuilt/windows-x86_64/lib/clang/17 -L ${{ github.workspace }}/BinaryCache/swift/lib/swift/android -g
            os: Android
            linker_flags: '-D CMAKE_EXE_LINKER_FLAGS="${{ inputs.ANDROID_CMAKE_EXE_LINKER_FLAGS }}" -D CMAKE_SHARED_LINKER_FLAGS="${{ inputs.ANDROID_CMAKE_SHARED_LINKER_FLAGS }}"'
            extra_flags: -DSWIFT_BUILD_CLANG_OVERLAYS_SKIP_BUILTIN_FLOAT=YES -DLLVM_ENABLE_LIBCXX=YES -DSWIFT_USE_LINKER=lld -DCMAKE_ANDROID_API=${{ inputs.ANDROID_API_LEVEL }} -DCMAKE_ANDROID_ARCH_ABI=x86_64

    name: ${{ matrix.os }} ${{ matrix.arch }} SDK

    steps:
      - uses: actions/download-artifact@v4
        with:
          name: libxml2-${{ matrix.os }}-${{ matrix.arch }}-2.11.5
          path: ${{ github.workspace }}/BuildRoot/Library/libxml2-2.11.5/usr
      - uses: actions/download-artifact@v4
        with:
          name: curl-${{ matrix.os }}-${{ matrix.arch }}-8.9.1
          path: ${{ github.workspace }}/BuildRoot/Library/curl-8.9.1/usr
      - uses: actions/download-artifact@v4
        with:
          name: zlib-${{ matrix.os }}-${{ matrix.arch }}-1.3
          path: ${{ github.workspace }}/BuildRoot/Library/zlib-1.3/usr

      - name: Download Compilers
        uses: actions/download-artifact@v4
        with:
          name: compilers-amd64
          path: ${{ github.workspace }}/BinaryCache/Library
      - uses: actions/download-artifact@v4
        with:
          name: ${{ matrix.os }}-stdlib-${{ matrix.arch }}
          path: ${{ github.workspace }}/BinaryCache/Library/Developer/Platforms/${{ matrix.os }}.platform
      - uses: actions/download-artifact@v4
        with:
          name: Windows-stdlib-amd64
          path: ${{ github.workspace }}/BinaryCache/Library/Developer/Platforms/Windows.platform
      - uses: actions/download-artifact@v4
        if: matrix.os == 'Windows'
        with:
          name: windows-vfs-overlay-${{ matrix.arch }}
          path: ${{ github.workspace }}/BinaryCache/swift/stdlib
      - uses: actions/download-artifact@v4
        with:
          name: macros-amd64
          path: ${{ github.workspace }}/BinaryCache/Library
      - uses: actions/download-artifact@v4
        with:
          name: cmark-gfm-amd64-0.29.0.gfm.13
          path: ${{ github.workspace }}/BinaryCache/Library/cmark-gfm-0.29.0.gfm.13/usr

      - name: cmark-gfm Setup
        run: Copy-Item ${{ github.workspace }}/BuildRoot/Library/cmark-gfm-0.29.0.gfm.13/usr/bin/*.dll ${{ github.workspace }}/BuildRoot/Library/Developer/Toolchains/unknown-Asserts-development.xctoolchain/usr/bin/

      - uses: actions/checkout@v4
        with:
          repository: apple/swift-corelibs-libdispatch
          ref: ${{ inputs.swift_corelibs_libdispatch_revision }}
          path: ${{ github.workspace }}/SourceCache/swift-corelibs-libdispatch
          show-progress: false
      - uses: actions/checkout@v4
        if: matrix.os == 'Android'
        with:
          repository: hyp/swift-corelibs-foundation
          ref: eng/recore-android-build
          path: ${{ github.workspace }}/SourceCache/swift-corelibs-foundation
          show-progress: false
      - uses: actions/checkout@v4
        if: matrix.os == 'Windows'
        with:
          repository: apple/swift-corelibs-foundation
          ref: ${{ inputs.swift_corelibs_foundation_revision }}
          path: ${{ github.workspace }}/SourceCache/swift-corelibs-foundation
          show-progress: false
      - uses: actions/checkout@v4
        with:
          repository: apple/swift-foundation
          ref: ${{ inputs.swift_foundation_revision }}
          path: ${{ github.workspace }}/SourceCache/swift-foundation
          show-progress: false
      - uses: actions/checkout@v4
        with:
          repository: apple/swift-foundation-icu
          ref: ${{ inputs.swift_foundation_icu_revision }}
          path: ${{ github.workspace }}/SourceCache/swift-foundation-icu
          show-progress: false
      - uses: actions/checkout@v4
        with:
          repository: apple/swift-collections
          ref: ${{ inputs.swift_collections_revision }}
          path: ${{ github.workspace }}/SourceCache/swift-collections
          show-progress: false
      - uses: actions/checkout@v4
        with:
          repository: apple/swift-corelibs-xctest
          ref: ${{ inputs.swift_corelibs_xctest_revision }}
          path: ${{ github.workspace }}/SourceCache/swift-corelibs-xctest
          show-progress: false

      - run: |
          $RTLPath = cygpath -w ${{ github.workspace }}/BinaryCache/Developer/SDKs/Windows.sdk/usr/bin
          echo ${RTLPath} | Out-File -FilePath $env:GITHUB_PATH -Encoding utf8 -Append

          $SDKRoot = cygpath -w ${{ github.workspace }}/BinaryCache/Developer/SDKs/Windows.sdk
          echo "SDKROOT=${SDKRoot}" | Out-File -FilePath $env:GITHUB_ENV -Encoding utf8 -Append

      # NOTE(compnerd): we execute unconditionally as we use CMake from VSDevEnv
      - uses: compnerd/gha-setup-vsdevenv@main
        with:
          host_arch: amd64
          components: 'Microsoft.VisualStudio.Component.VC.Tools.x86.x64;Microsoft.VisualStudio.Component.VC.Tools.ARM64'
          arch: ${{ matrix.arch }}

      # FIXME(compnerd): workaround CMake 3.29-3.30 issue
      - uses: jwlawson/actions-setup-cmake@v2
        with:
          cmake-version: '3.28'

      # NOTE(compnerd): we execute unconditionally as we reference outputs
      - uses: nttld/setup-ndk@v1
        id: setup-ndk
        with:
          ndk-version: r26b

      - name: Configure libdispatch
        run: |
          # Workaround CMake 3.20 issue
          $CLANG_CL = cygpath -m ${{ github.workspace }}/BuildRoot/Library/Developer/Toolchains/unknown-Asserts-development.xctoolchain/usr/bin/clang-cl.exe
          $SWIFTC = cygpath -m ${{ github.workspace }}/BuildRoot/Library/Developer/Toolchains/unknown-Asserts-development.xctoolchain/usr/bin/swiftc.exe
          $NDKPATH = cygpath -m ${{ steps.setup-ndk.outputs.ndk-path }}

          $WIN_OVERLAY_PATH = cygpath -m ${{ github.workspace }}/BinaryCache/swift/stdlib/windows-vfs-overlay.yaml
          $OVERLAY_FLAGS = if ("${{ matrix.os }}" -eq "Windows") { "-vfsoverlay ${WIN_OVERLAY_PATH} -strict-implicit-module-context -Xcc -Xclang -Xcc -fbuiltin-headers-in-system-modules" } else { "" }

          $CMAKE_CPU = if ("${{ matrix.cpu }}" -eq "armv7") { "armv7-a" } else { "${{ matrix.cpu }}" }

          cmake -B ${{ github.workspace }}/BinaryCache/libdispatch `
                -D BUILD_SHARED_LIBS=YES `
                -D CMAKE_BUILD_TYPE=Release `
                -D CMAKE_C_COMPILER=${{ matrix.cc }} `
                -D CMAKE_C_COMPILER_TARGET=${{ matrix.triple }} `
                -D CMAKE_C_FLAGS="${{ matrix.cflags }}" `
                -D CMAKE_CXX_COMPILER=${{ matrix.cxx }} `
                -D CMAKE_CXX_COMPILER_TARGET=${{ matrix.triple }} `
                -D CMAKE_CXX_FLAGS="${{ matrix.cxxflags }}" `
                -D CMAKE_MT=mt `
                -D CMAKE_INSTALL_PREFIX=${{ github.workspace }}/BuildRoot/Library/Developer/Platforms/${{ matrix.os }}.platform/Developer/SDKs/${{ matrix.os }}.sdk/usr `
                -D CMAKE_Swift_COMPILER=${SWIFTC} `
                -D CMAKE_Swift_COMPILER_TARGET=${{ matrix.triple_no_api_level }} `
                -D CMAKE_Swift_FLAGS="-resource-dir ${{ github.workspace }}/BuildRoot/Library/Developer/Platforms/${{ matrix.os }}.platform/Developer/SDKs/${{ matrix.os }}.sdk/usr/lib/swift -L${{ github.workspace }}/BuildRoot/Library/Developer/Platforms/${{ matrix.os }}.platform/Developer/SDKs/${{ matrix.os }}.sdk/usr/lib/swift/${{ matrix.os }} ${OVERLAY_FLAGS} ${{ matrix.swiftflags }}" `
                -D CMAKE_Swift_FLAGS_RELEASE="-O" `
                -D CMAKE_SYSTEM_NAME=${{ matrix.os }} `
                -D CMAKE_SYSTEM_PROCESSOR=${CMAKE_CPU} `
                -D MSVC_C_ARCHITECTURE_ID=${{ matrix.arch }} `
                -D MSVC_CXX_ARCHITECTURE_ID=${{ matrix.arch }} `
                ${{ matrix.linker_flags }} `
                ${{ matrix.extra_flags }} `
                -D CMAKE_ANDROID_NDK=$NDKPATH `
                -D SWIFT_ANDROID_NDK_PATH=$NDKPATH `
                -G Ninja `
                -S ${{ github.workspace }}/SourceCache/swift-corelibs-libdispatch `
                -D BUILD_TESTING=NO `
                -D ENABLE_SWIFT=YES
      - name: Build libdispatch
        run: |
          cmake --build ${{ github.workspace }}/BinaryCache/libdispatch

      - name: Configure Foundation
        run: |
          # Workaround CMake 3.20 issue
          $CLANG_CL = cygpath -m ${{ github.workspace }}/BuildRoot/Library/Developer/Toolchains/unknown-Asserts-development.xctoolchain/usr/bin/clang-cl.exe
          $SWIFTC = cygpath -m ${{ github.workspace }}/BuildRoot/Library/Developer/Toolchains/unknown-Asserts-development.xctoolchain/usr/bin/swiftc.exe
          $NDKPATH = cygpath -m ${{ steps.setup-ndk.outputs.ndk-path }}
          $WIN_OVERLAY_PATH = cygpath -m ${{ github.workspace }}/BinaryCache/swift/stdlib/windows-vfs-overlay.yaml
          $OVERLAY_FLAGS = if ("${{ matrix.os }}" -eq "Windows") { "-vfsoverlay ${WIN_OVERLAY_PATH} -strict-implicit-module-context -Xcc -Xclang -Xcc -fbuiltin-headers-in-system-modules" } else { "" }
          $NDKPATH = cygpath -m ${{ steps.setup-ndk.outputs.ndk-path }}
          $CMAKE_CPU = if ("${{ matrix.cpu }}" -eq "armv7") { "armv7-a" } else { "${{ matrix.cpu }}" }
          $DEFINITION_FLAG = if ("${{ matrix.os }}" -eq "Windows") { "/D" } else { "-D" }

          $zlib_lib = if ("${{ matrix.os }}" -eq "Windows") { "zlibstatic.lib" } else { "libz.a" }
          $xml_lib = if ("${{ matrix.os }}" -eq "Windows") { "libxml2s.lib" } else { "libxml2.a" }

          $SWIFT_FOUNDATION_SOURCE_DIR = cygpath -m ${{ github.workspace }}/SourceCache/swift-foundation
          $SWIFT_FOUNDATION_ICU_SOURCE_DIR = cygpath -m ${{ github.workspace }}/SourceCache/swift-foundation-icu
          $SWIFT_COLLECTIONS_SOURCE_DIR = cygpath -m ${{ github.workspace }}/SourceCache/swift-collections

          $build_tools = if ("${{ matrix.os }}" -eq "Windows") { "YES" } else { "NO" }

          cmake -B ${{ github.workspace }}/BinaryCache/foundation `
                -D BUILD_SHARED_LIBS=YES `
                -D CMAKE_ASM_COMPILE_OPTIONS_MSVC_RUNTIME_LIBRARY_MultiThreadedDLL="/MD" `
                -D CMAKE_ASM_FLAGS="--target=${{ matrix.triple }}" `
                -D CMAKE_BUILD_TYPE=Release `
                -D CMAKE_C_COMPILER=${{ matrix.cc }} `
                -D CMAKE_C_COMPILER_TARGET=${{ matrix.triple }} `
                -D CMAKE_C_FLAGS="${{ matrix.cflags }}" `
                -D CMAKE_CXX_COMPILER=${{ matrix.cxx }} `
                -D CMAKE_CXX_COMPILER_TARGET=${{ matrix.triple }} `
                -D CMAKE_CXX_FLAGS="${{ matrix.cxxflags }}" `
                -D CMAKE_EXE_LINKER_FLAGS="${{ inputs.WINDOWS_CMAKE_EXE_LINKER_FLAGS }}" `
                -D CMAKE_MT=mt `
                -D CMAKE_INSTALL_PREFIX=${{ github.workspace }}/BuildRoot/Library/Developer/Platforms/${{ matrix.os }}.platform/Developer/SDKs/${{ matrix.os }}.sdk/usr `
                -D CMAKE_Swift_COMPILER=${SWIFTC} `
                -D CMAKE_Swift_COMPILER_TARGET=${{ matrix.triple_no_api_level }} `
                -D CMAKE_Swift_FLAGS="-resource-dir ${{ github.workspace }}/BuildRoot/Library/Developer/Platforms/${{ matrix.os }}.platform/Developer/SDKs/${{ matrix.os }}.sdk/usr/lib/swift -L${{ github.workspace }}/BuildRoot/Library/Developer/Platforms/${{ matrix.os }}.platform/Developer/SDKs/${{ matrix.os }}.sdk/usr/lib/swift/${{ matrix.os }} ${OVERLAY_FLAGS} ${{ matrix.swiftflags }}" `
                -D CMAKE_Swift_FLAGS_RELEASE="-O" `
                -D CMAKE_SYSTEM_NAME=${{ matrix.os }} `
                -D CMAKE_SYSTEM_PROCESSOR=${CMAKE_CPU} `
                -D MSVC_C_ARCHITECTURE_ID=${{ matrix.arch }} `
                -D MSVC_CXX_ARCHITECTURE_ID=${{ matrix.arch }} `
                ${{ matrix.linker_flags }} `
                ${{ matrix.extra_flags }} `
                -D CMAKE_ANDROID_NDK=$NDKPATH `
                -D SWIFT_ANDROID_NDK_PATH=$NDKPATH `
                -G Ninja `
                -S ${{ github.workspace }}/SourceCache/swift-corelibs-foundation `
                -D dispatch_DIR=${{ github.workspace }}/BinaryCache/libdispatch/cmake/modules `
                -D CURL_DIR=${{ github.workspace }}/BuildRoot/Library/curl-8.9.1/usr/lib/cmake/CURL `
                -D FOUNDATION_BUILD_TOOLS=${build_tools} `
                -D Foundation_MACRO=${{ github.workspace }}/BuildRoot/Library/Developer/Toolchains/unknown-Asserts-development.xctoolchain/usr/bin `
                -D ENABLE_TESTING=NO `
                -D _SwiftFoundation_SourceDIR=$SWIFT_FOUNDATION_SOURCE_DIR `
                -D _SwiftFoundationICU_SourceDIR=$SWIFT_FOUNDATION_ICU_SOURCE_DIR `
                -D _SwiftCollections_SourceDIR=$SWIFT_COLLECTIONS_SOURCE_DIR `
                -D LIBXML2_DEFINITIONS="${DEFINITION_FLAG}LIBXML_STATIC" `
                -D LIBXML2_INCLUDE_DIR=${{ github.workspace }}/BuildRoot/Library/libxml2-2.11.5/usr/include/libxml2 `
                -D LIBXML2_LIBRARY=${{ github.workspace }}/BuildRoot/Library/libxml2-2.11.5/usr/lib/$xml_lib `
                -D ZLIB_ROOT=${{ github.workspace }}/BuildRoot/Library/zlib-1.3/usr `
                -D ZLIB_LIBRARY=${{ github.workspace }}/BuildRoot/Library/zlib-1.3/usr/lib/$zlib_lib
      - name: Build foundation
        run: |
          cmake --build ${{ github.workspace }}/BinaryCache/foundation

      # TODO(compnerd) correctly version XCTest
      - name: Configure xctest
        run: |
          # Workaround CMake 3.20 issue
          $CLANG_CL = cygpath -m ${{ github.workspace }}/BuildRoot/Library/Developer/Toolchains/unknown-Asserts-development.xctoolchain/usr/bin/clang-cl.exe
          $SWIFTC = cygpath -m ${{ github.workspace }}/BuildRoot/Library/Developer/Toolchains/unknown-Asserts-development.xctoolchain/usr/bin/swiftc.exe
          $NDKPATH = cygpath -m ${{ steps.setup-ndk.outputs.ndk-path }}

          $WIN_OVERLAY_PATH = cygpath -m ${{ github.workspace }}/BinaryCache/swift/stdlib/windows-vfs-overlay.yaml
          $OVERLAY_FLAGS = if ("${{ matrix.os }}" -eq "Windows") { "-vfsoverlay ${WIN_OVERLAY_PATH} -strict-implicit-module-context -Xcc -Xclang -Xcc -fbuiltin-headers-in-system-modules" } else { "" }

          $CMAKE_CPU = if ("${{ matrix.cpu }}" -eq "armv7") { "armv7-a" } else { "${{ matrix.cpu }}" }

          cmake -B ${{ github.workspace }}/BinaryCache/xctest `
                -D BUILD_SHARED_LIBS=YES `
                -D CMAKE_BUILD_TYPE=Release `
                -D CMAKE_BUILD_WITH_INSTALL_RPATH=YES `
                -D CMAKE_C_COMPILER=${{ matrix.cc }} `
                -D CMAKE_C_COMPILER_TARGET=${{ matrix.triple }} `
                -D CMAKE_C_FLAGS="${{ matrix.cflags }}" `
                -D CMAKE_CXX_COMPILER=${{ matrix.cxx }} `
                -D CMAKE_CXX_COMPILER_TARGET=${{ matrix.triple }} `
                -D CMAKE_CXX_FLAGS="${{ matrix.cxxflags }}" `
                -D CMAKE_MT=mt `
                -D CMAKE_INSTALL_PREFIX=${{ github.workspace }}/BuildRoot/Library/Developer/Platforms/${{ matrix.os }}.platform/Developer/Library/XCTest-development/usr `
                -D CMAKE_Swift_COMPILER=${SWIFTC} `
                -D CMAKE_Swift_COMPILER_TARGET=${{ matrix.triple_no_api_level }} `
                -D CMAKE_Swift_FLAGS="-resource-dir ${{ github.workspace }}/BuildRoot/Library/Developer/Platforms/${{ matrix.os }}.platform/Developer/SDKs/${{ matrix.os }}.sdk/usr/lib/swift -L${{ github.workspace }}/BuildRoot/Library/Developer/Platforms/${{ matrix.os }}.platform/Developer/SDKs/${{ matrix.os }}.sdk/usr/lib/swift/${{ matrix.os }} ${OVERLAY_FLAGS} ${{ matrix.swiftflags }}" `
                -D CMAKE_Swift_FLAGS_RELEASE="-O" `
                -D CMAKE_SYSTEM_NAME=${{ matrix.os }} `
                -D CMAKE_SYSTEM_PROCESSOR=${CMAKE_CPU} `
                ${{ matrix.linker_flags }} `
                ${{ matrix.extra_flags }} `
                -D CMAKE_ANDROID_NDK=$NDKPATH `
                -D SWIFT_ANDROID_NDK_PATH=$NDKPATH `
                -G Ninja `
                -S ${{ github.workspace }}/SourceCache/swift-corelibs-xctest `
                -D dispatch_DIR=${{ github.workspace }}/BinaryCache/libdispatch/cmake/modules `
                -D Foundation_DIR=${{ github.workspace }}/BinaryCache/foundation/cmake/modules `
                -D ENABLE_TESTING=NO
      - name: Build xctest
        run: |
          cmake --build ${{ github.workspace }}/BinaryCache/xctest

      - name: Install xctest
        run: |
          cmake --build ${{ github.workspace }}/BinaryCache/xctest --target install
      - name: Install foundation
        run: |
          cmake --build ${{ github.workspace }}/BinaryCache/foundation --target install
      - name: Install libdispatch
        run: |
          cmake --build ${{ github.workspace }}/BinaryCache/libdispatch --target install

      - uses: actions/setup-python@v5
      - uses: jannekem/run-python-script-action@v1
        with:
          script: |
            import os
            import plistlib

            info_plist = r'${{ github.workspace }}/BuildRoot/Library/Developer/Platforms/${{ matrix.os }}.platform/Info.plist'
            with open(os.path.normpath(info_plist), 'wb') as plist:
              # TODO(compnerd) derive this from the install directory
              plistlib.dump({ 'DefaultProperties': { 'XCTEST_VERSION': 'development', 'SWIFTC_FLAGS': ['-use-ld=lld'] } }, plist)

            sdk_settings_plist = r'${{ github.workspace }}/BuildRoot/Library/Developer/Platforms/${{ matrix.os }}.platform/Developer/SDKs/${{ matrix.os }}.sdk/SDKSettings.plist'
            with open(os.path.normpath(sdk_settings_plist), 'wb') as plist:
              # TODO(compnerd) derive this from the CMAKE_BUILD_TYPE for the
              # runtime.
              plistlib.dump({ 'DefaultProperties': { 'DEFAULT_USE_RUNTIME': 'MD' } }, plist)

      - uses: actions/upload-artifact@v4
        with:
          name: ${{ matrix.os }}-sdk-${{ matrix.arch }}
          path: ${{ github.workspace }}/BuildRoot/Library/Developer/Platforms/${{ matrix.os }}.platform

      - name: Upload PDBs to Azure
        uses: microsoft/action-publish-symbols@v2.1.6
        if: ${{ inputs.debug_info && matrix.os == 'Windows' }}
        with:
          accountName: ${{ vars.SYMBOL_SERVER_ACCOUNT }}
          personalAccessToken: ${{ secrets.SYMBOL_SERVER_PAT }}
          symbolsFolder: ${{ github.workspace }}/BinaryCache
          searchPattern: '**/*.pdb'

      - name: Upload DLLs to Azure
        uses: microsoft/action-publish-symbols@v2.1.6
        if: ${{ inputs.debug_info && matrix.os == 'Windows' }}
        with:
          accountName: ${{ vars.SYMBOL_SERVER_ACCOUNT }}
          personalAccessToken: ${{ secrets.SYMBOL_SERVER_PAT }}
          symbolsFolder: ${{ github.workspace }}/BinaryCache
          searchPattern: '**/*.dll'

  devtools:
    needs: [sqlite, compilers, stdlib, sdk]
    runs-on: ${{ inputs.default_build_runner }}

    strategy:
      fail-fast: false
      matrix:
        include:
          - arch: 'amd64'
            cpu: 'x86_64'
            triple: 'x86_64-unknown-windows-msvc'

          - arch: 'arm64'
            cpu: 'aarch64'
            triple: 'aarch64-unknown-windows-msvc'

    steps:
      - uses: actions/download-artifact@v4
        with:
          name: sqlite-Windows-${{ matrix.arch }}-${{ inputs.swift_toolchain_sqlite_version }}
          path: ${{ github.workspace }}/BuildRoot/Library/sqlite-${{ inputs.swift_toolchain_sqlite_version }}/usr
      - name: Download Compilers
        uses: actions/download-artifact@v4
        with:
          name: compilers-amd64
          path: ${{ github.workspace }}/BuildRoot/Library
      - uses: actions/download-artifact@v4
        with:
          name: Windows-sdk-amd64
          path: ${{ github.workspace }}/BinaryCache
      - name: Download SDK
        uses: actions/download-artifact@v4
        with:
          name: Windows-sdk-${{ matrix.arch }}
          path: ${{ github.workspace }}/BuildRoot/Library/Developer/Platforms/Windows.platform
      - name: Download swift-syntax
        uses: actions/download-artifact@v4
        with:
          name: swift-syntax-${{ matrix.arch }}
          path: ${{ github.workspace }}/BinaryCache/swift-syntax
      - uses: actions/download-artifact@v4
        with:
          name: cmark-gfm-amd64-0.29.0.gfm.13
          path: ${{ github.workspace }}/BuildRoot/Library/cmark-gfm-0.29.0.gfm.13/usr

      - name: cmark-gfm Setup
        run: Copy-Item ${{ github.workspace }}/BuildRoot/Library/cmark-gfm-0.29.0.gfm.13/usr/bin/*.dll ${{ github.workspace }}/BuildRoot/Library/Developer/Toolchains/unknown-Asserts-development.xctoolchain/usr/bin/

      - uses: actions/download-artifact@v4
        if: matrix.arch == 'arm64'
        with:
          name: cmark-gfm-arm64-0.29.0.gfm.13
          path: ${{ github.workspace }}/BuildRoot/Library/cmark-gfm-0.29.0.gfm.13/usr

      - uses: actions/checkout@v4
        with:
          repository: apple/indexstore-db
          ref: ${{ inputs.indexstore_db_revision }}
          path: ${{ github.workspace }}/SourceCache/indexstore-db
          show-progress: false
      - uses: actions/checkout@v4
        with:
          repository: apple/sourcekit-lsp
          ref: ${{ inputs.sourcekit_lsp_revision }}
          path: ${{ github.workspace }}/SourceCache/sourcekit-lsp
          show-progress: false
      - uses: actions/checkout@v4
        with:
          repository: apple/swift-argument-parser
          ref: ${{ inputs.swift_argument_parser_revision }}
          path: ${{ github.workspace }}/SourceCache/swift-argument-parser
          show-progress: false
      - uses: actions/checkout@v4
        with:
          repository: apple/swift-asn1
          ref: ${{ inputs.swift_asn1_revision }}
          path: ${{ github.workspace }}/SourceCache/swift-asn1
          show-progress: false
      - uses: actions/checkout@v4
        with:
          repository: apple/swift-certificates
          ref: ${{ inputs.swift_certificates_revision }}
          path: ${{ github.workspace }}/SourceCache/swift-certificates
          show-progress: false
      - uses: actions/checkout@v4
        with:
          repository: apple/swift-collections
          ref: ${{ inputs.swift_collections_revision }}
          path: ${{ github.workspace }}/SourceCache/swift-collections
          show-progress: false
      - uses: actions/checkout@v4
        with:
          repository: apple/swift-crypto
          ref: ${{ inputs.swift_crypto_revision }}
          path: ${{ github.workspace }}/SourceCache/swift-crypto
          show-progress: false
      - uses: actions/checkout@v4
        with:
          repository: apple/swift-driver
          ref: ${{ inputs.swift_driver_revision }}
          path: ${{ github.workspace }}/SourceCache/swift-driver
          show-progress: false
      - uses: actions/checkout@v4
        with:
          repository: apple/swift-format
          ref: ${{ inputs.swift_format_revision }}
          path: ${{ github.workspace }}/SourceCache/swift-format
          show-progress: false
      - uses: actions/checkout@v4
        with:
          repository: apple/swift-llbuild
          ref: ${{ inputs.swift_llbuild_revision }}
          path: ${{ github.workspace }}/SourceCache/swift-llbuild
          show-progress: false
      - uses: actions/checkout@v4
        with:
          repository: apple/swift-markdown
          ref: ${{ inputs.swift_markdown_revision }}
          path: ${{ github.workspace }}/SourceCache/swift-markdown
          show-progress: false
      - uses: actions/checkout@v4
        with:
          repository: apple/swift-package-manager
          ref: ${{ inputs.swift_package_manager_revision }}
          path: ${{ github.workspace }}/SourceCache/swift-package-manager
          show-progress: false
      - uses: actions/checkout@v4
        with:
          repository: apple/swift-system
          ref: ${{ inputs.swift_system_revision }}
          path: ${{ github.workspace }}/SourceCache/swift-system
          show-progress: false
      - uses: actions/checkout@v4
        with:
          repository: apple/swift-tools-support-core
          ref: ${{ inputs.swift_tools_support_core_revision }}
          path: ${{ github.workspace }}/SourceCache/swift-tools-support-core
          show-progress: false
      - uses: actions/checkout@v4
        with:
          repository: jpsim/Yams
          ref: ${{ inputs.yams_revision }}
          path: ${{ github.workspace }}/SourceCache/Yams
          show-progress: false
      - uses: actions/checkout@v4
        with:
          repository: apple/swift
          ref: ${{ inputs.swift_revision }}
          path: ${{ github.workspace }}/SourceCache/swift
          show-progress: false

      - run: |
          $RTLPath = cygpath -w ${{ github.workspace }}/BinaryCache/Developer/SDKs/Windows.sdk/usr/bin
          echo ${RTLPath} | Out-File -FilePath $env:GITHUB_PATH -Encoding utf8 -Append

      - uses: compnerd/gha-setup-vsdevenv@main
        with:
          host_arch: amd64
          components: 'Microsoft.VisualStudio.Component.VC.Tools.x86.x64;Microsoft.VisualStudio.Component.VC.Tools.ARM64'
          arch: ${{ matrix.arch }}

      - run: |
          $env:SDKROOT="${{ github.workspace }}/BuildRoot/Library/Developer/Platforms/Windows.platform/Developer/SDKs/Windows.sdk"

          Move-Item ${env:SDKROOT}/usr/lib/swift/dispatch ${env:SDKROOT}/usr/include/
          Move-Item ${env:SDKROOT}/usr/lib/swift/os ${env:SDKROOT}/usr/include/
          Move-Item ${env:SDKROOT}/usr/lib/swift/Block ${env:SDKROOT}/usr/include/
          Move-Item ${env:SDKROOT}/usr/lib/swift/_foundation_unicode ${env:SDKROOT}/usr/include
          Move-Item ${env:SDKROOT}/usr/lib/swift/_FoundationCShims ${env:SDKROOT}/usr/include

          Move-Item ${env:SDKROOT}/usr/lib/swift/windows/BlocksRuntime.lib ${env:SDKROOT}/usr/lib/swift/windows/${{ matrix.cpu }}/
          Move-Item ${env:SDKROOT}/usr/lib/swift/windows/dispatch.lib ${env:SDKROOT}/usr/lib/swift/windows/${{ matrix.cpu }}/
          Move-Item ${env:SDKROOT}/usr/lib/swift/windows/swiftDispatch.lib ${env:SDKROOT}/usr/lib/swift/windows/${{ matrix.cpu }}/
          Move-Item ${env:SDKROOT}/usr/lib/swift/windows/Foundation.lib ${env:SDKROOT}/usr/lib/swift/windows/${{ matrix.cpu }}/
          Move-Item ${env:SDKROOT}/usr/lib/swift/windows/FoundationXML.lib ${env:SDKROOT}/usr/lib/swift/windows/${{ matrix.cpu }}/
          Move-Item ${env:SDKROOT}/usr/lib/swift/windows/FoundationNetworking.lib ${env:SDKROOT}/usr/lib/swift/windows/${{ matrix.cpu }}/
          Move-Item ${env:SDKROOT}/usr/lib/swift/windows/_FoundationICU.lib ${env:SDKROOT}/usr/lib/swift/windows/${{ matrix.cpu }}/
          Move-Item ${env:SDKROOT}/usr/lib/swift/windows/FoundationEssentials.lib ${env:SDKROOT}/usr/lib/swift/windows/${{ matrix.cpu }}/
          Move-Item ${env:SDKROOT}/usr/lib/swift/windows/FoundationInternationalization.lib ${env:SDKROOT}/usr/lib/swift/windows/${{ matrix.cpu }}/

      - name: Configure swift-argument-parser
        run: |
          # Workaround CMake 3.20 issue
          $CLANG_CL = cygpath -m ${{ github.workspace }}/BuildRoot/Library/Developer/Toolchains/unknown-Asserts-development.xctoolchain/usr/bin/clang-cl.exe
          $SWIFTC = cygpath -m ${{ github.workspace }}/BuildRoot/Library/Developer/Toolchains/unknown-Asserts-development.xctoolchain/usr/bin/swiftc.exe

          cmake -B ${{ github.workspace }}/BinaryCache/swift-argument-parser `
                -D BUILD_SHARED_LIBS=YES `
                -D BUILD_TESTING=NO `
                -D CMAKE_BUILD_TYPE=Release `
                -D CMAKE_C_COMPILER=${CLANG_CL} `
                -D CMAKE_C_COMPILER_TARGET=${{ matrix.triple }} `
                -D CMAKE_C_FLAGS="${{ inputs.WINDOWS_CMAKE_C_FLAGS }}" `
                -D CMAKE_CXX_COMPILER=${CLANG_CL} `
                -D CMAKE_CXX_COMPILER_TARGET=${{ matrix.triple }} `
                -D CMAKE_CXX_FLAGS="${{ inputs.WINDOWS_CMAKE_CXX_FLAGS }}" `
                -D CMAKE_MT=mt `
                -D CMAKE_INSTALL_PREFIX=${{ github.workspace }}/BuildRoot-DevTools/Library/Developer/Toolchains/unknown-Asserts-development.xctoolchain/usr `
                -D CMAKE_Swift_COMPILER=${SWIFTC} `
                -D CMAKE_Swift_COMPILER_TARGET=${{ matrix.triple }} `
                -D CMAKE_Swift_COMPILER_WORKS=YES `
                -D CMAKE_Swift_FLAGS="-sdk ${{ github.workspace }}/BuildRoot/Library/Developer/Platforms/Windows.platform/Developer/SDKs/Windows.sdk ${{ inputs.CMAKE_Swift_FLAGS }}" `
                -D CMAKE_Swift_FLAGS_RELEASE="-O" `
                -D CMAKE_SYSTEM_NAME=Windows `
                -D CMAKE_SYSTEM_PROCESSOR=${{ matrix.cpu }} `
                -G Ninja `
                -S ${{ github.workspace }}/SourceCache/swift-argument-parser
      - name: Build swift-argument-parser
        run: cmake --build ${{ github.workspace }}/BinaryCache/swift-argument-parser

      - name: Configure swift-collections
        run: |
          # Workaround CMake 3.20 issue
          $CLANG_CL = cygpath -m ${{ github.workspace }}/BuildRoot/Library/Developer/Toolchains/unknown-Asserts-development.xctoolchain/usr/bin/clang-cl.exe
          $SWIFTC = cygpath -m ${{ github.workspace }}/BuildRoot/Library/Developer/Toolchains/unknown-Asserts-development.xctoolchain/usr/bin/swiftc.exe

          cmake -B ${{ github.workspace }}/BinaryCache/swift-collections `
                -D BUILD_SHARED_LIBS=YES `
                -D BUILD_TESTING=NO `
                -D CMAKE_BUILD_TYPE=Release `
                -D CMAKE_C_COMPILER=${CLANG_CL} `
                -D CMAKE_C_COMPILER_TARGET=${{ matrix.triple }} `
                -D CMAKE_C_FLAGS="${{ inputs.WINDOWS_CMAKE_C_FLAGS }}" `
                -D CMAKE_CXX_COMPILER=${CLANG_CL} `
                -D CMAKE_CXX_COMPILER_TARGET=${{ matrix.triple }} `
                -D CMAKE_CXX_FLAGS="${{ inputs.WINDOWS_CMAKE_CXX_FLAGS }}" `
                -D CMAKE_MT=mt `
                -D CMAKE_INSTALL_PREFIX=${{ github.workspace }}/BuildRoot-DevTools/Library/Developer/Toolchains/unknown-Asserts-development.xctoolchain/usr `
                -D CMAKE_Swift_COMPILER=${SWIFTC} `
                -D CMAKE_Swift_COMPILER_TARGET=${{ matrix.triple }} `
                -D CMAKE_Swift_COMPILER_WORKS=YES `
                -D CMAKE_Swift_FLAGS="-sdk ${{ github.workspace }}/BuildRoot/Library/Developer/Platforms/Windows.platform/Developer/SDKs/Windows.sdk ${{ inputs.CMAKE_Swift_FLAGS }}" `
                -D CMAKE_Swift_FLAGS_RELEASE="-O" `
                -D CMAKE_SYSTEM_NAME=Windows `
                -D CMAKE_SYSTEM_PROCESSOR=${{ matrix.cpu }} `
                -G Ninja `
                -S ${{ github.workspace }}/SourceCache/swift-collections
      - name: Build swift-collections
        run: cmake --build ${{ github.workspace }}/BinaryCache/swift-collections

      - name: Configure swift-crypto
        run: |
          # Workaround CMake 3.20 issue
          $SWIFTC = cygpath -m ${{ github.workspace }}/BuildRoot/Library/Developer/Toolchains/unknown-Asserts-development.xctoolchain/usr/bin/swiftc.exe

          cmake -B ${{ github.workspace }}/BinaryCache/swift-crypto `
                -D BUILD_SHARED_LIBS=NO `
                -D BUILD_TESTING=NO `
                -D CMAKE_BUILD_TYPE=Release `
                -D CMAKE_C_COMPILER=cl `
                -D CMAKE_C_COMPILER_TARGET=${{ matrix.triple }} `
                -D CMAKE_C_FLAGS="${{ inputs.WINDOWS_CMAKE_C_FLAGS }}" `
                -D CMAKE_CXX_COMPILER=cl `
                -D CMAKE_CXX_COMPILER_TARGET=${{ matrix.triple }} `
                -D CMAKE_CXX_FLAGS="${{ inputs.WINDOWS_CMAKE_CXX_FLAGS }}" `
                -D CMAKE_MT=mt `
                -D CMAKE_INSTALL_PREFIX=${{ github.workspace }}/BuildRoot-DevTools/Library/Developer/Toolchains/unknown-Asserts-development.xctoolchain/usr `
                -D CMAKE_Swift_COMPILER=${SWIFTC} `
                -D CMAKE_Swift_COMPILER_TARGET=${{ matrix.triple }} `
                -D CMAKE_Swift_COMPILER_WORKS=YES `
                -D CMAKE_Swift_FLAGS="-sdk ${{ github.workspace }}/BuildRoot/Library/Developer/Platforms/Windows.platform/Developer/SDKs/Windows.sdk ${{ inputs.CMAKE_Swift_FLAGS }}" `
                -D CMAKE_Swift_FLAGS_RELEASE="-O" `
                -D CMAKE_SYSTEM_NAME=Windows `
                -D CMAKE_SYSTEM_PROCESSOR=${{ matrix.cpu }} `
                -G Ninja `
                -S ${{ github.workspace }}/SourceCache/swift-crypto
      - name: Build swift-crypto
        run: cmake --build ${{ github.workspace }}/BinaryCache/swift-crypto

      - name: Configure Yams
        run: |
          # Workaround CMake 3.20 issue
          $SWIFTC = cygpath -m ${{ github.workspace }}/BuildRoot/Library/Developer/Toolchains/unknown-Asserts-development.xctoolchain/usr/bin/swiftc.exe

          cmake -B ${{ github.workspace }}/BinaryCache/yams `
                -D BUILD_SHARED_LIBS=NO `
                -D BUILD_TESTING=NO `
                -D CMAKE_BUILD_TYPE=Release `
                -D CMAKE_C_COMPILER=cl `
                -D CMAKE_C_COMPILER_TARGET=${{ matrix.triple }} `
                -D CMAKE_C_FLAGS="${{ inputs.WINDOWS_CMAKE_C_FLAGS }}" `
                -D CMAKE_CXX_COMPILER=cl `
                -D CMAKE_CXX_COMPILER_TARGET=${{ matrix.triple }} `
                -D CMAKE_CXX_FLAGS="${{ inputs.WINDOWS_CMAKE_CXX_FLAGS }}" `
                -D CMAKE_MT=mt `
                -D CMAKE_INSTALL_PREFIX=${{ github.workspace }}/BuildRoot-DevTools/Library/Developer/Toolchains/unknown-Asserts-development.xctoolchain/usr `
                -D CMAKE_Swift_COMPILER=${SWIFTC} `
                -D CMAKE_Swift_COMPILER_TARGET=${{ matrix.triple }} `
                -D CMAKE_Swift_COMPILER_WORKS=YES `
                -D CMAKE_Swift_FLAGS="-sdk ${{ github.workspace }}/BuildRoot/Library/Developer/Platforms/Windows.platform/Developer/SDKs/Windows.sdk ${{ inputs.CMAKE_Swift_FLAGS }}" `
                -D CMAKE_Swift_FLAGS_RELEASE="-O" `
                -D CMAKE_SYSTEM_NAME=Windows `
                -D CMAKE_SYSTEM_PROCESSOR=${{ matrix.cpu }} `
                -G Ninja `
                -S ${{ github.workspace }}/SourceCache/Yams
      - name: Build Yams
        run: cmake --build ${{ github.workspace }}/BinaryCache/yams

      - name: Configure swift-llbuild
        run: |
          # Workaround CMake 3.20 issue
          $SWIFTC = cygpath -m ${{ github.workspace }}/BuildRoot/Library/Developer/Toolchains/unknown-Asserts-development.xctoolchain/usr/bin/swiftc.exe

          cmake -B ${{ github.workspace }}/BinaryCache/swift-llbuild `
                -D BUILD_SHARED_LIBS=YES `
                -D BUILD_TESTING=NO `
                -D CMAKE_BUILD_TYPE=Release `
                -D CMAKE_C_COMPILER=cl `
                -D CMAKE_C_COMPILER_TARGET=${{ matrix.triple }} `
                -D CMAKE_C_FLAGS="${{ inputs.WINDOWS_CMAKE_C_FLAGS }}" `
                -D CMAKE_CXX_COMPILER=cl `
                -D CMAKE_CXX_COMPILER_TARGET=${{ matrix.triple }} `
                -D CMAKE_CXX_FLAGS="${{ inputs.WINDOWS_CMAKE_CXX_FLAGS }}" `
                -D CMAKE_MT=mt `
                -D CMAKE_INSTALL_PREFIX=${{ github.workspace }}/BuildRoot-DevTools/Library/Developer/Toolchains/unknown-Asserts-development.xctoolchain/usr `
                -D CMAKE_Swift_COMPILER=${SWIFTC} `
                -D CMAKE_Swift_COMPILER_TARGET=${{ matrix.triple }} `
                -D CMAKE_Swift_COMPILER_WORKS=YES `
                -D CMAKE_Swift_FLAGS="-sdk ${{ github.workspace }}/BuildRoot/Library/Developer/Platforms/Windows.platform/Developer/SDKs/Windows.sdk ${{ inputs.CMAKE_Swift_FLAGS }}" `
                -D CMAKE_Swift_FLAGS_RELEASE="-O" `
                -D CMAKE_SYSTEM_NAME=Windows `
                -D CMAKE_SYSTEM_PROCESSOR=${{ matrix.cpu }} `
                -G Ninja `
                -S ${{ github.workspace }}/SourceCache/swift-llbuild `
                -D LLBUILD_SUPPORT_BINDINGS=Swift `
                -D SQLite3_LIBRARY=${{ github.workspace }}/BuildRoot/Library/sqlite-${{ inputs.swift_toolchain_sqlite_version }}/usr/lib/SQLite3.lib `
                -D SQLite3_INCLUDE_DIR=${{ github.workspace }}/BuildRoot/Library/sqlite-${{ inputs.swift_toolchain_sqlite_version }}/usr/include
      - name: Build swift-llbuild
        run: cmake --build ${{ github.workspace }}/BinaryCache/swift-llbuild

      - name: Configure swift-system
        run: |
          # Workaround CMake 3.20 issue
          $CLANG_CL = cygpath -m ${{ github.workspace }}/BuildRoot/Library/Developer/Toolchains/unknown-Asserts-development.xctoolchain/usr/bin/clang-cl.exe
          $SWIFTC = cygpath -m ${{ github.workspace }}/BuildRoot/Library/Developer/Toolchains/unknown-Asserts-development.xctoolchain/usr/bin/swiftc.exe

          cmake -B ${{ github.workspace }}/BinaryCache/swift-system `
                -D BUILD_SHARED_LIBS=YES `
                -D BUILD_TESTING=NO `
                -D CMAKE_BUILD_TYPE=Release `
                -D CMAKE_C_COMPILER=${CLANG_CL} `
                -D CMAKE_C_COMPILER_TARGET=${{ matrix.triple }} `
                -D CMAKE_C_FLAGS="${{ inputs.WINDOWS_CMAKE_C_FLAGS }}" `
                -D CMAKE_CXX_COMPILER=${CLANG_CL} `
                -D CMAKE_CXX_COMPILER_TARGET=${{ matrix.triple }} `
                -D CMAKE_CXX_FLAGS="${{ inputs.WINDOWS_CMAKE_CXX_FLAGS }}" `
                -D CMAKE_MT=mt `
                -D CMAKE_INSTALL_PREFIX=${{ github.workspace }}/BuildRoot-DevTools/Library/Developer/Toolchains/unknown-Asserts-development.xctoolchain/usr `
                -D CMAKE_Swift_COMPILER=${SWIFTC} `
                -D CMAKE_Swift_COMPILER_TARGET=${{ matrix.triple }} `
                -D CMAKE_Swift_COMPILER_WORKS=YES `
                -D CMAKE_Swift_FLAGS="-sdk ${{ github.workspace }}/BuildRoot/Library/Developer/Platforms/Windows.platform/Developer/SDKs/Windows.sdk ${{ inputs.CMAKE_Swift_FLAGS }}" `
                -D CMAKE_Swift_FLAGS_RELEASE="-O" `
                -D CMAKE_SYSTEM_NAME=Windows `
                -D CMAKE_SYSTEM_PROCESSOR=${{ matrix.cpu }} `
                -G Ninja `
                -S ${{ github.workspace }}/SourceCache/swift-system
      - name: Build swift-system
        run: cmake --build ${{ github.workspace }}/BinaryCache/swift-system

      - name: Configure swift-tools-support-core
        run: |
          # Workaround CMake 3.20 issue
          $CLANG_CL = cygpath -m ${{ github.workspace }}/BuildRoot/Library/Developer/Toolchains/unknown-Asserts-development.xctoolchain/usr/bin/clang-cl.exe
          $SWIFTC = cygpath -m ${{ github.workspace }}/BuildRoot/Library/Developer/Toolchains/unknown-Asserts-development.xctoolchain/usr/bin/swiftc.exe

          cmake -B ${{ github.workspace }}/BinaryCache/swift-tools-support-core `
                -D BUILD_SHARED_LIBS=YES `
                -D BUILD_TESTING=NO `
                -D CMAKE_BUILD_TYPE=Release `
                -D CMAKE_C_COMPILER=${CLANG_CL} `
                -D CMAKE_C_COMPILER_TARGET=${{ matrix.triple }} `
                -D CMAKE_C_FLAGS="${{ inputs.WINDOWS_CMAKE_C_FLAGS }}" `
                -D CMAKE_CXX_COMPILER=${CLANG_CL} `
                -D CMAKE_CXX_COMPILER_TARGET=${{ matrix.triple }} `
                -D CMAKE_CXX_FLAGS="${{ inputs.WINDOWS_CMAKE_CXX_FLAGS }}" `
                -D CMAKE_MT=mt `
                -D CMAKE_INSTALL_PREFIX=${{ github.workspace }}/BuildRoot-DevTools/Library/Developer/Toolchains/unknown-Asserts-development.xctoolchain/usr `
                -D CMAKE_Swift_COMPILER=${SWIFTC} `
                -D CMAKE_Swift_COMPILER_TARGET=${{ matrix.triple }} `
                -D CMAKE_Swift_COMPILER_WORKS=YES `
                -D CMAKE_Swift_FLAGS="-sdk ${{ github.workspace }}/BuildRoot/Library/Developer/Platforms/Windows.platform/Developer/SDKs/Windows.sdk ${{ inputs.CMAKE_Swift_FLAGS }}" `
                -D CMAKE_Swift_FLAGS_RELEASE="-O" `
                -D CMAKE_SYSTEM_NAME=Windows `
                -D CMAKE_SYSTEM_PROCESSOR=${{ matrix.cpu }} `
                -G Ninja `
                -S ${{ github.workspace }}/SourceCache/swift-tools-support-core `
                -D SwiftSystem_DIR=${{ github.workspace }}/BinaryCache/swift-system/cmake/modules `
                -D SQLite3_LIBRARY=${{ github.workspace }}/BuildRoot/Library/sqlite-${{ inputs.swift_toolchain_sqlite_version }}/usr/lib/SQLite3.lib `
                -D SQLite3_INCLUDE_DIR=${{ github.workspace }}/BuildRoot/Library/sqlite-${{ inputs.swift_toolchain_sqlite_version }}/usr/include
      - name: Build swift-tools-support-core
        run: cmake --build ${{ github.workspace }}/BinaryCache/swift-tools-support-core

      - name: Configure swift-driver
        run: |
          # Workaround CMake 3.20 issue
          $CLANG_CL = cygpath -m ${{ github.workspace }}/BuildRoot/Library/Developer/Toolchains/unknown-Asserts-development.xctoolchain/usr/bin/clang-cl.exe
          $SWIFTC = cygpath -m ${{ github.workspace }}/BuildRoot/Library/Developer/Toolchains/unknown-Asserts-development.xctoolchain/usr/bin/swiftc.exe

          cmake -B ${{ github.workspace }}/BinaryCache/swift-driver `
                -D BUILD_SHARED_LIBS=YES `
                -D BUILD_TESTING=NO `
                -D CMAKE_BUILD_TYPE=Release `
                -D CMAKE_C_COMPILER=${CLANG_CL} `
                -D CMAKE_C_COMPILER_TARGET=${{ matrix.triple }} `
                -D CMAKE_C_FLAGS="${{ inputs.WINDOWS_CMAKE_C_FLAGS }}" `
                -D CMAKE_CXX_COMPILER=${CLANG_CL} `
                -D CMAKE_CXX_COMPILER_TARGET=${{ matrix.triple }} `
                -D CMAKE_CXX_FLAGS="${{ inputs.WINDOWS_CMAKE_CXX_FLAGS }}" `
                -D CMAKE_MT=mt `
                -D CMAKE_INSTALL_PREFIX=${{ github.workspace }}/BuildRoot-DevTools/Library/Developer/Toolchains/unknown-Asserts-development.xctoolchain/usr `
                -D CMAKE_Swift_COMPILER=${SWIFTC} `
                -D CMAKE_Swift_COMPILER_TARGET=${{ matrix.triple }} `
                -D CMAKE_Swift_COMPILER_WORKS=YES `
                -D CMAKE_Swift_FLAGS="-sdk ${{ github.workspace }}/BuildRoot/Library/Developer/Platforms/Windows.platform/Developer/SDKs/Windows.sdk ${{ inputs.CMAKE_Swift_FLAGS }}" `
                -D CMAKE_Swift_FLAGS_RELEASE="-O" `
                -D CMAKE_SYSTEM_NAME=Windows `
                -D CMAKE_SYSTEM_PROCESSOR=${{ matrix.cpu }} `
                -G Ninja `
                -S ${{ github.workspace }}/SourceCache/swift-driver `
                -D ArgumentParser_DIR=${{ github.workspace }}/BinaryCache/swift-argument-parser/cmake/modules `
                -D LLBuild_DIR=${{ github.workspace }}/BinaryCache/swift-llbuild/cmake/modules `
                -D SwiftSystem_DIR=${{ github.workspace }}/BinaryCache/swift-system/cmake/modules `
                -D SQLite3_LIBRARY=${{ github.workspace }}/BuildRoot/Library/sqlite-${{ inputs.swift_toolchain_sqlite_version }}/usr/lib/SQLite3.lib `
                -D SQLite3_INCLUDE_DIR=${{ github.workspace }}/BuildRoot/Library/sqlite-${{ inputs.swift_toolchain_sqlite_version }}/usr/include `
                -D TSC_DIR=${{ github.workspace }}/BinaryCache/swift-tools-support-core/cmake/modules `
                -D Yams_DIR=${{ github.workspace }}/BinaryCache/yams/cmake/modules
      - name: Build swift-driver
        run: cmake --build ${{ github.workspace }}/BinaryCache/swift-driver

      - name: Configure swift-asn1
        run: |
          # Workaround CMake 3.20 issue
          $CLANG_CL = cygpath -m ${{ github.workspace }}/BuildRoot/Library/Developer/Toolchains/unknown-Asserts-development.xctoolchain/usr/bin/clang-cl.exe
          $SWIFTC = cygpath -m ${{ github.workspace }}/BuildRoot/Library/Developer/Toolchains/unknown-Asserts-development.xctoolchain/usr/bin/swiftc.exe

          cmake -B ${{ github.workspace }}/BinaryCache/swift-asn1 `
                -D BUILD_SHARED_LIBS=NO `
                -D CMAKE_BUILD_TYPE=Release `
                -D CMAKE_Swift_COMPILER=${SWIFTC} `
                -D CMAKE_Swift_COMPILER_TARGET=${{ matrix.triple }} `
                -D CMAKE_Swift_COMPILER_WORKS=YES `
                -D CMAKE_Swift_FLAGS="-sdk ${{ github.workspace }}/BuildRoot/Library/Developer/Platforms/Windows.platform/Developer/SDKs/Windows.sdk" `
                -D CMAKE_Swift_FLAGS_RELEASE="-O" `
                -D CMAKE_SYSTEM_NAME=Windows `
                -D CMAKE_SYSTEM_PROCESSOR=${{ matrix.cpu }} `
                -G Ninja `
                -S ${{ github.workspace }}/SourceCache/swift-asn1
      - name: Build swift-asn1
        run: cmake --build ${{ github.workspace }}/BinaryCache/swift-asn1

      - name: Configure swift-certificates
        run: |
          # Workaround CMake 3.20 issue
          $CLANG_CL = cygpath -m ${{ github.workspace }}/BuildRoot/Library/Developer/Toolchains/unknown-Asserts-development.xctoolchain/usr/bin/clang-cl.exe
          $SWIFTC = cygpath -m ${{ github.workspace }}/BuildRoot/Library/Developer/Toolchains/unknown-Asserts-development.xctoolchain/usr/bin/swiftc.exe

          cmake -B ${{ github.workspace }}/BinaryCache/swift-certificates `
                -D BUILD_SHARED_LIBS=NO `
                -D CMAKE_BUILD_TYPE=Release `
                -D CMAKE_Swift_COMPILER=${SWIFTC} `
                -D CMAKE_Swift_COMPILER_TARGET=${{ matrix.triple }} `
                -D CMAKE_Swift_COMPILER_WORKS=YES `
                -D CMAKE_Swift_FLAGS="-sdk ${{ github.workspace }}/BuildRoot/Library/Developer/Platforms/Windows.platform/Developer/SDKs/Windows.sdk" `
                -D CMAKE_Swift_FLAGS_RELEASE="-O" `
                -D CMAKE_SYSTEM_NAME=Windows `
                -D CMAKE_SYSTEM_PROCESSOR=${{ matrix.cpu }} `
                -G Ninja `
                -S ${{ github.workspace }}/SourceCache/swift-certificates `
                -D SwiftASN1_DIR=${{ github.workspace }}/BinaryCache/swift-asn1/cmake/modules `
                -D SwiftCrypto_DIR=${{ github.workspace }}/BinaryCache/swift-crypto/cmake/modules
      - name: Build swift-certificates
        run: cmake --build ${{ github.workspace }}/BinaryCache/swift-certificates

      - name: extract swift-syntax
        run: |
          $module = "${{ github.workspace }}/BinaryCache/swift-syntax/cmake/modules/SwiftSyntaxConfig.cmake"
          $bindir = cygpath -m ${{ github.workspace }}/BinaryCache/swift-syntax
          (Get-Content $module).Replace('<BINARY_DIR>', "${bindir}") | Set-Content $module

      - name: Configure swift-package-manager
        run: |
          # Workaround CMake 3.20 issue
          $CLANG_CL = cygpath -m ${{ github.workspace }}/BuildRoot/Library/Developer/Toolchains/unknown-Asserts-development.xctoolchain/usr/bin/clang-cl.exe
          $SWIFTC = cygpath -m ${{ github.workspace }}/BuildRoot/Library/Developer/Toolchains/unknown-Asserts-development.xctoolchain/usr/bin/swiftc.exe

          cmake -B ${{ github.workspace }}/BinaryCache/swift-package-manager `
                -D BUILD_SHARED_LIBS=YES `
                -D BUILD_TESTING=NO `
                -D CMAKE_BUILD_TYPE=Release `
                -D CMAKE_C_COMPILER=${CLANG_CL} `
                -D CMAKE_C_COMPILER_TARGET=${{ matrix.triple }} `
                -D CMAKE_C_FLAGS="${{ inputs.WINDOWS_CMAKE_C_FLAGS }}" `
                -D CMAKE_CXX_COMPILER=${CLANG_CL} `
                -D CMAKE_CXX_COMPILER_TARGET=${{ matrix.triple }} `
                -D CMAKE_CXX_FLAGS="${{ inputs.WINDOWS_CMAKE_CXX_FLAGS }}" `
                -D CMAKE_MT=mt `
                -D CMAKE_INSTALL_PREFIX=${{ github.workspace }}/BuildRoot-DevTools/Library/Developer/Toolchains/unknown-Asserts-development.xctoolchain/usr `
                -D CMAKE_Swift_COMPILER=${SWIFTC} `
                -D CMAKE_Swift_COMPILER_TARGET=${{ matrix.triple }} `
                -D CMAKE_Swift_COMPILER_WORKS=YES `
                -D CMAKE_Swift_FLAGS="-sdk ${{ github.workspace }}/BuildRoot/Library/Developer/Platforms/Windows.platform/Developer/SDKs/Windows.sdk ${{ inputs.CMAKE_Swift_FLAGS }}" `
                -D CMAKE_Swift_FLAGS_RELEASE="-O" `
                -D CMAKE_SYSTEM_NAME=Windows `
                -D CMAKE_SYSTEM_PROCESSOR=${{ matrix.cpu }} `
                -G Ninja `
                -S ${{ github.workspace }}/SourceCache/swift-package-manager `
                -D ArgumentParser_DIR=${{ github.workspace }}/BinaryCache/swift-argument-parser/cmake/modules `
                -D LLBuild_DIR=${{ github.workspace }}/BinaryCache/swift-llbuild/cmake/modules `
                -D SQLite3_INCLUDE_DIR=${{ github.workspace }}/BuildRoot/Library/sqlite-${{ inputs.swift_toolchain_sqlite_version }}/usr/include `
                -D SQLite3_LIBRARY=${{ github.workspace }}/BuildRoot/Library/sqlite-${{ inputs.swift_toolchain_sqlite_version }}/usr/lib/SQLite3.lib `
                -D SwiftASN1_DIR=${{ github.workspace }}/BinaryCache/swift-asn1/cmake/modules `
                -D SwiftCertificates_DIR=${{ github.workspace }}/BinaryCache/swift-certificates/cmake/modules `
                -D SwiftCollections_DIR=${{ github.workspace }}/BinaryCache/swift-collections/cmake/modules `
                -D SwiftCrypto_DIR=${{ github.workspace }}/BinaryCache/swift-crypto/cmake/modules `
                -D SwiftDriver_DIR=${{ github.workspace }}/BinaryCache/swift-driver/cmake/modules `
                -D SwiftSyntax_DIR=${{ github.workspace }}/BinaryCache/swift-syntax/cmake/modules `
                -D SwiftSystem_DIR=${{ github.workspace }}/BinaryCache/swift-system/cmake/modules `
                -D TSC_DIR=${{ github.workspace }}/BinaryCache/swift-tools-support-core/cmake/modules `
                -D Yams_DIR=${{ github.workspace }}/BinaryCache/yams/cmake/modules
      - name: Build swift-package-manager
        run: cmake --build ${{ github.workspace }}/BinaryCache/swift-package-manager

      - name: Configure Markdown
        run: |
          # Workaround CMake 3.20 issue
          $CLANG_CL = cygpath -m ${{ github.workspace }}/BuildRoot/Library/Developer/Toolchains/unknown-Asserts-development.xctoolchain/usr/bin/clang-cl.exe
          $SWIFTC = cygpath -m ${{ github.workspace }}/BuildRoot/Library/Developer/Toolchains/unknown-Asserts-development.xctoolchain/usr/bin/swiftc.exe

          cmake -B ${{ github.workspace }}/BinaryCache/swift-markdown `
                -D BUILD_SHARED_LIBS=NO `
                -D CMAKE_BUILD_TYPE=Release `
                -D CMAKE_INSTALL_PREFIX=${{ github.workspace }}/BuildRoot-DevTools/Library/Developer/Toolchains/unknown-Asserts-development.xctoolchain/usr `
                -D CMAKE_C_COMPILER=${CLANG_CL} `
                -D CMAKE_C_COMPILER_TARGET=${{ matrix.triple }} `
                -D CMAKE_C_FLAGS="${{ inputs.WINDOWS_CMAKE_C_FLAGS }}" `
                -D CMAKE_Swift_COMPILER=${SWIFTC} `
                -D CMAKE_Swift_COMPILER_TARGET=${{ matrix.triple }} `
                -D CMAKE_Swift_COMPILER_WORKS=YES `
                -D CMAKE_Swift_FLAGS="-sdk ${{ github.workspace }}/BuildRoot/Library/Developer/Platforms/Windows.platform/Developer/SDKs/Windows.sdk ${{ inputs.CMAKE_Swift_FLAGS }}" `
                -D CMAKE_Swift_FLAGS_RELEASE="-O" `
                -D CMAKE_SYSTEM_NAME=Windows `
                -D CMAKE_SYSTEM_PROCESSOR=${{ matrix.cpu }} `
                -G Ninja `
                -S ${{ github.workspace }}/SourceCache/swift-markdown `
                -D ArgumentParser_DIR=${{ github.workspace }}/BinaryCache/swift-argument-parser/cmake/modules `
                -D cmark-gfm_DIR=${{ github.workspace }}/BuildRoot/Library/cmark-gfm-0.29.0.gfm.13/usr/lib/cmake
      - name: Build Markdown
        run: cmake --build ${{ github.workspace }}/BinaryCache/swift-markdown

      - name: Configure Format
        run: |
          # Workaround CMake 3.20 issue
          $CLANG_CL = cygpath -m ${{ github.workspace }}/BuildRoot/Library/Developer/Toolchains/unknown-Asserts-development.xctoolchain/usr/bin/clang-cl.exe
          $SWIFTC = cygpath -m ${{ github.workspace }}/BuildRoot/Library/Developer/Toolchains/unknown-Asserts-development.xctoolchain/usr/bin/swiftc.exe

          cmake -B ${{ github.workspace }}/BinaryCache/swift-format `
                -D BUILD_SHARED_LIBS=YES `
                -D CMAKE_BUILD_TYPE=Release `
                -D CMAKE_INSTALL_PREFIX=${{ github.workspace }}/BuildRoot-DevTools/Library/Developer/Toolchains/unknown-Asserts-development.xctoolchain/usr `
                -D CMAKE_C_COMPILER=${CLANG_CL} `
                -D CMAKE_C_COMPILER_TARGET=${{ matrix.triple }} `
                -D CMAKE_C_FLAGS="${{ inputs.WINDOWS_CMAKE_C_FLAGS }}" `
                -D CMAKE_Swift_COMPILER=${SWIFTC} `
                -D CMAKE_Swift_COMPILER_TARGET=${{ matrix.triple }} `
                -D CMAKE_Swift_COMPILER_WORKS=YES `
                -D CMAKE_Swift_FLAGS="-sdk ${{ github.workspace }}/BuildRoot/Library/Developer/Platforms/Windows.platform/Developer/SDKs/Windows.sdk ${{ inputs.CMAKE_Swift_FLAGS }}" `
                -D CMAKE_Swift_FLAGS_RELEASE="-O" `
                -D CMAKE_SYSTEM_NAME=Windows `
                -D CMAKE_SYSTEM_PROCESSOR=${{ matrix.cpu }} `
                -G Ninja `
                -S ${{ github.workspace }}/SourceCache/swift-format `
                -D ArgumentParser_DIR=${{ github.workspace }}/BinaryCache/swift-argument-parser/cmake/modules `
                -D cmark-gfm_DIR=${{ github.workspace }}/BuildRoot/Library/cmark-gfm-0.29.0.gfm.13/usr/lib/cmake `
                -D SwiftMarkdown_DIR=${{ github.workspace }}/BinaryCache/swift-markdown/cmake/modules `
                -D SwiftSyntax_DIR=${{ github.workspace }}/BinaryCache/swift-syntax/cmake/modules
      - name: Build swift-format
        run: cmake --build ${{ github.workspace }}/BinaryCache/swift-format

      - name: Configure IndexStoreDB
        run: |
          # Workaround CMake 3.20 issue
          $CLANG_CL = cygpath -m ${{ github.workspace }}/BuildRoot/Library/Developer/Toolchains/unknown-Asserts-development.xctoolchain/usr/bin/clang-cl.exe
          $SWIFTC = cygpath -m ${{ github.workspace }}/BuildRoot/Library/Developer/Toolchains/unknown-Asserts-development.xctoolchain/usr/bin/swiftc.exe

          cmake -B ${{ github.workspace }}/BinaryCache/indexstore-db `
                -D BUILD_SHARED_LIBS=NO `
                -D BUILD_TESTING=NO `
                -D CMAKE_BUILD_TYPE=Release `
                -D CMAKE_C_COMPILER=${CLANG_CL} `
                -D CMAKE_C_COMPILER_TARGET=${{ matrix.triple }} `
                -D CMAKE_C_FLAGS="${{ inputs.WINDOWS_CMAKE_C_FLAGS }}" `
                -D CMAKE_CXX_COMPILER=${CLANG_CL} `
                -D CMAKE_CXX_COMPILER_TARGET=${{ matrix.triple }} `
                -D CMAKE_CXX_FLAGS="${{ inputs.WINDOWS_CMAKE_CXX_FLAGS }} -I ${{ github.workspace }}/BuildRoot/Library/Developer/Platforms/Windows.platform/Developer/SDKs/Windows.sdk/usr/include -I ${{ github.workspace }}/BuildRoot/Library/Developer/Platforms/Windows.platform/Developer/SDKs/Windows.sdk/usr/include/Block" `
                -D CMAKE_MT=mt `
                -D CMAKE_INSTALL_PREFIX=${{ github.workspace }}/BuildRoot-DevTools/Library/Developer/Toolchains/unknown-Asserts-development.xctoolchain/usr `
                -D CMAKE_Swift_COMPILER=${SWIFTC} `
                -D CMAKE_Swift_COMPILER_TARGET=${{ matrix.triple }} `
                -D CMAKE_Swift_COMPILER_WORKS=YES `
                -D CMAKE_Swift_FLAGS="-sdk ${{ github.workspace }}/BuildRoot/Library/Developer/Platforms/Windows.platform/Developer/SDKs/Windows.sdk ${{ inputs.CMAKE_Swift_FLAGS }}" `
                -D CMAKE_Swift_FLAGS_RELEASE="-O" `
                -D CMAKE_SYSTEM_NAME=Windows `
                -D CMAKE_SYSTEM_PROCESSOR=${{ matrix.cpu }} `
                -G Ninja `
                -S ${{ github.workspace }}/SourceCache/indexstore-db
      - name: Build indexstore-db
        run: cmake --build ${{ github.workspace }}/BinaryCache/indexstore-db

      - name: Configure SourceKit-LSP
        run: |
          # Workaround CMake 3.20 issue
          $CLANG_CL = cygpath -m ${{ github.workspace }}/BuildRoot/Library/Developer/Toolchains/unknown-Asserts-development.xctoolchain/usr/bin/clang-cl.exe
          $SWIFTC = cygpath -m ${{ github.workspace }}/BuildRoot/Library/Developer/Toolchains/unknown-Asserts-development.xctoolchain/usr/bin/swiftc.exe

          cmake -B ${{ github.workspace }}/BinaryCache/sourcekit-lsp `
                -D BUILD_SHARED_LIBS=YES `
                -D BUILD_TESTING=NO `
                -D CMAKE_BUILD_TYPE=Release `
                -D CMAKE_C_COMPILER=${CLANG_CL} `
                -D CMAKE_C_COMPILER_TARGET=${{ matrix.triple }} `
                -D CMAKE_C_FLAGS="${{ inputs.WINDOWS_CMAKE_C_FLAGS }}" `
                -D CMAKE_CXX_COMPILER=${CLANG_CL} `
                -D CMAKE_CXX_COMPILER_TARGET=${{ matrix.triple }} `
                -D CMAKE_CXX_FLAGS="${{ inputs.WINDOWS_CMAKE_CXX_FLAGS }}" `
                -D CMAKE_MT=mt `
                -D CMAKE_INSTALL_PREFIX=${{ github.workspace }}/BuildRoot-DevTools/Library/Developer/Toolchains/unknown-Asserts-development.xctoolchain/usr `
                -D CMAKE_Swift_COMPILER=${SWIFTC} `
                -D CMAKE_Swift_COMPILER_TARGET=${{ matrix.triple }} `
                -D CMAKE_Swift_COMPILER_WORKS=YES `
                -D CMAKE_Swift_FLAGS="-sdk ${{ github.workspace }}/BuildRoot/Library/Developer/Platforms/Windows.platform/Developer/SDKs/Windows.sdk ${{ inputs.CMAKE_Swift_FLAGS }}" `
                -D CMAKE_Swift_FLAGS_RELEASE="-O" `
                -D CMAKE_SYSTEM_NAME=Windows `
                -D CMAKE_SYSTEM_PROCESSOR=${{ matrix.cpu }} `
                -G Ninja `
                -S ${{ github.workspace }}/SourceCache/sourcekit-lsp `
                -D ArgumentParser_DIR=${{ github.workspace }}/BinaryCache/swift-argument-parser/cmake/modules `
                -D IndexStoreDB_DIR=${{ github.workspace }}/BinaryCache/indexstore-db/cmake/modules `
                -D LLBuild_DIR=${{ github.workspace }}/BinaryCache/swift-llbuild/cmake/modules `
                -D SwiftCollections_DIR=${{ github.workspace }}/BinaryCache/swift-collections/cmake/modules `
                -D SwiftCrypto_DIR=${{ github.workspace }}/BinaryCache/swift-crypto/cmake/modules `
                -D SwiftPM_DIR=${{ github.workspace }}/BinaryCache/swift-package-manager/cmake/modules `
                -D SwiftSyntax_DIR=${{ github.workspace }}/BinaryCache/swift-syntax/cmake/modules `
                -D SwiftSystem_DIR=${{ github.workspace }}/BinaryCache/swift-system/cmake/modules `
                -D TSC_DIR=${{ github.workspace }}/BinaryCache/swift-tools-support-core/cmake/modules
      - name: Build SourceKit-LSP
        run: cmake --build ${{ github.workspace }}/BinaryCache/SourceKit-LSP

      - name: Install swift-argument-parser
        run: cmake --build ${{ github.workspace }}/BinaryCache/swift-argument-parser --target install
      - name: Install swift-collections
        run: cmake --build ${{ github.workspace }}/BinaryCache/swift-collections --target install
      - name: Install swift-llbuild
        run: cmake --build ${{ github.workspace }}/BinaryCache/swift-llbuild --target install
      - name: Install swift-system
        run: cmake --build ${{ github.workspace }}/BinaryCache/swift-system --target install
      - name: Install swift-tools-support-core
        run: cmake --build ${{ github.workspace }}/BinaryCache/swift-tools-support-core --target install
      - name: Install swift-driver
        run: cmake --build ${{ github.workspace }}/BinaryCache/swift-driver --target install
      - name: Install swift-package-manager
        run: cmake --build ${{ github.workspace }}/BinaryCache/swift-package-manager --target install
      - name: Install SourceKit-LSP
        run: cmake --build ${{ github.workspace }}/BinaryCache/sourcekit-lsp --target install
      - name: Install swift-format
        run: cmake --build ${{ github.workspace }}/BinaryCache/swift-format --target install

      - uses: actions/upload-artifact@v4
        with:
          name: devtools-${{ matrix.arch }}
          path: ${{ github.workspace }}/BuildRoot-DevTools/Library

      - name: Upload PDBs to Azure
        uses: microsoft/action-publish-symbols@v2.1.6
        if: ${{ inputs.debug_info }}
        with:
          accountName: ${{ vars.SYMBOL_SERVER_ACCOUNT }}
          personalAccessToken: ${{ secrets.SYMBOL_SERVER_PAT }}
          symbolsFolder: ${{ github.workspace }}/BinaryCache
          searchPattern: '**/*.pdb'

      - name: Upload DLLs to Azure
        uses: microsoft/action-publish-symbols@v2.1.6
        if: ${{ inputs.debug_info }}
        with:
          accountName: ${{ vars.SYMBOL_SERVER_ACCOUNT }}
          personalAccessToken: ${{ secrets.SYMBOL_SERVER_PAT }}
          symbolsFolder: ${{ github.workspace }}/BinaryCache
          searchPattern: '**/*.dll'

      - name: Upload EXEs to Azure
        uses: microsoft/action-publish-symbols@v2.1.6
        if: ${{ inputs.debug_info }}
        with:
          accountName: ${{ vars.SYMBOL_SERVER_ACCOUNT }}
          personalAccessToken: ${{ secrets.SYMBOL_SERVER_PAT }}
          symbolsFolder: ${{ github.workspace }}/BinaryCache
          searchPattern: '**/*.exe'


  debugging_tools:
    name: Debugging Tools
    needs: [compilers, devtools, stdlib, sdk]
    runs-on: ${{ inputs.default_build_runner }}

    strategy:
      fail-fast: false
      matrix:
        include:
          - arch: amd64
            cpu: x86_64
            triple: x86_64-unknown-windows-msvc
          - arch: arm64
            cpu: aarch64
            triple: aarch64-unknown-windows-msvc

    steps:
      - name: Download Compilers
        uses: actions/download-artifact@v4
        with:
          name: compilers-amd64
          path: ${{ github.workspace }}/BuildRoot/Library
      - name: Download Devtools
        uses: actions/download-artifact@v4
        with:
          name: devtools-amd64
          path: ${{ github.workspace }}/BuildRoot/Library
      - name: Download SDK
        uses: actions/download-artifact@v4
        with:
          name: Windows-sdk-${{ matrix.arch }}
          path: ${{ github.workspace }}/BuildRoot/Library/Developer/Platforms/Windows.platform
      - uses: actions/download-artifact@v4
        with:
          name: cmark-gfm-amd64-0.29.0.gfm.13
          path: ${{ github.workspace }}/BuildRoot/Library/cmark-gfm-0.29.0.gfm.13/usr

      - name: cmark-gfm Setup
        run: Copy-Item ${{ github.workspace }}/BuildRoot/Library/cmark-gfm-0.29.0.gfm.13/usr/bin/*.dll ${{ github.workspace }}/BuildRoot/Library/Developer/Toolchains/unknown-Asserts-development.xctoolchain/usr/bin/

      - uses: actions/download-artifact@v4
        if: matrix.arch == 'arm64'
        with:
          name: cmark-gfm-arm64-0.29.0.gfm.13
          path: ${{ github.workspace }}/BuildRoot/Library/cmark-gfm-0.29.0.gfm.13/usr

      - name: Update environment variables
        run: |
          $SDKRoot = cygpath -w "${{ github.workspace }}/BuildRoot/Library/Developer/Platforms/Windows.platform/Developer/SDKs/Windows.sdk"
          echo "SDKROOT=${SDKRoot}" | Out-File -FilePath $env:GITHUB_ENV -Encoding utf8 -Append

          $ToolchainPath = cygpath -w "${{ github.workspace }}/BuildRoot/Library/Developer/Toolchains/unknown-Asserts-development.xctoolchain/usr/bin"
          echo "${ToolchainPath}" | Out-File -FilePath $env:GITHUB_PATH -Encoding utf8 -Append
          echo "AR=${ToolchainPath}\llvm-ar.exe" | Out-File -FilePath $env:GITHUB_ENV -Encoding utf8 -Append

          $RTLPath = cygpath -w "${{ github.workspace }}/BinaryCache/Developer/SDKs/Windows.sdk/usr/bin"
          echo "${RTLPath}" | Out-File -FilePath $env:GITHUB_PATH -Encoding utf8 -Append

      - run: |
          Move-Item ${env:SDKROOT}/usr/lib/swift/dispatch ${env:SDKROOT}/usr/include/
          Move-Item ${env:SDKROOT}/usr/lib/swift/os ${env:SDKROOT}/usr/include/
          Move-Item ${env:SDKROOT}/usr/lib/swift/Block ${env:SDKROOT}/usr/include/
          Move-Item ${env:SDKROOT}/usr/lib/swift/_foundation_unicode ${env:SDKROOT}/usr/include
          Move-Item ${env:SDKROOT}/usr/lib/swift/_FoundationCShims ${env:SDKROOT}/usr/include

          Move-Item ${env:SDKROOT}/usr/lib/swift/windows/BlocksRuntime.lib ${env:SDKROOT}/usr/lib/swift/windows/${{ matrix.cpu }}/
          Move-Item ${env:SDKROOT}/usr/lib/swift/windows/dispatch.lib ${env:SDKROOT}/usr/lib/swift/windows/${{ matrix.cpu }}/
          Move-Item ${env:SDKROOT}/usr/lib/swift/windows/swiftDispatch.lib ${env:SDKROOT}/usr/lib/swift/windows/${{ matrix.cpu }}/
          Move-Item ${env:SDKROOT}/usr/lib/swift/windows/Foundation.lib ${env:SDKROOT}/usr/lib/swift/windows/${{ matrix.cpu }}/
          Move-Item ${env:SDKROOT}/usr/lib/swift/windows/FoundationXML.lib ${env:SDKROOT}/usr/lib/swift/windows/${{ matrix.cpu }}/
          Move-Item ${env:SDKROOT}/usr/lib/swift/windows/FoundationNetworking.lib ${env:SDKROOT}/usr/lib/swift/windows/${{ matrix.cpu }}/
          Move-Item ${env:SDKROOT}/usr/lib/swift/windows/_FoundationICU.lib ${env:SDKROOT}/usr/lib/swift/windows/${{ matrix.cpu }}/
          Move-Item ${env:SDKROOT}/usr/lib/swift/windows/FoundationEssentials.lib ${env:SDKROOT}/usr/lib/swift/windows/${{ matrix.cpu }}/
          Move-Item ${env:SDKROOT}/usr/lib/swift/windows/FoundationInternationalization.lib ${env:SDKROOT}/usr/lib/swift/windows/${{ matrix.cpu }}/

      # Download host SDK on top of the target SDK, so that the runtime DLLs are the host ones.
      - uses: actions/download-artifact@v4
        with:
          name: Windows-sdk-amd64
          path: ${{ github.workspace }}/BuildRoot/Library/Developer/Platforms/Windows.platform

      - name: Move host libs to the host architecture directory
        if: matrix.arch == 'arm64'
        run: |
          Move-Item ${env:SDKROOT}/usr/lib/swift/windows/BlocksRuntime.lib ${env:SDKROOT}/usr/lib/swift/windows/x86_64/
          Move-Item ${env:SDKROOT}/usr/lib/swift/windows/dispatch.lib ${env:SDKROOT}/usr/lib/swift/windows/x86_64/
          Move-Item ${env:SDKROOT}/usr/lib/swift/windows/swiftDispatch.lib ${env:SDKROOT}/usr/lib/swift/windows/x86_64/
          Move-Item ${env:SDKROOT}/usr/lib/swift/windows/Foundation.lib ${env:SDKROOT}/usr/lib/swift/windows/x86_64/
          Move-Item ${env:SDKROOT}/usr/lib/swift/windows/FoundationXML.lib ${env:SDKROOT}/usr/lib/swift/windows/x86_64/
          Move-Item ${env:SDKROOT}/usr/lib/swift/windows/FoundationNetworking.lib ${env:SDKROOT}/usr/lib/swift/windows/x86_64/
          Move-Item ${env:SDKROOT}/usr/lib/swift/windows/_FoundationICU.lib ${env:SDKROOT}/usr/lib/swift/windows/x86_64/
          Move-Item ${env:SDKROOT}/usr/lib/swift/windows/FoundationEssentials.lib ${env:SDKROOT}/usr/lib/swift/windows/x86_64/
          Move-Item ${env:SDKROOT}/usr/lib/swift/windows/FoundationInternationalization.lib ${env:SDKROOT}/usr/lib/swift/windows/x86_64/

      - name: Move host runtime DLLs to the runtime binary directory.
        run: |
          Remove-Item -Path ${env:SDKROOT}/usr/lib/swift/dispatch -Recurse -Force
          Remove-Item -Path ${env:SDKROOT}/usr/lib/swift/os -Recurse -Force
          Remove-Item -Path ${env:SDKROOT}/usr/lib/swift/Block -Recurse -Force
          Remove-Item -Path ${env:SDKROOT}/usr/lib/swift/_foundation_unicode -Recurse -Force
          Remove-Item -Path ${env:SDKROOT}/usr/lib/swift/_FoundationCShims -Recurse -Force

          $RTLPath = cygpath -w "${{ github.workspace }}/BinaryCache/Developer/SDKs/Windows.sdk/usr/bin"
          mkdir $RTLPath
          Get-ChildItem -Path ${env:SDKROOT}/usr/bin -Filter "*.dll" | Move-Item -Destination $RTLPath

      - name: Checkout apple/swift
        uses: actions/checkout@v4
        with:
          repository: apple/swift
          ref: ${{ inputs.swift_revision }}
          path: ${{ github.workspace }}/SourceCache/swift
          show-progress: false

      - name: Build swift-inspect
        id: swift_inspect
        shell: cmd
        run: |
          swift build ^
              --triple=${{ matrix.triple }} ^
              --scratch-path="${{ github.workspace }}/BinaryCache/${{ matrix.arch }}/swift-inspect" ^
              --sdk="%SDKROOT%" ^
              --package-path="${{ github.workspace }}/SourceCache/swift/tools/swift-inspect" ^
              -c="release" ^
              -Xbuild-tools-swiftc="-L%SDKROOT%/usr/lib/swift/windows" ^
              -Xbuild-tools-swiftc="-I%SDKROOT%/usr/lib/swift" ^
              -Xbuild-tools-swiftc="-use-ld=lld" ^
              -Xcc="-I%SDKROOT%/usr/include/swift/SwiftRemoteMirror" ^
              -Xswiftc="-use-ld=lld" ^
              -Xlinker="%SDKROOT%/usr/lib/swift/windows/${{ matrix.cpu }}/swiftRemoteMirror.lib"

      - name: Copy swift-inspect executable
        run: |
          New-Item -Path ${{ github.workspace }}/BuildRoot-DebuggingTools/swift-inspect -ItemType Directory -Force | Out-Null
          $SwiftInspectPath="${{ github.workspace }}/BinaryCache/${{ matrix.arch }}/swift-inspect/${{ matrix.triple }}/release/swift-inspect.exe"
          Copy-Item ${SwiftInspectPath} -Destination "${{ github.workspace }}/BuildRoot-DebuggingTools/swift-inspect/"

      - uses: actions/upload-artifact@v4
        with:
          name: debugging_tools-${{ matrix.arch }}
          path: ${{ github.workspace }}/BuildRoot-DebuggingTools

  package_tools:
    name: Package Tools
    needs: [compilers, macros, debugging_tools, devtools]
    runs-on: ${{ inputs.default_build_runner }}

    strategy:
      fail-fast: false
      matrix:
        arch: ['amd64' , 'arm64']

    steps:
      - name: Download Debugging Tools
        uses: actions/download-artifact@v4
        with:
          name: debugging_tools-${{ matrix.arch }}
          path: ${{ github.workspace }}/BuildRoot/DebuggingTools

      - name: Download Compilers
        uses: actions/download-artifact@v4
        with:
          name: compilers-${{ matrix.arch }}
          path: ${{ github.workspace }}/BuildRoot/Library

      - name: Download DevTools
        uses: actions/download-artifact@v4
        with:
          name: devtools-${{ matrix.arch }}
          path: ${{ github.workspace }}/BuildRoot/Library

      - name: Download Macros
        uses: actions/download-artifact@v4
        with:
          name: macros-${{ matrix.arch }}
          path: ${{ github.workspace }}/BuildRoot/Library

      - name: Download cmark-gfm
        uses: actions/download-artifact@v4
        with:
          name: cmark-gfm-${{ matrix.arch }}-0.29.0.gfm.13
          path: ${{ github.workspace }}/BuildRoot/Library/cmark-gfm-0.29.0.gfm.13/usr

      - name: cmark-gfm Setup
        run: Copy-Item ${{ github.workspace }}/BuildRoot/Library/cmark-gfm-0.29.0.gfm.13/usr/bin/*.dll ${{ github.workspace }}/BuildRoot/Library/Developer/Toolchains/unknown-Asserts-development.xctoolchain/usr/bin/

      - uses: actions/checkout@v4
        with:
          repository: apple/swift-installer-scripts
          ref: ${{ inputs.swift_installer_scripts_revision }}
          path: ${{ github.workspace }}/SourceCache/swift-installer-scripts
          show-progress: false

      - uses: compnerd/gha-setup-vsdevenv@main
        with:
          host_arch: amd64
          components: 'Microsoft.VisualStudio.Component.VC.Tools.x86.x64;Microsoft.VisualStudio.Component.VC.Tools.ARM64'
          arch: ${{ matrix.arch }}

      - run: |
          $CertificatePath = Join-Path -Path ${env:RUNNER_TEMP} -ChildPath CodeSign.b64
          $PFXPath = Join-Path -Path ${env:RUNNER_TEMP} -ChildPath CodeSign.pfx
          Set-Content -Path $CertificatePath -Value '${{ secrets.CERTIFICATE }}'
          certutil -decode $CertificatePath $PFXPath
          Echo CERTIFICATE=$PFXPath | Out-File -FilePath ${env:GITHUB_ENV} -Encoding utf8 -Append
        if: ${{ inputs.signed }}

      - name: Install WixToolset.Sdk
        run: |
          if ((Get-Package -Name WixToolset.Sdk -ErrorAction SilentlyContinue) -eq $null) {
            if ([string]::IsNullOrEmpty((Get-PackageSource | %{ $_.Location } | Select-String -Pattern api.nuget.org))) {
              Register-PackageSource -Name NuGet -Location https://www.nuget.org/api/v2 -ProviderName NuGet
            }
            Install-Package -Name WixToolset.Sdk -RequiredVersion 4.0.1 -Force
          }

      - name: Package Build Tools
        run: |
          msbuild -nologo -restore -maxCpuCount `
              -p:BaseOutputPath=${{ github.workspace }}\BinaryCache\installer\ `
              -p:Configuration=Release `
              -p:SignOutput=${{ inputs.signed }} `
              -p:CERTIFICATE=${env:CERTIFICATE} `
              -p:PASSPHRASE=${{ secrets.PASSPHRASE }} `
              -p:DEVTOOLS_ROOT=${{ github.workspace }}/BuildRoot/Library/Developer/Toolchains/unknown-Asserts-development.xctoolchain `
              -p:TOOLCHAIN_ROOT=${{ github.workspace }}/BuildRoot/Library/Developer/Toolchains/unknown-Asserts-development.xctoolchain `
              -p:ProductArchitecture=${{ matrix.arch }} `
              -p:ProductVersion=${{ inputs.swift_version }} `
              ${{ github.workspace }}/SourceCache/swift-installer-scripts/platforms/Windows/bld/bld.wixproj

      - name: Package CLI Tools
        run: |
          msbuild -nologo -restore -maxCpuCount `
              -p:BaseOutputPath=${{ github.workspace }}\BinaryCache\installer\ `
              -p:Configuration=Release `
              -p:SignOutput=${{ inputs.signed }} `
              -p:CERTIFICATE=${env:CERTIFICATE} `
              -p:PASSPHRASE=${{ secrets.PASSPHRASE }} `
              -p:DEVTOOLS_ROOT=${{ github.workspace }}/BuildRoot/Library/Developer/Toolchains/unknown-Asserts-development.xctoolchain `
              -p:TOOLCHAIN_ROOT=${{ github.workspace }}/BuildRoot/Library/Developer/Toolchains/unknown-Asserts-development.xctoolchain `
              -p:ProductArchitecture=${{ matrix.arch }} `
              -p:ProductVersion=${{ inputs.swift_version }} `
              ${{ github.workspace }}/SourceCache/swift-installer-scripts/platforms/Windows/cli/cli.wixproj

      - name: Package Debugging Tools
        run: |
          msbuild -nologo -restore -maxCpuCount `
              -p:BaseOutputPath=${{ github.workspace }}\BinaryCache\installer\ `
              -p:Configuration=Release `
              -p:SignOutput=${{ inputs.signed }} `
              -p:CERTIFICATE=${env:CERTIFICATE} `
              -p:PASSPHRASE=${{ secrets.PASSPHRASE }} `
              -p:DEVTOOLS_ROOT=${{ github.workspace }}/BuildRoot/Library/Developer/Toolchains/unknown-Asserts-development.xctoolchain `
              -p:TOOLCHAIN_ROOT=${{ github.workspace }}/BuildRoot/Library/Developer/Toolchains/unknown-Asserts-development.xctoolchain `
              -p:INCLUDE_SWIFT_INSPECT=true `
              -p:SWIFT_INSPECT_BUILD=${{ github.workspace }}/BuildRoot/DebuggingTools/swift-inspect `
              -p:ProductArchitecture=${{ matrix.arch }} `
              -p:ProductVersion=${{ inputs.swift_version }} `
              ${{ github.workspace }}/SourceCache/swift-installer-scripts/platforms/Windows/dbg/dbg.wixproj

      - name: Package IDE Tools
        run: |
          msbuild -nologo -restore -maxCpuCount `
              -p:BaseOutputPath=${{ github.workspace }}\BinaryCache\installer\ `
              -p:Configuration=Release `
              -p:SignOutput=${{ inputs.signed }} `
              -p:CERTIFICATE=${env:CERTIFICATE} `
              -p:PASSPHRASE=${{ secrets.PASSPHRASE }} `
              -p:DEVTOOLS_ROOT=${{ github.workspace }}/BuildRoot/Library/Developer/Toolchains/unknown-Asserts-development.xctoolchain `
              -p:TOOLCHAIN_ROOT=${{ github.workspace }}/BuildRoot/Library/Developer/Toolchains/unknown-Asserts-development.xctoolchain `
              -p:ProductArchitecture=${{ matrix.arch }} `
              -p:ProductVersion=${{ inputs.swift_version }} `
              ${{ github.workspace }}/SourceCache/swift-installer-scripts/platforms/Windows/ide/ide.wixproj

      - uses: actions/upload-artifact@v4
        with:
          name: bld-${{ matrix.arch }}-msi
          path: |
            ${{ github.workspace }}/BinaryCache/installer/Release/${{ matrix.arch }}/bld.msi
            ${{ github.workspace }}/BinaryCache/installer/Release/${{ matrix.arch }}/bld.cab
      - uses: actions/upload-artifact@v4
        with:
          name: cli-${{ matrix.arch }}-msi
          path: |
            ${{ github.workspace }}/BinaryCache/installer/Release/${{ matrix.arch }}/cli.msi
            ${{ github.workspace }}/BinaryCache/installer/Release/${{ matrix.arch }}/cli.cab
      - uses: actions/upload-artifact@v4
        with:
          name: dbg-${{ matrix.arch }}-msi
          path: |
            ${{ github.workspace }}/BinaryCache/installer/Release/${{ matrix.arch }}/dbg.msi
            ${{ github.workspace }}/BinaryCache/installer/Release/${{ matrix.arch }}/dbg.cab
      - uses: actions/upload-artifact@v4
        with:
          name: ide-${{ matrix.arch }}-msi
          path: |
            ${{ github.workspace }}/BinaryCache/installer/Release/${{ matrix.arch }}/ide.msi
            ${{ github.workspace }}/BinaryCache/installer/Release/${{ matrix.arch }}/ide.cab

  package_sdk_runtime:
    name: Package Windows SDK & Runtime
    needs: [stdlib, sdk]
    runs-on: ${{ inputs.default_build_runner }}

    strategy:
      fail-fast: false
      matrix:
        include:
          - arch: amd64
            platform: x64
          - arch: arm64
            platform: arm64
          - arch: x86
            platform: x86

    steps:
      - uses: actions/download-artifact@v4
        with:
          name: Windows-sdk-${{ matrix.arch }}
          path: ${{ github.workspace }}/BuildRoot/Library/Developer/Platforms/Windows.platform

      - uses: actions/checkout@v4
        with:
          repository: apple/swift-installer-scripts
          ref: ${{ inputs.swift_installer_scripts_revision }}
          path: ${{ github.workspace }}/SourceCache/swift-installer-scripts
          show-progress: false

      - uses: compnerd/gha-setup-vsdevenv@main
        with:
          host_arch: amd64
          components: 'Microsoft.VisualStudio.Component.VC.Tools.x86.x64;Microsoft.VisualStudio.Component.VC.Tools.ARM64'
          arch: ${{ matrix.arch }}

      - run: |
          $CertificatePath = Join-Path -Path ${env:RUNNER_TEMP} -ChildPath CodeSign.b64
          $PFXPath = Join-Path -Path ${env:RUNNER_TEMP} -ChildPath CodeSign.pfx
          Set-Content -Path $CertificatePath -Value '${{ secrets.CERTIFICATE }}'
          certutil.exe -decode $CertificatePath $PFXPath
          Write-Output CERTIFICATE=$PFXPath | Out-File -FilePath ${env:GITHUB_ENV} -Encoding utf8 -Append
        if: ${{ inputs.signed }}

      - name: Install WixToolset.Sdk
        run: |
          if ((Get-Package -Name WixToolset.Sdk -ErrorAction SilentlyContinue) -eq $null) {
            if ([string]::IsNullOrEmpty((Get-PackageSource | %{ $_.Location } | Select-String -Pattern api.nuget.org))) {
              Register-PackageSource -Name NuGet -Location https://www.nuget.org/api/v2 -ProviderName NuGet
            }
            Install-Package -Name WixToolset.Sdk -RequiredVersion 4.0.1 -Force
          }

      - name: Package SDK
        run: |
          msbuild -nologo -restore -maxCpuCount `
              -p:BaseOutputPath=${{ github.workspace }}\BinaryCache\installer\ `
              -p:Configuration=Release `
              -p:SignOutput=${{ inputs.signed }} `
              -p:CERTIFICATE=${env:CERTIFICATE} `
              -p:PASSPHRASE=${{ secrets.PASSPHRASE }} `
              -p:PLATFORM_ROOT=${{ github.workspace }}/BuildRoot/Library/Developer/Platforms/Windows.platform `
              -p:SDK_ROOT=${{ github.workspace }}/BuildRoot/Library/Developer/Platforms/Windows.platform/Developer/SDKs/Windows.sdk `
              -p:ProductVersion=${{ inputs.swift_version }} `
              -p:ProductArchitecture=${{ matrix.arch }} `
              ${{ github.workspace }}/SourceCache/swift-installer-scripts/platforms/Windows/sdk/sdk.wixproj

      - name: Package Runtime
        run: |
          msbuild -nologo -restore -maxCpuCount `
              -p:BaseOutputPath=${{ github.workspace }}\BinaryCache\installer\ `
              -p:Configuration=Release `
              -p:SignOutput=${{ inputs.signed }} `
              -p:CERTIFICATE=${env:CERTIFICATE} `
              -p:PASSPHRASE=${{ secrets.PASSPHRASE }} `
              -p:PLATFORM_ROOT=${{ github.workspace }}/BuildRoot/Library/Developer/Platforms/Windows.platform `
              -p:SDK_ROOT=${{ github.workspace }}/BuildRoot/Library/Developer/Platforms/Windows.platform/Developer/SDKs/Windows.sdk `
              -p:ProductVersion=${{ inputs.swift_version }} `
              -p:ProductArchitecture=${{ matrix.arch }} `
              -p:VCRedistDir="${env:VCToolsRedistDir}\${env:VSCMD_ARG_TGT_ARCH}\Microsoft.VC143.CRT\" `
              ${{ github.workspace }}/SourceCache/swift-installer-scripts/platforms/Windows/rtl/msi/rtlmsi.wixproj

      - uses: actions/upload-artifact@v4
        with:
          name: sdk-windows-${{ matrix.arch }}-msi
          path: |
            ${{ github.workspace }}/BinaryCache/installer/Release/${{ matrix.arch }}/sdk.${{ matrix.arch }}.msi
            ${{ github.workspace }}/BinaryCache/installer/Release/${{ matrix.arch }}/sdk.${{ matrix.arch }}.cab
      - uses: actions/upload-artifact@v4
        with:
          name: rtl-windows-${{ matrix.arch }}-msi
          path: |
            ${{ github.workspace }}/BinaryCache/installer/Release/${{ matrix.arch }}/rtl.msi
            ${{ github.workspace }}/BinaryCache/installer/Release/${{ matrix.arch }}/rtl.cab
      - uses: actions/upload-artifact@v4
        with:
          name: rtl-windows-${{ matrix.arch }}-msm
          path: |
            ${{ github.workspace }}/BinaryCache/installer/Release/${{ matrix.arch }}/rtl.${{ matrix.arch }}.msm
            ${{ github.workspace }}/BinaryCache/installer/Release/${{ matrix.arch }}/rtl.${{ matrix.arch }}.cab

  package_android_sdk:
    name: Package Android SDK & Runtime
    needs: [stdlib, sdk]
    runs-on: ${{ inputs.default_build_runner }}

    strategy:
      fail-fast: false
      matrix:
        include:
          - arch: arm64
            cpu: aarch64
          - arch: armv7
            cpu: armv7
          - arch: i686
            cpu: i686
          - arch: x86_64
            cpu: x86_64

    steps:
      - uses: actions/download-artifact@v4
        with:
          name: Android-sdk-${{ matrix.arch }}
          path: ${{ github.workspace }}/BuildRoot/Library/Developer/Platforms/Android.platform

      - uses: actions/checkout@v4
        with:
          repository: apple/swift-installer-scripts
          ref: ${{ inputs.swift_installer_scripts_revision }}
          path: ${{ github.workspace }}/SourceCache/swift-installer-scripts
          show-progress: false

      - uses: compnerd/gha-setup-vsdevenv@main
        with:
          host_arch: amd64
          components: 'Microsoft.VisualStudio.Component.VC.Tools.x86.x64;Microsoft.VisualStudio.Component.VC.Tools.ARM64'
          arch: ${{ matrix.arch }}

      - run: |
          $CertificatePath = Join-Path -Path ${env:RUNNER_TEMP} -ChildPath CodeSign.b64
          $PFXPath = Join-Path -Path ${env:RUNNER_TEMP} -ChildPath CodeSign.pfx
          Set-Content -Path $CertificatePath -Value '${{ secrets.CERTIFICATE }}'
          certutil.exe -decode $CertificatePath $PFXPath
          Write-Output CERTIFICATE=$PFXPath | Out-File -FilePath ${env:GITHUB_ENV} -Encoding utf8 -Append
        if: ${{ inputs.signed }}

      - name: Install WixToolset.Sdk
        run: |
          if ((Get-Package -Name WixToolset.Sdk -ErrorAction SilentlyContinue) -eq $null) {
            if ([string]::IsNullOrEmpty((Get-PackageSource | %{ $_.Location } | Select-String -Pattern api.nuget.org))) {
              Register-PackageSource -Name NuGet -Location https://www.nuget.org/api/v2 -ProviderName NuGet
            }
            Install-Package -Name WixToolset.Sdk -RequiredVersion 4.0.1 -Force
          }

      - name: Package SDK
        run: |
          msbuild -nologo -restore -maxCpuCount `
              -p:BaseOutputPath=${{ github.workspace }}\BinaryCache\installer\ `
              -p:Configuration=Release `
              -p:SignOutput=${{ inputs.signed }} `
              -p:CERTIFICATE=${env:CERTIFICATE} `
              -p:PASSPHRASE=${{ secrets.PASSPHRASE }} `
              -p:PLATFORM_ROOT=${{ github.workspace }}/BuildRoot/Library/Developer/Platforms/Android.platform `
              -p:SDK_ROOT=${{ github.workspace }}/BuildRoot/Library/Developer/Platforms/Android.platform/Developer/SDKs/Android.sdk `
              -p:ProductVersion=${{ inputs.swift_version }} `
              -p:ProductArchitecture=${{ matrix.cpu }} `
              ${{ github.workspace }}/SourceCache/swift-installer-scripts/platforms/Windows/android_sdk/android_sdk.wixproj

      - uses: actions/upload-artifact@v4
        with:
          name: sdk-android-${{ matrix.arch }}-msi
          path: |
            ${{ github.workspace }}/BinaryCache/installer/Release/${{ matrix.cpu }}/android_sdk.${{ matrix.cpu }}.msi
            ${{ github.workspace }}/BinaryCache/installer/Release/${{ matrix.cpu }}/android_sdk.${{ matrix.cpu }}.cab

  installer:
    needs: [package_tools, package_sdk_runtime, package_android_sdk]
    runs-on: ${{ inputs.default_build_runner }}

    strategy:
      fail-fast: false
      matrix:
        arch: ['amd64' , 'arm64']

    steps:
      - uses: actions/download-artifact@v4
        with:
          name: bld-${{ matrix.arch }}-msi
          path: ${{ github.workspace }}/BinaryCache/installer/Release/${{ matrix.arch }}
      - uses: actions/download-artifact@v4
        with:
          name: cli-${{ matrix.arch }}-msi
          path: ${{ github.workspace }}/BinaryCache/installer/Release/${{ matrix.arch }}
      - uses: actions/download-artifact@v4
        with:
          name: dbg-${{ matrix.arch }}-msi
          path: ${{ github.workspace }}/BinaryCache/installer/Release/${{ matrix.arch }}
      - uses: actions/download-artifact@v4
        with:
          name: ide-${{ matrix.arch }}-msi
          path: ${{ github.workspace }}/BinaryCache/installer/Release/${{ matrix.arch }}
      - uses: actions/download-artifact@v4
        with:
          name: rtl-windows-${{ matrix.arch }}-msi
          path: ${{ github.workspace }}/BinaryCache/installer/Release/${{ matrix.arch }}
      - uses: actions/download-artifact@v4
        with:
          name: rtl-windows-amd64-msm
          path: ${{ github.workspace }}/BinaryCache/installer/Release/amd64
      - uses: actions/download-artifact@v4
        with:
          name: rtl-windows-x86-msm
          path: ${{ github.workspace }}/BinaryCache/installer/Release/x86
      - uses: actions/download-artifact@v4
        with:
          name: rtl-windows-arm64-msm
          path: ${{ github.workspace }}/BinaryCache/installer/Release/arm64
      - uses: actions/download-artifact@v4
        with:
          name: sdk-windows-amd64-msi
          path: ${{ github.workspace }}/BinaryCache/installer/Release/amd64
      - uses: actions/download-artifact@v4
        with:
          name: sdk-windows-x86-msi
          path: ${{ github.workspace }}/BinaryCache/installer/Release/x86
      - uses: actions/download-artifact@v4
        with:
          name: sdk-windows-arm64-msi
          path: ${{ github.workspace }}/BinaryCache/installer/Release/arm64
      - uses: actions/download-artifact@v4
        with:
          name: sdk-android-arm64-msi
          path: ${{ github.workspace }}/BinaryCache/installer/Release/aarch64
      - uses: actions/download-artifact@v4
        with:
          name: sdk-android-x86_64-msi
          path: ${{ github.workspace }}/BinaryCache/installer/Release/x86_64
      - uses: actions/download-artifact@v4
        with:
          name: sdk-android-armv7-msi
          path: ${{ github.workspace }}/BinaryCache/installer/Release/armv7
      - uses: actions/download-artifact@v4
        with:
          name: sdk-android-i686-msi
          path: ${{ github.workspace }}/BinaryCache/installer/Release/i686

      - uses: actions/checkout@v4
        with:
          repository: apple/swift-installer-scripts
          ref: ${{ inputs.swift_installer_scripts_revision }}
          path: ${{ github.workspace }}/SourceCache/swift-installer-scripts
          show-progress: false

      - uses: compnerd/gha-setup-vsdevenv@main
        with:
          host_arch: amd64
          components: 'Microsoft.VisualStudio.Component.VC.Tools.x86.x64;Microsoft.VisualStudio.Component.VC.Tools.ARM64'
          arch: ${{ matrix.arch }}

      - run: |
          $CertificatePath = Join-Path -Path ${env:RUNNER_TEMP} -ChildPath CodeSign.b64
          $PFXPath = Join-Path -Path ${env:RUNNER_TEMP} -ChildPath CodeSign.pfx
          Set-Content -Path $CertificatePath -Value '${{ secrets.CERTIFICATE }}'
          certutil -decode $CertificatePath $PFXPath
          Echo CERTIFICATE=$PFXPath | Out-File -FilePath ${env:GITHUB_ENV} -Encoding utf8 -Append
        if: ${{ inputs.signed }}

      # TODO(issues/154): Preload WixToolset.Sdk on Azure images so we can remove this step.
      - name: Install WixToolset.Sdk
        run: |
          if ([string]::IsNullOrEmpty((Get-PackageSource | %{ $_.Location } | Select-String -Pattern api.nuget.org))) {
            Register-PackageSource -Name NuGet -Location https://www.nuget.org/api/v2 -ProviderName NuGet
          }
          Install-Package -Name WixToolset.Sdk -RequiredVersion 4.0.1 -Force

      # The installer bundle needs the shared project for localization strings,
      # but it won't build the dependency on its own due to -p:BuildProjectReferences=false.
      - name: Build shared project
        run: |
          msbuild -nologo -restore -maxCpuCount `
              -p:BaseOutputPath=${{ github.workspace }}\BinaryCache\installer\ `
              -p:Configuration=Release `
              -p:SignOutput=${{ inputs.signed }} `
              -p:CERTIFICATE=${env:CERTIFICATE} `
              -p:PASSPHRASE=${{ secrets.PASSPHRASE }} `
              -p:ProductArchitecture=${{ matrix.arch }} `
              -p:ProductVersion=${{ inputs.swift_version }}-${{ inputs.swift_tag }} `
              ${{ github.workspace }}/SourceCache/swift-installer-scripts/platforms/Windows/shared/shared.wixproj

      - name: Build installer bundle
        run: |
          msbuild -nologo -restore -maxCpuCount `
              -p:BaseOutputPath=${{ github.workspace }}\BinaryCache\installer\ `
              -p:Configuration=Release `
              -p:BuildProjectReferences=false `
              -p:SignOutput=${{ inputs.signed }} `
              -p:CERTIFICATE=${env:CERTIFICATE} `
              -p:PASSPHRASE=${{ secrets.PASSPHRASE }} `
              -p:BundleFlavor=offline `
              -p:INCLUDE_AMD64_SDK=true `
              -p:INCLUDE_X86_SDK=true `
              -p:INCLUDE_ARM64_SDK=true `
              -p:ANDROID_INCLUDE_ARM64_SDK=true `
              -p:ANDROID_INCLUDE_x86_64_SDK=true `
              -p:ANDROID_INCLUDE_ARM_SDK=true `
              -p:ANDROID_INCLUDE_X86_SDK=true `
              -p:ProductArchitecture=${{ matrix.arch }} `
              -p:ProductVersion=${{ inputs.swift_version }}-${{ inputs.swift_tag }} `
              ${{ github.workspace }}/SourceCache/swift-installer-scripts/platforms/Windows/bundle/installer.wixproj

      - uses: actions/upload-artifact@v4
        with:
          name: installer-${{ matrix.arch }}
          path: ${{ github.workspace }}/BinaryCache/installer/Release/${{ matrix.arch }}/installer.exe

  smoke_test:
    needs: [installer]
    runs-on: ${{ inputs.default_build_runner }}

    steps:
      - uses: actions/download-artifact@v4
        with:
          name: installer-amd64
          path: ${{ github.workspace }}/tmp

      # TODO(compnerd): migrate this to compnerd/gha-setup-swift after the work that @mangini is doing is completed
      - run: |
          function Update-EnvironmentVariables {
            foreach ($level in "Machine", "User") {
              [Environment]::GetEnvironmentVariables($level).GetEnumerator() | % {
                # For Path variables, append the new values, if they're not already in there
                if ($_.Name -Match 'Path$') {
                  $_.Value = ($((Get-Content "Env:$($_.Name)") + ";$($_.Value)") -Split ';' | Select -Unique) -Join ';'
                }
                $_
              } | Set-Content -Path { "Env:$($_.Name)" }
            }
          }

          try {
            Write-Host "Starting Install installer.exe..."
            $Process = Start-Process -FilePath ${{ github.workspace }}/tmp/installer.exe -ArgumentList ("-q") -Wait -PassThru
            $ExitCode = $Process.ExitCode
            if ($ExitCode -eq 0 -or $ExitCode -eq 3010) {
              Write-Host "Installation successful"
            } else {
              Write-Host "non-zero exit code returned by the installation process: $ExitCode"
              exit $ExitCode
            }
          } catch {
            Write-Host "Failed to install: $($_.Exception.Message)"
            exit 1
          }
          Update-EnvironmentVariables

          # Reset Path and environment
          echo "$env:Path" | Out-File -FilePath $env:GITHUB_PATH -Encoding utf8
          Get-ChildItem Env: | % { echo "$($_.Name)=$($_.Value)" | Out-File -FilePath $env:GITHUB_ENV -Encoding utf8 -Append }

      - uses: actions/checkout@v4
        with:
          repository: compnerd/swift-win32
          ref: refs/heads/main
          path: ${{ github.workspace }}/SourceCache/swift-win32
          show-progress: false

      - run: swift build
        working-directory: ${{ github.workspace }}/SourceCache/swift-win32

      - run: swift test -Xswiftc -DENABLE_TESTING
        working-directory: ${{ github.workspace }}/SourceCache/swift-win32<|MERGE_RESOLUTION|>--- conflicted
+++ resolved
@@ -15,198 +15,171 @@
         required: true
         type: string
 
-<<<<<<< HEAD
+      llvm_project_revision:
+        required: true
+        type: string
+
+      sourcekit_lsp_revision:
+        required: true
+        type: string
+
+      swift_argument_parser_revision:
+        required: true
+        type: string
+
+      swift_asn1_revision:
+        required: true
+        type: string
+
+      swift_atomics_revision:
+        required: true
+        type: string
+
+      swift_certificates_revision:
+        required: true
+        type: string
+
+      swift_cmark_revision:
+        required: true
+        type: string
+
+      swift_collections_revision:
+        required: true
+        type: string
+
+      swift_corelibs_foundation_revision:
+        required: true
+        type: string
+
+      swift_corelibs_libdispatch_revision:
+        required: true
+        type: string
+
+      swift_corelibs_xctest_revision:
+        required: true
+        type: string
+
+      swift_crypto_revision:
+        required: true
+        type: string
+
+      swift_driver_revision:
+        required: true
+        type: string
+
+      swift_experimental_string_processing_revision:
+        required: true
+        type: string
+
+      swift_format_revision:
+        required: true
+        type: string
+
+      swift_foundation_revision:
+        required: true
+        type: string
+
+      swift_foundation_icu_revision:
+        required: true
+        type: string
+
+      swift_installer_scripts_revision:
+        required: true
+        type: string
+
+      swift_llbuild_revision:
+        required: true
+        type: string
+
+      swift_markdown_revision:
+        required: true
+        type: string
+
+      swift_package_manager_revision:
+        required: true
+        type: string
+
+      swift_revision:
+        required: true
+        type: string
+
+      swift_syntax_revision:
+        required: true
+        type: string
+
+      swift_system_revision:
+        required: true
+        type: string
+
+      swift_toolchain_sqlite_revision:
+        required: true
+        type: string
+
+      swift_toolchain_sqlite_version:
+        required: true
+        type: string
+
+      swift_tools_support_core_revision:
+        required: true
+        type: string
+
+      yams_revision:
+        required: true
+        type: string
+
+      zlib_revision:
+        required: true
+        type: string
+
+      ANDROID_API_LEVEL:
+        required: true
+        type: string
+
+      WINDOWS_CMAKE_C_FLAGS:
+        required: true
+        type: string
+
+      WINDOWS_CMAKE_CXX_FLAGS:
+        required: true
+        type: string
+
+      WINDOWS_CMAKE_EXE_LINKER_FLAGS:
+        required: true
+        type: string
+
+      WINDOWS_CMAKE_SHARED_LINKER_FLAGS:
+        required: true
+        type: string
+
+      ANDROID_CMAKE_C_FLAGS:
+        required: true
+        type: string
+
+      ANDROID_CMAKE_CXX_FLAGS:
+        required: true
+        type: string
+
+      ANDROID_CMAKE_EXE_LINKER_FLAGS:
+        required: true
+        type: string
+
+      ANDROID_CMAKE_SHARED_LINKER_FLAGS:
+        required: true
+        type: string
+
+      CMAKE_Swift_FLAGS:
+        required: true
+        type: string
+
       debug_info:
-        description: 'Emit PDBs (Debug Info)'
-        default: true
-        type: boolean
-=======
-      llvm_project_revision:
-        required: true
-        type: string
->>>>>>> a75c14ef
-
-      sourcekit_lsp_revision:
-        required: true
-        type: string
-
-      swift_argument_parser_revision:
-        required: true
-        type: string
-
-<<<<<<< HEAD
-      default_runner:
-        description: 'Build runner'
-        default: 'windows-latest'
-        required: false
-        type: string
-
-      compilers_runner:
-        description: 'Build runner for `compilers` job'
-        type: string
-        required: false
-
-  workflow_call:
-    inputs:
+        required: true
+        type: string
+
+      signed:
+        required: true
+        type: string
+
       swift_version:
-        description: 'Swift Version'
-        default: '0.0.0'
-        required: false
-=======
-      swift_asn1_revision:
-        required: true
->>>>>>> a75c14ef
-        type: string
-
-      swift_atomics_revision:
-        required: true
-        type: string
-
-      swift_certificates_revision:
-        required: true
-        type: string
-
-      swift_cmark_revision:
-        required: true
-        type: string
-
-      swift_collections_revision:
-        required: true
-        type: string
-
-      swift_corelibs_foundation_revision:
-        required: true
-        type: string
-
-      swift_corelibs_libdispatch_revision:
-        required: true
-        type: string
-
-      swift_corelibs_xctest_revision:
-        required: true
-        type: string
-
-      swift_crypto_revision:
-        required: true
-        type: string
-
-      swift_driver_revision:
-        required: true
-        type: string
-
-      swift_experimental_string_processing_revision:
-        required: true
-        type: string
-
-      swift_format_revision:
-        required: true
-        type: string
-
-      swift_foundation_revision:
-        required: true
-        type: string
-
-      swift_foundation_icu_revision:
-        required: true
-        type: string
-
-      swift_installer_scripts_revision:
-        required: true
-        type: string
-
-      swift_llbuild_revision:
-        required: true
-        type: string
-
-      swift_markdown_revision:
-        required: true
-        type: string
-
-      swift_package_manager_revision:
-        required: true
-        type: string
-
-      swift_revision:
-        required: true
-        type: string
-
-      swift_syntax_revision:
-        required: true
-        type: string
-
-      swift_system_revision:
-        required: true
-        type: string
-
-      swift_toolchain_sqlite_revision:
-        required: true
-        type: string
-
-      swift_toolchain_sqlite_version:
-        required: true
-        type: string
-
-      swift_tools_support_core_revision:
-        required: true
-        type: string
-
-      yams_revision:
-        required: true
-        type: string
-
-      zlib_revision:
-        required: true
-        type: string
-
-      ANDROID_API_LEVEL:
-        required: true
-        type: string
-
-      WINDOWS_CMAKE_C_FLAGS:
-        required: true
-        type: string
-
-      WINDOWS_CMAKE_CXX_FLAGS:
-        required: true
-        type: string
-
-      WINDOWS_CMAKE_EXE_LINKER_FLAGS:
-        required: true
-        type: string
-
-      WINDOWS_CMAKE_SHARED_LINKER_FLAGS:
-        required: true
-        type: string
-
-      ANDROID_CMAKE_C_FLAGS:
-        required: true
-        type: string
-
-      ANDROID_CMAKE_CXX_FLAGS:
-        required: true
-        type: string
-
-      ANDROID_CMAKE_EXE_LINKER_FLAGS:
-        required: true
-        type: string
-
-      ANDROID_CMAKE_SHARED_LINKER_FLAGS:
-        required: true
-        type: string
-
-      CMAKE_Swift_FLAGS:
-        required: true
-        type: string
-
-      debug_info:
-        required: true
-        type: string
-
-      signed:
-        required: true
-        type: string
-
-      swift_version:
         required: true
         type: string
 
@@ -222,17 +195,6 @@
         required: true
         type: string
 
-
-      default_runner:
-        description: 'Build runner'
-        default: 'windows-latest'
-        required: false
-        type: string
-
-      compilers_runner:
-        description: 'Build runner for `compilers` job'
-        type: string
-        required: false
 
     secrets:
       SYMBOL_SERVER_PAT:
@@ -246,177 +208,6 @@
   SCCACHE_DIRECT: yes
 
 jobs:
-<<<<<<< HEAD
-  context:
-    runs-on: ubuntu-latest
-    outputs:
-      curl_revision: ${{ steps.context.outputs.curl_revision }}
-      indexstore_db_revision: ${{ steps.context.outputs.indexstore_db_revision }}
-      libxml2_revision: ${{ steps.context.outputs.libxml2_revision }}
-      llvm_project_revision: ${{ steps.context.outputs.llvm_project_revision }}
-      sourcekit_lsp_revision: ${{ steps.context.outputs.sourcekit_lsp_revision }}
-      swift_argument_parser_revision: ${{ steps.context.outputs.swift_argument_parser_revision }}
-      swift_asn1_revision: ${{ steps.context.outputs.swift_asn1_revision }}
-      swift_atomics_revision: ${{ steps.context.outputs.swift_atomics_revision }}
-      swift_certificates_revision: ${{ steps.context.outputs.swift_certificates_revision }}
-      swift_cmark_revision: ${{ steps.context.outputs.swift_cmark_revision }}
-      swift_collections_revision: ${{ steps.context.outputs.swift_collections_revision }}
-      swift_corelibs_foundation_revision: ${{ steps.context.outputs.swift_corelibs_foundation_revision }}
-      swift_corelibs_libdispatch_revision: ${{ steps.context.outputs.swift_corelibs_libdispatch_revision }}
-      swift_corelibs_xctest_revision: ${{ steps.context.outputs.swift_corelibs_xctest_revision }}
-      swift_crypto_revision: ${{ steps.context.outputs.swift_crypto_revision }}
-      swift_driver_revision: ${{ steps.context.outputs.swift_driver_revision }}
-      swift_experimental_string_processing_revision: ${{ steps.context.outputs.swift_experimental_string_processing_revision }}
-      swift_format_revision: ${{ steps.context.outputs.swift_format_revision }}
-      swift_foundation_revision: ${{ steps.context.outputs.swift_foundation_revision }}
-      swift_foundation_icu_revision: ${{ steps.context.outputs.swift_foundation_icu_revision }}
-      swift_installer_scripts_revision: ${{ steps.context.outputs.swift_installer_scripts_revision }}
-      swift_llbuild_revision: ${{ steps.context.outputs.swift_llbuild_revision }}
-      swift_markdown_revision: ${{ steps.context.outputs.swift_markdown_revision }}
-      swift_package_manager_revision: ${{ steps.context.outputs.swift_package_manager_revision }}
-      swift_revision: ${{ steps.context.outputs.swift_revision }}
-      swift_syntax_revision: ${{ steps.context.outputs.swift_syntax_revision }}
-      swift_system_revision: ${{ steps.context.outputs.swift_system_revision }}
-      swift_toolchain_sqlite_revision: ${{ steps.context.outputs.swift_toolchain_sqlite_revision }}
-      swift_tools_support_core_revision: ${{ steps.context.outputs.swift_tools_support_core_revision }}
-      yams_revision: ${{ steps.context.outputs.yams_revision }}
-      zlib_revision: ${{ steps.context.outputs.zlib_revision }}
-      ANDROID_API_LEVEL: ${{ steps.context.outputs.ANDROID_API_LEVEL }}
-      WINDOWS_CMAKE_C_FLAGS: ${{ steps.context.outputs.WINDOWS_CMAKE_C_FLAGS }}
-      WINDOWS_CMAKE_CXX_FLAGS: ${{ steps.context.outputs.WINDOWS_CMAKE_CXX_FLAGS }}
-      WINDOWS_CMAKE_EXE_LINKER_FLAGS: ${{ steps.context.outputs.WINDOWS_CMAKE_EXE_LINKER_FLAGS }}
-      WINDOWS_CMAKE_SHARED_LINKER_FLAGS: ${{ steps.context.outputs.WINDOWS_CMAKE_SHARED_LINKER_FLAGS }}
-      ANDROID_CMAKE_C_FLAGS: ${{ steps.context.outputs.ANDROID_CMAKE_C_FLAGS }}
-      ANDROID_CMAKE_CXX_FLAGS: ${{ steps.context.outputs.ANDROID_CMAKE_CXX_FLAGS }}
-      ANDROID_CMAKE_EXE_LINKER_FLAGS: ${{ steps.context.outputs.ANDROID_CMAKE_EXE_LINKER_FLAGS }}
-      ANDROID_CMAKE_SHARED_LINKER_FLAGS: ${{ steps.context.outputs.ANDROID_CMAKE_SHARED_LINKER_FLAGS }}
-      CMAKE_Swift_FLAGS: ${{ steps.context.outputs.CMAKE_Swift_FLAGS }}
-      debug_info: ${{ steps.context.outputs.debug_info }}
-      signed: ${{ steps.context.outputs.signed }}
-      swift_version: ${{ steps.context.outputs.swift_version }}
-      swift_tag: ${{ steps.context.outputs.swift_tag }}
-      windows_build_runner: ${{ steps.context.outputs.windows_build_runner }}
-      compilers_build_runner: ${{ steps.context.outputs.compilers_build_runner }}
-    steps:
-      - id: context
-        name: Generate Build Context
-        run: |
-          # TODO(compnerd) can we make this more silent?
-          sudo DEBIAN_FRONTEND=noninteractive apt-get -qq update -yq
-          sudo DEBIAN_FRONTEND=noninteractive apt-get -qq -o Dpkg::Use-Pty=0 install -yq repo libxml2-utils
-
-          # Which branch is this workflow based on
-          branch_version_string=${{ inputs.swift_version || '0.0.0' }}
-          if [[ $branch_version_string == *.* ]]; then
-            branch_name=$(echo ${branch_version_string} | awk -F. '{ ver=$1"."$2; print (ver == "0.0") ? "main" : "release/"ver }')
-          else
-            branch_name="release/$branch_version_string"
-          fi
-
-          repo init --quiet --groups default --depth 1 -u https://github.com/compnerd/swift-build -b $branch_name
-          repo sync --quiet --no-clone-bundle --no-tags --jobs $(nproc --all)
-
-          if [[ "${{ inputs.swift_tag }}" != "" ]] ; then
-            tee -a "${GITHUB_OUTPUT}" <<-EOF
-          indexstore_db_revision=refs/tags/${{ inputs.swift_tag }}
-          llvm_project_revision=refs/tags/${{ inputs.swift_tag }}
-          sourcekit_lsp_revision=refs/tags/${{ inputs.swift_tag }}
-          swift_revision=refs/tags/${{ inputs.swift_tag }}
-          swift_argument_parser_revision=refs/tags/1.4.0
-          swift_asn1_revision=refs/tags/0.7.0
-          swift_atomics_revision=refs/tags/1.2.0
-          swift_certificates_revision=refs/tags/0.1.0
-          swift_cmark_revision=refs/tags/${{ inputs.swift_tag }}
-          swift_collections_revision=refs/tags/1.1.2
-          swift_corelibs_foundation_revision=refs/tags/${{ inputs.swift_tag }}
-          swift_corelibs_libdispatch_revision=refs/tags/${{ inputs.swift_tag }}
-          swift_corelibs_xctest_revision=refs/tags/${{ inputs.swift_tag }}
-          swift_crypto_revision=refs/tags/3.0.0
-          swift_driver_revision=refs/tags/${{ inputs.swift_tag }}
-          swift_experimental_string_processing_revision=refs/tags/${{ inputs.swift_tag }}
-          swift_format_revision=refs/heads/main
-          swift_foundation_revison=refs/heads/main
-          swift_foundation_icu_revision=refs/tags/0.0.8
-          swift_installer_scripts_revision=refs/heads/main
-          swift_llbuild_revision=refs/tags/${{ inputs.swift_tag }}
-          swift_markdown_revision=refs/tags/${{ inputs.swift_tag }}
-          swift_package_manager_revision=refs/tags/${{ inputs.swift_tag }}
-          swift_syntax_revision=refs/tags/${{ inputs.swift_tag }}
-          swift_system_revision=refs/tags/1.3.0
-          swift_toolchain_sqlite_revision=refs/tags/main
-          swift_tools_support_core_revision=refs/tags/${{ inputs.swift_tag }}
-          curl_revision=refs/tags/curl-8_5_0
-          libxml2_revision=refs/tags/v2.11.5
-          yams_revision=refs/tags/5.0.6
-          zlib_revision=refs/tags/v1.3.1
-          EOF
-          else
-            repo manifest -r --suppress-upstream-revision --suppress-dest-branch | \
-                  xmllint --xpath "//project/@name | //project/@revision" - | \
-                  xargs -n2 | \
-                  awk -F'[= ]' '{
-                    split($2, repo, "/");
-                    gsub(/-/, "_", repo[2]);
-                    print tolower(repo[2]) "_revision=" $4
-                  }' | tee -a "${GITHUB_OUTPUT}"
-            repo manifest -r --suppress-upstream-revision --suppress-dest-branch -o - | sed -E 's,[[:space:]]+$,,' > stable.xml
-          fi
-
-          # FIXME(z2oh): Remove /D_DISABLE_CONSTEXPR_MUTEX_CONSTRUCTOR when GitHub runner image updates to 20240610.1.
-          #  see: https://github.com/actions/runner-images/issues/10004
-          if [[ "${{ github.event_name }}" == "schedule" || "${{ inputs.debug_info }}" == "true" ]]; then
-            echo debug_info=true >> ${GITHUB_OUTPUT}
-            echo WINDOWS_CMAKE_C_FLAGS="/GS- /Gw /Gy /Oi /Oy /Z7 /Zc:inline /Zc:preprocessor" >> ${GITHUB_OUTPUT}
-            echo WINDOWS_CMAKE_CXX_FLAGS="/GS- /Gw /Gy /Oi /Oy /Z7 /Zc:inline /Zc:preprocessor /Zc:__cplusplus /D_DISABLE_CONSTEXPR_MUTEX_CONSTRUCTOR" >> ${GITHUB_OUTPUT}
-            echo ANDROID_CMAKE_C_FLAGS="-ffunction-sections -fdata-sections -g" >> ${GITHUB_OUTPUT}
-            echo ANDROID_CMAKE_CXX_FLAGS="-ffunction-sections -fdata-sections -g" >> ${GITHUB_OUTPUT}
-            echo WINDOWS_CMAKE_EXE_LINKER_FLAGS="-incremental:no -debug -opt:ref -opt:icf" >> ${GITHUB_OUTPUT}
-            echo WINDOWS_CMAKE_SHARED_LINKER_FLAGS="-incremental:no -debug -opt:ref -opt:icf" >> ${GITHUB_OUTPUT}
-            echo CMAKE_Swift_FLAGS="-g -debug-info-format=codeview -Xlinker -debug -Xlinker -incremental:no -Xlinker -opt:ref -Xlinker -opt:icf" >> ${GITHUB_OUTPUT}
-          else
-            echo debug_info=false >> ${GITHUB_OUTPUT}
-            echo WINDOWS_CMAKE_C_FLAGS="/GS- /Gw /Gy /Oi /Oy /Zc:inline /Zc:preprocessor" >> ${GITHUB_OUTPUT}
-            echo WINDOWS_CMAKE_CXX_FLAGS="/GS- /Gw /Gy /Oi /Oy /Zc:inline /Zc:preprocessor /Zc:__cplusplus /D_DISABLE_CONSTEXPR_MUTEX_CONSTRUCTOR" >> ${GITHUB_OUTPUT}
-            echo ANDROID_CMAKE_C_FLAGS="-ffunction-sections -fdata-sections" >> ${GITHUB_OUTPUT}
-            echo ANDROID_CMAKE_CXX_FLAGS="-ffunction-sections -fdata-sections" >> ${GITHUB_OUTPUT}
-            echo WINDOWS_CMAKE_EXE_LINKER_FLAGS="" >> ${GITHUB_OUTPUT}
-            echo WINDOWS_CMAKE_SHARED_LINKER_FLAGS="" >> ${GITHUB_OUTPUT}
-            echo CMAKE_Swift_FLAGS="-Xlinker -incremental:no -Xlinker -opt:ref -Xlinker -opt:icf" >> ${GITHUB_OUTPUT}
-          fi
-          echo ANDROID_CMAKE_EXE_LINKER_FLAGS="" >> ${GITHUB_OUTPUT}
-          echo ANDROID_CMAKE_SHARED_LINKER_FLAGS="" >> ${GITHUB_OUTPUT}
-
-          if [[ "${{ github.event_name }}" == "schedule" || "${{ inputs.signed }}" == "true" ]]; then
-            # FIXME(compnerd) enable this when requested
-            echo signed=false >> ${GITHUB_OUTPUT}
-          else
-            echo signed=false >> ${GITHUB_OUTPUT}
-          fi
-
-          echo swift_version=${{ inputs.swift_version || '0.0.0' }} | tee -a ${GITHUB_OUTPUT}
-          if [[ -n "${{ inputs.swift_tag }}" ]] ; then
-            echo swift_tag=${{ inputs.swift_tag }} | tee -a ${GITHUB_OUTPUT}
-          else
-            if [[ "$branch_name" == "main" ]] ; then
-              echo swift_tag=$(date +%Y%m%d.$(date +%-H/6 | bc)) | tee -a ${GITHUB_OUTPUT}
-            else
-              echo swift_tag=swift-"$branch_version_string"-$(date +%Y%m%d.$(date +%-H/6 | bc)) | tee -a ${GITHUB_OUTPUT}
-            fi
-          fi
-
-          echo windows_build_runner=${{ inputs.default_runner }} >> ${GITHUB_OUTPUT}
-          echo compilers_build_runner=${{ inputs.compilers_runner || inputs.default_runner }} >> ${GITHUB_OUTPUT}
-
-          echo ANDROID_API_LEVEL=${{ inputs.android_api_level }} >> ${GITHUB_OUTPUT}
-
-      - uses: actions/upload-artifact@v4
-        with:
-          name: stable.xml
-          path: stable.xml
-          if-no-files-found: ignore
-
-=======
->>>>>>> a75c14ef
   sqlite:
     runs-on: ${{ inputs.default_build_runner }}
 
@@ -3183,18 +2974,21 @@
           path: |
             ${{ github.workspace }}/BinaryCache/installer/Release/${{ matrix.arch }}/bld.msi
             ${{ github.workspace }}/BinaryCache/installer/Release/${{ matrix.arch }}/bld.cab
+
       - uses: actions/upload-artifact@v4
         with:
           name: cli-${{ matrix.arch }}-msi
           path: |
             ${{ github.workspace }}/BinaryCache/installer/Release/${{ matrix.arch }}/cli.msi
             ${{ github.workspace }}/BinaryCache/installer/Release/${{ matrix.arch }}/cli.cab
+
       - uses: actions/upload-artifact@v4
         with:
           name: dbg-${{ matrix.arch }}-msi
           path: |
             ${{ github.workspace }}/BinaryCache/installer/Release/${{ matrix.arch }}/dbg.msi
             ${{ github.workspace }}/BinaryCache/installer/Release/${{ matrix.arch }}/dbg.cab
+
       - uses: actions/upload-artifact@v4
         with:
           name: ide-${{ matrix.arch }}-msi
@@ -3403,6 +3197,7 @@
         with:
           name: ide-${{ matrix.arch }}-msi
           path: ${{ github.workspace }}/BinaryCache/installer/Release/${{ matrix.arch }}
+
       - uses: actions/download-artifact@v4
         with:
           name: rtl-windows-${{ matrix.arch }}-msi
@@ -3419,6 +3214,7 @@
         with:
           name: rtl-windows-arm64-msm
           path: ${{ github.workspace }}/BinaryCache/installer/Release/arm64
+
       - uses: actions/download-artifact@v4
         with:
           name: sdk-windows-amd64-msi

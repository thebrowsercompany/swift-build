name: swift-toolchain

on:
  schedule:
    - cron: "0 */6 * * *"
  workflow_dispatch:
    inputs:
      snapshot:
        description: 'Build Swift at a tagged snapshot'
        default: false
        type: boolean
      swift_tag:
        description: 'Swift Build Tag'
        required: false

      swift_version:
        description: 'Swift Version'
        default: '0.0.0'
        required: false
        type: string

      debug_info:
        description: 'Emit PDBs (Debug Info)'
        default: true
        type: boolean

jobs:
  context:
    runs-on: ubuntu-latest
    outputs:
      curl_revision: ${{ steps.context.outputs.curl_revision }}
      icu_revision: ${{ steps.context.outputs.icu_revision }}
      indexstore_db_revision: ${{ steps.context.outputs.indexstore_db_revision }}
      libxml2_revision: ${{ steps.context.outputs.libxml2_revision }}
      llvm_project_revision: ${{ steps.context.outputs.llvm_project_revision }}
      sourcekit_lsp_revision: ${{ steps.context.outputs.sourcekit_lsp_revision }}
      swift_argument_parser_revision: ${{ steps.context.outputs.swift_argument_parser_revision }}
      swift_asn1_revision: ${{ steps.context.outputs.swift_asn1_revision }}
      swift_certificates_revision: ${{ steps.context.outputs.swift_certificates_revision }}
      swift_cmark_revision: ${{ steps.context.outputs.swift_cmark_revision }}
      swift_collections_revision: ${{ steps.context.outputs.swift_collections_revision }}
      swift_corelibs_foundation_revision: ${{ steps.context.outputs.swift_corelibs_foundation_revision }}
      swift_corelibs_libdispatch_revision: ${{ steps.context.outputs.swift_corelibs_libdispatch_revision }}
      swift_corelibs_xctest_revision: ${{ steps.context.outputs.swift_corelibs_xctest_revision }}
      swift_crypto_revision: ${{ steps.context.outputs.swift_crypto_revision }}
      swift_driver_revision: ${{ steps.context.outputs.swift_driver_revision }}
      swift_experimental_string_processing_revision: ${{ steps.context.outputs.swift_experimental_string_processing_revision }}
      swift_format_revision: ${{ steps.context.outputs.swift_format_revision }}
      swift_installer_scripts_revision: ${{ steps.context.outputs.swift_installer_scripts_revision }}
      swift_llbuild_revision: ${{ steps.context.outputs.swift_llbuild_revision }}
      swift_package_manager_revision: ${{ steps.context.outputs.swift_package_manager_revision }}
      swift_revision: ${{ steps.context.outputs.swift_revision }}
      swift_syntax_revision: ${{ steps.context.outputs.swift_syntax_revision }}
      swift_system_revision: ${{ steps.context.outputs.swift_system_revision }}
      swift_tools_support_core_revision: ${{ steps.context.outputs.swift_tools_support_core_revision }}
      yams_revision: ${{ steps.context.outputs.yams_revision }}
      zlib_revision: ${{ steps.context.outputs.zlib_revision }}
      CMAKE_C_FLAGS: ${{ steps.context.outputs.CMAKE_C_FLAGS }}
      CMAKE_CXX_FLAGS: ${{ steps.context.outputs.CMAKE_CXX_FLAGS }}
      CMAKE_SHARED_LINKER_FLAGS: ${{ steps.context.outputs.CMAKE_SHARED_LINKER_FLAGS }}
      CMAKE_Swift_FLAGS: ${{ steps.context.outputs.CMAKE_Swift_FLAGS }}
      LLVM_ENABLE_PDB: ${{ steps.context.outputs.LLVM_ENABLE_PDB }}
      debug_info: ${{ steps.context.outputs.debug_info }}
      swift_version: ${{ steps.context.outputs.swift_version }}
      swift_tag: ${{ steps.context.outputs.swift_tag }}
    steps:
      - id: context
        name: Generate Build Context
        run: |
          # TODO(compnerd) can we make this more silent?
          sudo DEBIAN_FRONTEND=noninteractive apt-get -qq update -yq
          sudo DEBIAN_FRONTEND=noninteractive apt-get -qq -o Dpkg::Use-Pty=0 install -yq repo libxml2-utils

          repo init --quiet --groups default --depth 1 -u https://github.com/compnerd/swift-build
          repo sync --quiet --no-clone-bundle --no-tags --jobs $(nproc --all)

          if [[ "${{ github.event.inputs.snapshot }}" == "true" ]] ; then
            tee -a "${GITHUB_OUTPUT}" <<-EOF
          indexstore_db_revision=refs/tags/${{ github.event.inputs.swift_tag }}
          llvm_project_revision=refs/tags/${{ github.event.inputs.swift_tag }}
          sourcekit_lsp_revision=refs/tags/${{ github.event.inputs.swift_tag }}
          swift_revision=refs/tags/${{ github.event.inputs.swift_tag }}
          swift_argument_parser_revision=refs/tags/1.2.2
          swift_asn1_revision=refs/tags/0.7.0
          swift_certificates_revision=refs/tags/0.1.0
          swift_cmark_revision=refs/tags/${{ github.event.inputs.swift_tag }}
          swift_collections_revision=refs/tags/1.0.4
          swift_corelibs_foundation_revision=refs/tags/${{ github.event.inputs.swift_tag }}
          swift_corelibs_libdispatch_revision=refs/tags/${{ github.event.inputs.swift_tag }}
          swift_corelibs_xctest_revision=refs/tags/${{ github.event.inputs.swift_tag }}
          swift_crypto_revision=refs/tags/2.4.0
          swift_driver_revision=refs/tags/${{ github.event.inputs.swift_tag }}
          swift_experimental_string_processing_revision=refs/tags/${{ github.event.inputs.swift_tag }}
          swift_format_revision=refs/tags/${{ github.event.inputs.swift_tag }}
          swift_installer_scripts_revision=refs/heads/main
          swift_llbuild_revision=refs/tags/${{ github.event.inputs.swift_tag }}
          swift_package_manager_revision=refs/tags/${{ github.event.inputs.swift_tag }}
          swift_syntax_revision=refs/tags/${{ github.event.inputs.swift_tag }}
          swift_system_revision=refs/tags/1.1.1
          swift_tools_support_core_revision=refs/tags/${{ github.event.inputs.swift_tag }}
          curl_revision=refs/tags/curl-7_77_0
          libxml2_revision=refs/tags/v2.9.12
          yams_revision=refs/tags/5.0.4
          zlib_revision=refs/tags/v1.2.13
          icu_revision=refs/heads/maint/maint-69
          EOF
          else
            repo manifest -r --suppress-upstream-revision --suppress-dest-branch | \
                  xmllint --xpath "//project/@name | //project/@revision" - | \
                  xargs -n2 | \
                  awk -F'[= ]' '{
                    split($2, repo, "/");
                    gsub(/-/, "_", repo[2]);
                    print tolower(repo[2]) "_revision=" $4
                  }' | tee -a "${GITHUB_OUTPUT}"
            # TODO(compnerd) trim trailing whitespace
            repo manifest -r --suppress-upstream-revision --suppress-dest-branch -o stable.xml
          fi

          if [[ "${{ github.event_name }}" == "schedule" || "${{ github.event.inputs.debug_info }}" == "true" ]]; then
            echo debug_info=true >> ${GITHUB_OUTPUT}
            echo CMAKE_C_FLAGS="/GS- /Gw /Gy /Oi /Oy /Zi /Zc:inline /Zc:preprocessor" >> ${GITHUB_OUTPUT}
            echo CMAKE_CXX_FLAGS="/GS- /Gw /Gy /Oi /Oy /Zi /Zc:inline /Zc:preprocessor /Zc:__cplusplus" >> ${GITHUB_OUTPUT}
            echo CMAKE_SHARED_LINKER_FLAGS="-incremental:no -debug -opt:ref -opt:icf" >> ${GITHUB_OUTPUT}
            echo CMAKE_Swift_FLAGS="-g -debug-info-format=codeview -Xlinker -debug -Xlinker -incremental:no -Xlinker -opt:ref -Xlinker -opt:icf" >> ${GITHUB_OUTPUT}
            echo LLVM_ENABLE_PDB=YES >> ${GITHUB_OUTPUT}
          else
            echo debug_info=false >> ${GITHUB_OUTPUT}
            echo CMAKE_C_FLAGS="/GS- /Gw /Gy /Oi /Oy /Zc:inline /Zc:preprocessor" >> ${GITHUB_OUTPUT}
            echo CMAKE_CXX_FLAGS="/GS- /Gw /Gy /Oi /Oy /Zc:inline /Zc:preprocessor /Zc:__cplusplus" >> ${GITHUB_OUTPUT}
            echo CMAKE_SHARED_LINKER_FLAGS="" >> ${GITHUB_OUTPUT}
            echo CMAKE_Swift_FLAGS="-Xlinker -incremental:no -Xlinker -opt:ref -Xlinker -opt:icf" >> ${GITHUB_OUTPUT}
            echo LLVM_ENABLE_PDB=NO >> ${GITHUB_OUTPUT}
          fi

          echo swift_version=${{ github.event.inputs.swift_version || '0.0.0' }} | tee -a ${GITHUB_OUTPUT}
          if [[ -n "${{ github.event.inputs.swift_tag }}" ]] ; then
            echo swift_tag=${{ github.event.inputs.swift_tag }} | tee -a ${GITHUB_OUTPUT}
          else
            echo swift_tag=-$(date +%Y%m%d.$(date +%-H/6 | bc)) | tee -a ${GITHUB_OUTPUT}
          fi

      - uses: actions/upload-artifact@v3
        with:
          name: stable.xml
          path: stable.xml
          if-no-files-found: ignore

  sqlite:
    runs-on: windows-latest
    needs: [context]

    strategy:
      fail-fast: false
      matrix:
        arch: ['amd64', 'arm64', 'x86']

    steps:
      - uses: actions/checkout@v3
        with:
          path: ${{ github.workspace }}/SourceCache/swift-build

      - name: download sqlite
        run: |
          curl.exe -sL "https://sqlite.org/2021/sqlite-amalgamation-3360000.zip" -o $env:TEMP\sqlite-amalgamation-3360000.zip
          New-Item -ItemType Directory -Path ${{ github.workspace }}\SourceCache\sqlite-3.36.0
          unzip.exe -j -o $env:TEMP\sqlite-amalgamation-3360000.zip -d ${{ github.workspace }}\SourceCache\sqlite-3.36.0

      - name: Copy CMakeLists.txt
        run: Copy-Item ${{ github.workspace }}\SourceCache\swift-build\cmake\SQLite\CMakeLists.txt -destination ${{ github.workspace }}\SourceCache\sqlite-3.36.0\CMakeLists.txt

      - uses: compnerd/gha-setup-vsdevenv@main
        with:
          host_arch: amd64
          components: 'Microsoft.VisualStudio.Component.VC.Tools.x86.x64;Microsoft.VisualStudio.Component.VC.Tools.ARM64'
          arch: ${{ matrix.arch }}

      - name: Configure SQLite
        run: |
          cmake -B ${{ github.workspace }}/BinaryCache/sqlite-3.36.0 `
                -D BUILD_SHARED_LIBS=NO `
                -D CMAKE_BUILD_TYPE=Release `
                -D CMAKE_C_COMPILER=cl `
                -D CMAKE_C_FLAGS="${{ needs.context.outputs.CMAKE_C_FLAGS }}" `
                -D CMAKE_CXX_COMPILER=cl `
                -D CMAKE_CXX_FLAGS="${{ needs.context.outputs.CMAKE_CXX_FLAGS }}" `
                -D CMAKE_MT=mt `
                -D CMAKE_INSTALL_PREFIX=${{ github.workspace }}/BuildRoot/Library/sqlite-3.36.0/usr `
                -G Ninja `
                -S ${{ github.workspace }}/SourceCache/sqlite-3.36.0
      - name: Build SQLite
        run: cmake --build ${{ github.workspace }}/BinaryCache/sqlite-3.36.0
      - name: Install SQLite
        run: cmake --build ${{ github.workspace }}/BinaryCache/sqlite-3.36.0 --target install

      - uses: actions/upload-artifact@v3
        with:
          name: sqlite-${{ matrix.arch }}-3.36.0
          path: ${{ github.workspace }}/BuildRoot/Library/sqlite-3.36.0/usr

  icu_tools:
    runs-on: windows-latest
    needs: [context]

    steps:
      - uses: actions/checkout@v3
        with:
          repository: apple/swift-installer-scripts
          ref: ${{ needs.context.outputs.swift_installer_scripts_revision }}
          path: ${{ github.workspace }}/SourceCache/swift-installer-scripts

      - uses: actions/checkout@v3
        with:
          repository: unicode-org/icu
          ref: ${{ needs.context.outputs.icu_revision }}
          path: ${{ github.workspace }}/SourceCache/icu

      - name: Copy CMakeLists.txt
        run: Copy-Item ${{ github.workspace }}\SourceCache\swift-installer-scripts\shared\ICU\CMakeLists.txt -destination ${{ github.workspace }}\SourceCache\icu\icu4c\CMakeLists.txt

      - uses: compnerd/gha-setup-vsdevenv@main
        with:
          host_arch: amd64
          components: 'Microsoft.VisualStudio.Component.VC.Tools.x86.x64;Microsoft.VisualStudio.Component.VC.Tools.ARM64'
          arch: amd64

      - name: Configure ICU Build Tools
        run:
          cmake -B ${{ github.workspace }}/BinaryCache/icu-tools-69.1 `
                -D BUILD_SHARED_LIBS=NO `
                -D BUILD_TOOLS=YES `
                -D CMAKE_BUILD_TYPE=Release `
                -D CMAKE_C_COMPILER=cl `
                -D CMAKE_C_FLAGS="${{ needs.context.outputs.CMAKE_C_FLAGS }}" `
                -D CMAKE_CXX_COMPILER=cl `
                -D CMAKE_CXX_FLAGS="${{ needs.context.outputs.CMAKE_CXX_FLAGS }}" `
                -D CMAKE_MT=mt `
                -D CMAKE_INSTALL_PREFIX=${{ github.workspace }}/BuildRoot/Library/icu-69.1/usr `
                -G Ninja `
                -S ${{ github.workspace }}/SourceCache/icu/icu4c

      - name: Build ICU Tools
        run: cmake --build ${{ github.workspace }}/BinaryCache/icu-tools-69.1

      - uses: actions/upload-artifact@v3
        with:
          name: icu-tools-69.1
          path: |
            ${{ github.workspace }}/BinaryCache/icu-tools-69.1/genbrk.exe
            ${{ github.workspace }}/BinaryCache/icu-tools-69.1/gencfu.exe
            ${{ github.workspace }}/BinaryCache/icu-tools-69.1/gencnval.exe
            ${{ github.workspace }}/BinaryCache/icu-tools-69.1/gendict.exe
            ${{ github.workspace }}/BinaryCache/icu-tools-69.1/genrb.exe
            ${{ github.workspace }}/BinaryCache/icu-tools-69.1/gensprep.exe
            ${{ github.workspace }}/BinaryCache/icu-tools-69.1/icupkg.exe
            ${{ github.workspace }}/BinaryCache/icu-tools-69.1/makeconv.exe
            ${{ github.workspace }}/BinaryCache/icu-tools-69.1/pkgdata.exe

  icu:
    runs-on: windows-latest
    needs: [context, icu_tools]

    strategy:
      fail-fast: false
      matrix:
        include:
          - arch: 'amd64'
            BUILD_TOOLS: NO
          - arch: 'arm64'
            BUILD_TOOLS: NO
          - arch: 'x86'
            BUILD_TOOLS: YES

    steps:
      - uses: actions/download-artifact@v3
        with:
          name: icu-tools-69.1
          path: ${{ github.workspace }}/BinaryCache/icu-tools-69.1/usr/bin

      - uses: actions/checkout@v3
        with:
          repository: apple/swift-installer-scripts
          ref: ${{ needs.context.outputs.swift_installer_scripts_revision }}
          path: ${{ github.workspace }}/SourceCache/swift-installer-scripts

      - uses: actions/checkout@v3
        with:
          repository: unicode-org/icu
          ref: ${{ needs.context.outputs.icu_revision }}
          path: ${{ github.workspace }}/SourceCache/icu

      - name: Copy CMakeLists.txt
        run: Copy-Item ${{ github.workspace }}\SourceCache\swift-installer-scripts\shared\ICU\CMakeLists.txt -destination ${{ github.workspace }}\SourceCache\icu\icu4c\CMakeLists.txt

      - uses: compnerd/gha-setup-vsdevenv@main
        with:
          host_arch: amd64
          components: 'Microsoft.VisualStudio.Component.VC.Tools.x86.x64;Microsoft.VisualStudio.Component.VC.Tools.ARM64'
          arch: ${{ matrix.arch }}

      - name: Configure ICU
        run: |
          cmake -B ${{ github.workspace }}/BinaryCache/icu-69.1 `
                -D BUILD_SHARED_LIBS=NO `
                -D BUILD_TOOLS=${{ matrix.BUILD_TOOLS }} `
                -D CMAKE_BUILD_TYPE=Release `
                -D CMAKE_C_COMPILER=cl `
                -D CMAKE_C_FLAGS="${{ needs.context.outputs.CMAKE_C_FLAGS }}" `
                -D CMAKE_CXX_COMPILER=cl `
                -D CMAKE_CXX_FLAGS="${{ needs.context.outputs.CMAKE_CXX_FLAGS }}" `
                -D CMAKE_MT=mt `
                -D CMAKE_INSTALL_PREFIX=${{ github.workspace }}/BuildRoot/Library/icu-69.1/usr `
                -D MSVC_C_ARCHITECTURE_ID=${{ matrix.arch }} `
                -D ICU_TOOLS_DIR=${{ github.workspace }}/BinaryCache/icu-tools-69.1/usr/bin `
                -G Ninja `
                -S ${{ github.workspace }}/SourceCache/icu/icu4c
      - name: Build ICU
        run: cmake --build ${{ github.workspace }}/BinaryCache/icu-69.1
      - name: Install ICU
        run: cmake --build ${{ github.workspace }}/BinaryCache/icu-69.1 --target install

      - uses: actions/upload-artifact@v3
        with:
          name: icu-${{ matrix.arch }}-69.1
          path: ${{ github.workspace }}/BuildRoot/Library/icu-69.1/usr

  build_tools:
    runs-on: windows-latest
    needs: [context]

    steps:
      - uses: actions/checkout@v3
        with:
          repository: apple/llvm-project
          ref: ${{ needs.context.outputs.llvm_project_revision }}
          path: ${{ github.workspace }}/SourceCache/llvm-project
      - uses: actions/checkout@v3
        with:
          repository: apple/swift-cmark
          ref: ${{ needs.context.outputs.swift_cmark_revision }}
          path: ${{ github.workspace }}/SourceCache/swift-cmark
      - uses: actions/checkout@v3
        with:
          repository: apple/swift
          ref: ${{ needs.context.outputs.swift_revision }}
          path: ${{ github.workspace }}/SourceCache/swift
      - uses: actions/checkout@v3
        with:
          repository: apple/swift-syntax
          ref: ${{ needs.context.outputs.swift_syntax_revision }}
          path: ${{ github.workspace }}/SourceCache/swift-syntax
      - uses: actions/checkout@v3
        with:
          repository: apple/swift-corelibs-libdispatch
          ref: ${{ needs.context.outputs.swift_corelibs_libdispatch_revision }}
          path: ${{ github.workspace }}/SourceCache/swift-corelibs-libdispatch

      - uses: compnerd/gha-setup-vsdevenv@main

      - name: Configure Tools
        run: |
          cmake -B ${{ github.workspace }}/BinaryCache/0 `
                -D CMAKE_BUILD_TYPE=Release `
                -D CMAKE_C_COMPILER=cl `
                -D CMAKE_C_FLAGS="${{ needs.context.outputs.CMAKE_C_FLAGS }}" `
                -D CMAKE_CXX_COMPILER=cl `
                -D CMAKE_CXX_FLAGS="${{ needs.context.outputs.CMAKE_CXX_FLAGS }}" `
                -D CMAKE_MT=mt `
                -G Ninja `
                -S ${{ github.workspace }}/SourceCache/llvm-project/llvm `
                -D LLVM_ENABLE_ASSERTIONS=NO `
                -D LLVM_ENABLE_LIBEDIT=NO `
                -D LLVM_ENABLE_LIBXML2=NO `
                -D LLVM_ENABLE_PROJECTS="clang;clang-tools-extra;lldb" `
                -D LLVM_EXTERNAL_PROJECTS="cmark;swift" `
                -D LLVM_EXTERNAL_CMARK_SOURCE_DIR=${{ github.workspace }}/SourceCache/swift-cmark `
                -D LLVM_EXTERNAL_SWIFT_SOURCE_DIR=${{ github.workspace }}/SourceCache/swift `
                -D LLDB_ENABLE_PYTHON=NO `
                -D LLDB_INCLUDE_TESTS=NO `
                -D LLDB_ENABLE_SWIFT_SUPPORT=NO `
                -D SWIFT_BUILD_DYNAMIC_SDK_OVERLAY=NO `
                -D SWIFT_BUILD_DYNAMIC_STDLIB=NO `
                -D SWIFT_BUILD_REMOTE_MIRROR=NO `
                -D SWIFT_BUILD_STATIC_SDK_OVERLAY=NO `
                -D SWIFT_BUILD_STATIC_STDLIB=NO `
                -D SWIFT_INCLUDE_DOCS=NO `
                -D SWIFT_PATH_TO_LIBDISPATCH_SOURCE=${{ github.workspace }}/SourceCache/swift-corelibs-libdispatch `
                -D SWIFT_PATH_TO_SWIFT_SYNTAX_SOURCE=${{ github.workspace }}/SourceCache/swift-syntax
      - name: Build llvm-tblgen
        run: cmake --build ${{ github.workspace }}/BinaryCache/0 --target llvm-tblgen
      - name: Build clang-tblgen
        run: cmake --build ${{ github.workspace }}/BinaryCache/0 --target clang-tblgen
      - name: Build lldb-tblgen
        run: cmake --build ${{ github.workspace }}/BinaryCache/0 --target lldb-tblgen
      - name: Build llvm-config
        run: cmake --build ${{ github.workspace }}/BinaryCache/0 --target llvm-config
      - name: Build clang-pseudo-gen
        run: cmake --build ${{ github.workspace }}/BinaryCache/0 --target clang-pseudo-gen
      - name: Build clang-tidy-confusable-chars-gen
        run: cmake --build ${{ github.workspace }}/BinaryCache/0 --target clang-tidy-confusable-chars-gen
      - name: Build swift-def-to-strings-converter
        run: cmake --build ${{ github.workspace }}/BinaryCache/0 --target swift-def-to-strings-converter
      - name: Build swift-serialize-diagnostics
        run: cmake --build ${{ github.workspace }}/BinaryCache/0 --target swift-serialize-diagnostics
      - name: Build swift-compatibility-symbols
        run: cmake --build ${{ github.workspace }}/BinaryCache/0 --target swift-compatibility-symbols

      - uses: actions/upload-artifact@v3
        with:
          name: build-tools
          path: |
            ${{ github.workspace }}/BinaryCache/0/bin/llvm-tblgen.exe
            ${{ github.workspace }}/BinaryCache/0/bin/clang-tblgen.exe
            ${{ github.workspace }}/BinaryCache/0/bin/lldb-tblgen.exe
            ${{ github.workspace }}/BinaryCache/0/bin/llvm-config.exe
            ${{ github.workspace }}/BinaryCache/0/bin/clang-pseudo-gen.exe
            ${{ github.workspace }}/BinaryCache/0/bin/clang-tidy-confusable-chars-gen.exe
            ${{ github.workspace }}/BinaryCache/0/bin/swift-def-to-strings-converter.exe
            ${{ github.workspace }}/BinaryCache/0/bin/swift-serialize-diagnostics.exe
            ${{ github.workspace }}/BinaryCache/0/bin/swift-compatibility-symbols.exe

  compilers:
    runs-on: windows-latest-64core
    needs: [context, build_tools]

    env:
      # Must be a full version string from https://www.nuget.org/packages/pythonarm64
      PYTHON_VERSION: 3.9.10

    strategy:
      fail-fast: false
      matrix:
        arch: ['amd64', 'arm64']

    steps:
      - uses: actions/download-artifact@v3
        with:
          name: build-tools
          path: ${{ github.workspace }}/BinaryCache/0/bin

      - uses: actions/checkout@v3
        with:
          repository: apple/llvm-project
          ref: ${{ needs.context.outputs.llvm_project_revision }}
          path: ${{ github.workspace }}/SourceCache/llvm-project
      - uses: actions/checkout@v3
        with:
          repository: apple/swift-cmark
          ref: ${{ needs.context.outputs.swift_cmark_revision }}
          path: ${{ github.workspace }}/SourceCache/swift-cmark
      - uses: actions/checkout@v3
        with:
          repository: apple/swift
          ref: ${{ needs.context.outputs.swift_revision }}
          path: ${{ github.workspace }}/SourceCache/swift
      - uses: actions/checkout@v3
        with:
          repository: apple/swift-experimental-string-processing
          ref: ${{ needs.context.outputs.swift_experimental_string_processing_revision }}
          path: ${{ github.workspace }}/SourceCache/swift-experimental-string-processing
      - uses: actions/checkout@v3
        with:
          repository: apple/swift-syntax
          ref: ${{ needs.context.outputs.swift_syntax_revision }}
          path: ${{ github.workspace }}/SourceCache/swift-syntax
      - uses: actions/checkout@v3
        with:
          repository: apple/swift-corelibs-libdispatch
          ref: ${{ needs.context.outputs.swift_corelibs_libdispatch_revision }}
          path: ${{ github.workspace }}/SourceCache/swift-corelibs-libdispatch

      - name: Install Python ${{ env.PYTHON_VERSION }} (Host)
        uses: actions/setup-python@v4
        with:
          python-version: '${{ env.PYTHON_VERSION }}'

      # TODO(lxbndr) use actions/cache to improve this step timings
      - name: Install Python ${{ env.PYTHON_VERSION }} (arm64)
        if: matrix.arch == 'arm64'
        run: |
          nuget install pythonarm64 -Version ${{ env.PYTHON_VERSION }}

      - name: Export Python Location
        run: |
          echo "PYTHON_LOCATION_amd64=$env:pythonLocation" | Out-File -FilePath $env:GITHUB_ENV -Encoding utf8 -Append
          echo "PYTHON_LOCATION_arm64=${{ github.workspace }}\pythonarm64.${{ env.PYTHON_VERSION }}\tools" | Out-File -FilePath $env:GITHUB_ENV -Encoding utf8 -Append

      - name: Install llvm
        if: matrix.arch == 'arm64'
        run: |
          curl.exe -sL "https://github.com/llvm/llvm-project/releases/download/llvmorg-15.0.5/LLVM-15.0.5-win64.exe" -o ${env:TEMP}\llvm-installer.exe

          Write-Host "Starting ${env:TEMP}\llvm-installer.exe"
          $Process = Start-Process -FilePath ${env:TEMP}\llvm-installer.exe -ArgumentList ("/S", "/D=${env:ProgramFiles}\LLVM") -Wait -PassThru
          $ExitCode = $Process.ExitCode
          if ($ExitCode -eq 0) {
            Write-Host "Installation successful"
          } else {
            Write-Host "non-zero exit code returned by the installation process: $ExitCode"
            exit $ExitCode
          }

          Remove-Item ${env:TEMP}\llvm-installer.exe

          $stdatomic = "${env:ProgramFiles}\LLVM\lib\clang\15.0.5\include\stdatomic.h"
          if (Test-Path -Path $stdatomic) {
            (Get-Content $stdatomic).replace('__has_include_next(<stdatomic.h>) && !(defined(_MSC_VER) && !defined(__cplusplus))', '0') | Set-Content $stdatomic
          }

      - uses: compnerd/gha-setup-vsdevenv@main
        with:
          host_arch: amd64
          components: 'Microsoft.VisualStudio.Component.VC.Tools.x86.x64;Microsoft.VisualStudio.Component.VC.Tools.ARM64'
          arch: ${{ matrix.arch }}

      - name: Configure Compilers
        run: |
          if ( "${{ matrix.arch }}" -eq "arm64" ) {
            $CMAKE_SYSTEM_NAME="-D CMAKE_SYSTEM_NAME=Windows"
            $CMAKE_SYSTEM_PROCESSOR="-D CMAKE_SYSTEM_PROCESSOR=ARM64"
            $CACHE="Windows-aarch64.cmake"
            $CLANG_LOCATION = cygpath -m ${env:ProgramFiles}\llvm\bin
            $SWIFT_CLANG_LOCATION="-D SWIFT_CLANG_LOCATION=${CLANG_LOCATION}"

            # FIXME(compnerd) re-enable runtimes after we sort out compiler-rt
            (Get-Content ${{ github.workspace }}/SourceCache/swift/cmake/caches/Windows-aarch64.cmake).replace(' runtimes', '') | Set-Content ${{ github.workspace }}/SourceCache/swift/cmake/caches/Windows-aarch64.cmake
          } else {
            $CACHE="Windows-x86_64.cmake"
          }
          cmake -B ${{ github.workspace }}/BinaryCache/1 `
                -C ${{ github.workspace }}/SourceCache/swift/cmake/caches/${CACHE} `
                -D CMAKE_BUILD_TYPE=Release `
                -D CMAKE_C_COMPILER=cl `
                -D CMAKE_C_FLAGS="${{ needs.context.outputs.CMAKE_C_FLAGS }}" `
                -D CMAKE_CXX_COMPILER=cl `
                -D CMAKE_CXX_FLAGS="${{ needs.context.outputs.CMAKE_CXX_FLAGS }}" `
                -D CMAKE_MT=mt `
                -D CMAKE_INSTALL_PREFIX=${{ github.workspace }}/BuildRoot/Library/Developer/Toolchains/unknown-Asserts-development.xctoolchain/usr `
                ${CMAKE_SYSTEM_NAME} `
                ${CMAKE_SYSTEM_PROCESSOR} `
                -G Ninja `
                -S ${{ github.workspace }}/SourceCache/llvm-project/llvm `
                -D CLANG_TABLEGEN=${{ github.workspace }}/BinaryCache/0/bin/clang-tblgen.exe `
                -D CLANG_TIDY_CONFUSABLE_CHARS_GEN=${{ github.workspace }}/BinaryCache/0/bin/clang-tidy-confusable-chars-gen.exe `
                -D LLDB_TABLEGEN=${{ github.workspace }}/BinaryCache/0/bin/lldb-tblgen.exe `
                -D LLVM_CONFIG_PATH=${{ github.workspace }}/BinaryCache/0/bin/llvm-config.exe `
                -D LLVM_ENABLE_PDB=${{ needs.context.outputs.LLVM_ENABLE_PDB }} `
                -D LLVM_EXTERNAL_SWIFT_SOURCE_DIR=${{ github.workspace }}/SourceCache/swift `
                -D LLVM_EXTERNAL_CMARK_SOURCE_DIR=${{ github.workspace }}/SourceCache/swift-cmark `
                -D LLVM_NATIVE_TOOL_DIR=${{ github.workspace }}/BinaryCache/0/bin `
                -D LLVM_TABLEGEN=${{ github.workspace }}/BinaryCache/0/bin/llvm-tblgen.exe `
                -D LLVM_USE_HOST_TOOLS=NO `
                -D SWIFT_BUILD_DYNAMIC_SDK_OVERLAY=NO `
                -D SWIFT_BUILD_DYNAMIC_STDLIB=NO `
                -D SWIFT_BUILD_REMOTE_MIRROR=NO `
                -D SWIFT_ENABLE_EXPERIMENTAL_CONCURRENCY=YES `
                -D SWIFT_ENABLE_EXPERIMENTAL_CXX_INTEROP=YES `
                -D SWIFT_ENABLE_EXPERIMENTAL_DISTRIBUTED=YES `
                -D SWIFT_ENABLE_EXPERIMENTAL_DIFFERENTIABLE_PROGRAMMING=YES `
                -D SWIFT_ENABLE_EXPERIMENTAL_OBSERVATION=YES `
                -D SWIFT_ENABLE_EXPERIMENTAL_STRING_PROCESSING=YES `
                -D SWIFT_NATIVE_SWIFT_TOOLS_PATH=${{ github.workspace }}/BinaryCache/0/bin `
                -D SWIFT_PATH_TO_LIBDISPATCH_SOURCE=${{ github.workspace }}/SourceCache/swift-corelibs-libdispatch `
                -D SWIFT_PATH_TO_SWIFT_SYNTAX_SOURCE=${{ github.workspace }}/SourceCache/swift-syntax `
                -D SWIFT_PATH_TO_STRING_PROCESSING_SOURCE=${{ github.workspace }}/SourceCache/swift-experimental-string-processing `
                -D CLANG_VENDOR=compnerd.org `
                -D CLANG_VENDOR_UTI=org.compnerd.dt `
                -D PACKAGE_VENDOR=compnerd.org `
                -D SWIFT_VENDOR=compnerd.org `
                -D LLVM_PARALLEL_LINK_JOBS=8 `
                -D SWIFT_PARALLEL_LINK_JOBS=8 `
                -D LLVM_APPEND_VC_REV=NO `
                -D LLVM_VERSION_SUFFIX="" `
                -D LLDB_PYTHON_EXE_RELATIVE_PATH=python.exe `
                -D LLDB_PYTHON_EXT_SUFFIX=.pyd `
                -D LLDB_PYTHON_RELATIVE_PATH=lib/site-packages `
                -D Python3_ROOT_DIR=$env:pythonLocation `
                -D Python3_INCLUDE_DIR=$env:PYTHON_LOCATION_${{ matrix.arch }}\include `
                -D Python3_LIBRARY=$env:PYTHON_LOCATION_${{ matrix.arch }}\libs\python39.lib `
                ${SWIFT_CLANG_LOCATION}

      - name: Build Compiler Distribution
        run: cmake --build ${{ github.workspace }}/BinaryCache/1 --target distribution

      - name: Install Compiler Distribution
        run: cmake --build ${{ github.workspace }}/BinaryCache/1 --target install-distribution-stripped

      - name: Upload Compilers
        uses: actions/upload-artifact@v3
        with:
          name: compilers-${{ matrix.arch }}
          path: ${{ github.workspace }}/BuildRoot/Library

      # TODO(compnerd) this takes ~1h due to the size, see if we can compress first
      - uses: actions/upload-artifact@v3
        if: false # ${{ needs.context.outputs.debug_info }}
        with:
          name: compilers-${{ matrix.arch }}-debug-info
          path: |
            ${{ github.workspace }}/BinaryCache/1/**/*.pdb

      - uses: microsoft/action-publish-symbols@v2.1.6
        if: ${{ needs.context.outputs.debug_info }}
        with:
          accountName: thebrowsercompany
          personalAccessToken: ${{ secrets.SYMBOL_SERVER_PAT }}
          symbolsFolder: ${{ github.workspace }}/BinaryCache/1

  zlib:
    runs-on: windows-latest
    needs: [context]

    strategy:
      fail-fast: false
      matrix:
        arch: ['amd64', 'arm64', 'x86']

    steps:
      - uses: actions/checkout@v3
        with:
          repository: madler/zlib
          ref: ${{ needs.context.outputs.zlib_revision }}
          path: ${{ github.workspace }}/SourceCache/zlib

      - uses: compnerd/gha-setup-vsdevenv@main
        with:
          host_arch: amd64
          components: 'Microsoft.VisualStudio.Component.VC.Tools.x86.x64;Microsoft.VisualStudio.Component.VC.Tools.ARM64'
          arch: ${{ matrix.arch }}

      - name: Configure zlib
        run: |
          cmake -B ${{ github.workspace }}/BinaryCache/zlib-1.2.11 `
                -D BUILD_SHARED_LIBS=NO `
                -D CMAKE_BUILD_TYPE=Release `
                -D CMAKE_C_COMPILER=cl `
                -D CMAKE_C_FLAGS="${{ needs.context.outputs.CMAKE_C_FLAGS }}" `
                -D CMAKE_CXX_COMPILER=cl `
                -D CMAKE_CXX_FLAGS="${{ needs.context.outputs.CMAKE_CXX_FLAGS }}" `
                -D CMAKE_MT=mt `
                -D CMAKE_INSTALL_PREFIX=${{ github.workspace }}/BuildRoot/Library/zlib-1.2.11/usr `
                -G Ninja `
                -S ${{ github.workspace }}/SourceCache/zlib `
                -D SKIP_INSTALL_FILES=YES
      - name: Build zlib
        run: cmake --build ${{ github.workspace }}/BinaryCache/zlib-1.2.11
      - name: Install zlib
        run: cmake --build ${{ github.workspace }}/BinaryCache/zlib-1.2.11 --target install

      - uses: actions/upload-artifact@v3
        with:
          name: zlib-${{ matrix.arch }}-1.2.11
          path: ${{ github.workspace }}/BuildRoot/Library/zlib-1.2.11/usr

  curl:
    runs-on: windows-latest
    needs: [context, zlib]

    strategy:
      fail-fast: false
      matrix:
        arch: ['amd64', 'arm64', 'x86']

    steps:
      - uses: actions/checkout@v3
        with:
          repository: curl/curl
          ref: ${{ needs.context.outputs.curl_revision }}
          path: ${{ github.workspace }}/SourceCache/curl

      - uses: actions/download-artifact@v3
        with:
          name: zlib-${{ matrix.arch }}-1.2.11
          path: ${{ github.workspace }}/BuildRoot/Library/zlib-1.2.11/usr

      - uses: compnerd/gha-setup-vsdevenv@main
        with:
          host_arch: amd64
          components: 'Microsoft.VisualStudio.Component.VC.Tools.x86.x64;Microsoft.VisualStudio.Component.VC.Tools.ARM64'
          arch: ${{ matrix.arch }}

      - name: Configure curl
        run: |
          cmake -B ${{ github.workspace }}/BinaryCache/curl-7.77.0 `
                -D BUILD_SHARED_LIBS=NO `
                -D CMAKE_BUILD_TYPE=Release `
                -D CMAKE_C_COMPILER=cl `
                -D CMAKE_C_FLAGS="${{ needs.context.outputs.CMAKE_C_FLAGS }}" `
                -D CMAKE_CXX_COMPILER=cl `
                -D CMAKE_CXX_FLAGS="${{ needs.context.outputs.CMAKE_CXX_FLAGS }}" `
                -D CMAKE_MT=mt `
                -D CMAKE_INSTALL_PREFIX=${{ github.workspace }}/BuildRoot/Library/curl-7.77.0/usr `
                -G Ninja `
                -S ${{ github.workspace }}/SourceCache/curl `
                -D BUILD_TESTING=NO `
                -D BUILD_CURL_EXE=NO `
                -D CMAKE_USE_OPENSSL=NO `
                -D CURL_CA_PATH=none `
                -D CMAKE_USE_SCHANNEL=YES `
                -D CMAKE_USE_LIBSSH2=NO `
                -D HAVE_POLL_FINE=NO `
                -D CURL_DISABLE_LDAP=YES `
                -D CURL_DISABLE_LDAPS=YES `
                -D CURL_DISABLE_TELNET=YES `
                -D CURL_DISABLE_DICT=YES `
                -D CURL_DISABLE_FILE=YES `
                -D CURL_DISABLE_TFTP=YES `
                -D CURL_DISABLE_RTSP=YES `
                -D CURL_DISABLE_PROXY=YES `
                -D CURL_DISABLE_POP3=YES `
                -D CURL_DISABLE_IMAP=YES `
                -D CURL_DISABLE_SMTP=YES `
                -D CURL_DISABLE_GOPHER=YES `
                -D CURL_ZLIB=YES `
                -D ENABLE_UNIX_SOCKETS=NO `
                -D ENABLE_THREADED_RESOLVER=NO `
                -D ZLIB_ROOT=${{ github.workspace }}/BuildRoot/Library/zlib-1.2.11/usr  `
                -D ZLIB_LIBRARY=${{ github.workspace }}/BuildRoot/Library/zlib-1.2.11/usr/lib/zlibstatic.lib
      - name: Build curl
        run: cmake --build ${{ github.workspace }}/BinaryCache/curl-7.77.0
      - name: Install curl
        run: cmake --build ${{ github.workspace }}/BinaryCache/curl-7.77.0 --target install

      - uses: actions/upload-artifact@v3
        with:
          name: curl-${{ matrix.arch }}-7.77.0
          path: ${{ github.workspace }}/BuildRoot/Library/curl-7.77.0/usr

  libxml2:
    runs-on: windows-latest
    needs: [context]

    strategy:
      fail-fast: false
      matrix:
        arch: ['amd64', 'arm64', 'x86']

    steps:
      - uses: actions/checkout@v3
        with:
          repository: gnome/libxml2
          ref: ${{ needs.context.outputs.libxml2_revision }}
          path: ${{ github.workspace }}/SourceCache/libxml2

      - uses: compnerd/gha-setup-vsdevenv@main
        with:
          host_arch: amd64
          components: 'Microsoft.VisualStudio.Component.VC.Tools.x86.x64;Microsoft.VisualStudio.Component.VC.Tools.ARM64'
          arch: ${{ matrix.arch }}

      - name: Configure libxml2
        run: |
          cmake -B ${{ github.workspace }}/BinaryCache/libxml2-2.9.12 `
                -D BUILD_SHARED_LIBS=NO `
                -D CMAKE_BUILD_TYPE=Release `
                -D CMAKE_C_COMPILER=cl `
                -D CMAKE_C_FLAGS="${{ needs.context.outputs.CMAKE_C_FLAGS }}" `
                -D CMAKE_CXX_COMPILER=cl `
                -D CMAKE_CXX_FLAGS="${{ needs.context.outputs.CMAKE_CXX_FLAGS }}" `
                -D CMAKE_MT=mt `
                -D CMAKE_INSTALL_PREFIX=${{ github.workspace }}/BuildRoot/Library/libxml2-2.9.12/usr `
                -G Ninja `
                -S ${{ github.workspace }}/SourceCache/libxml2 `
                -D LIBXML2_WITH_ICONV=NO `
                -D LIBXML2_WITH_ICU=NO `
                -D LIBXML2_WITH_LZMA=NO `
                -D LIBXML2_WITH_PYTHON=NO `
                -D LIBXML2_WITH_TESTS=NO `
                -D LIBXML2_WITH_THREADS=YES `
                -D LIBXML2_WITH_ZLIB=NO
      - name: Build libxml2
        run: cmake --build ${{ github.workspace }}/BinaryCache/libxml2-2.9.12
      - name: Install libxml2
        run: cmake --build ${{ github.workspace }}/BinaryCache/libxml2-2.9.12 --target install

      - uses: actions/upload-artifact@v3
        with:
          name: libxml2-${{ matrix.arch }}-2.9.12
          path: ${{ github.workspace }}/BuildRoot/Library/libxml2-2.9.12/usr

  sdk:
    continue-on-error: ${{ matrix.arch != 'amd64' }}
    runs-on: windows-latest
    needs: [context, icu, libxml2, curl, zlib, compilers]

    strategy:
      fail-fast: false
      matrix:
        include:
          - arch: 'amd64'
            cpu: 'x86_64'
            triple: 'x86_64-unknown-windows-msvc'

          - arch: 'arm64'
            cpu: 'aarch64'
            triple: 'aarch64-unknown-windows-msvc'

          - arch: 'x86'
            cpu: 'i686'
            triple: 'i686-unknown-windows-msvc'

    steps:
      - uses: actions/download-artifact@v3
        with:
          name: icu-${{ matrix.arch }}-69.1
          path: ${{ github.workspace }}/BuildRoot/Library/icu-69.1/usr
      - uses: actions/download-artifact@v3
        with:
          name: libxml2-${{ matrix.arch }}-2.9.12
          path: ${{ github.workspace }}/BuildRoot/Library/libxml2-2.9.12/usr
      - uses: actions/download-artifact@v3
        with:
          name: curl-${{ matrix.arch }}-7.77.0
          path: ${{ github.workspace }}/BuildRoot/Library/curl-7.77.0/usr
      - uses: actions/download-artifact@v3
        with:
          name: zlib-${{ matrix.arch }}-1.2.11
          path: ${{ github.workspace }}/BuildRoot/Library/zlib-1.2.11/usr
      - name: Download Compilers
        uses: actions/download-artifact@v3
        with:
          name: compilers-amd64
          path: ${{ github.workspace }}/BuildRoot/Library

      - uses: actions/checkout@v3
        with:
          repository: apple/llvm-project
          ref: ${{ needs.context.outputs.llvm_project_revision }}
          path: ${{ github.workspace }}/SourceCache/llvm-project
      - uses: actions/checkout@v3
        with:
          repository: apple/swift
          ref: ${{ needs.context.outputs.swift_revision }}
          path: ${{ github.workspace }}/SourceCache/swift
      - uses: actions/checkout@v3
        with:
          repository: apple/swift-syntax
          ref: ${{ needs.context.outputs.swift_syntax_revision }}
          path: ${{ github.workspace }}/SourceCache/swift-syntax
      - uses: actions/checkout@v3
        with:
          repository: apple/swift-corelibs-libdispatch
          ref: ${{ needs.context.outputs.swift_corelibs_libdispatch_revision }}
          path: ${{ github.workspace }}/SourceCache/swift-corelibs-libdispatch
      - uses: actions/checkout@v3
        with:
          repository: apple/swift-corelibs-foundation
          ref: ${{ needs.context.outputs.swift_corelibs_foundation_revision }}
          path: ${{ github.workspace }}/SourceCache/swift-corelibs-foundation
      - uses: actions/checkout@v3
        with:
          repository: apple/swift-corelibs-xctest
          ref: ${{ needs.context.outputs.swift_corelibs_xctest_revision }}
          path: ${{ github.workspace }}/SourceCache/swift-corelibs-xctest
      - uses: actions/checkout@v3
        with:
          repository: apple/swift-experimental-string-processing
          ref: ${{ needs.context.outputs.swift_experimental_string_processing_revision }}
          path: ${{ github.workspace }}/SourceCache/swift-experimental-string-processing

      - uses: compnerd/gha-setup-vsdevenv@main
        with:
          host_arch: amd64
          components: 'Microsoft.VisualStudio.Component.VC.Tools.x86.x64;Microsoft.VisualStudio.Component.VC.Tools.ARM64'
          arch: ${{ matrix.arch }}

      - name: Configure LLVM
        run:
          cmake -B ${{ github.workspace }}/BinaryCache/llvm `
                -D CMAKE_BUILD_TYPE=Release `
                -D CMAKE_C_COMPILER=cl `
                -D CMAKE_C_FLAGS="${{ needs.context.outputs.CMAKE_C_FLAGS }}" `
                -D CMAKE_CXX_COMPILER=cl `
                -D CMAKE_CXX_FLAGS="${{ needs.context.outputs.CMAKE_CXX_FLAGS }}" `
                -D CMAKE_MT=mt `
                -D CMAKE_INSTALL_PREFIX=${{ github.workspace }}/BuildRoot/Library/Developer/Platforms/Windows.platform/Developer/SDKs/Windows.sdk/usr `
                -G Ninja `
                -S ${{ github.workspace }}/SourceCache/llvm-project/llvm `
                -D LLVM_ENABLE_ASSERTIONS=YES

      - name: Configure Swift Standard Library
        run: |
          # Workaround CMake 3.20 issue
          $CLANG_CL = cygpath -m ${{ github.workspace }}/BuildRoot/Library/Developer/Toolchains/unknown-Asserts-development.xctoolchain/usr/bin/clang-cl.exe

          cmake -B ${{ github.workspace }}/BinaryCache/swift `
                -C ${{ github.workspace }}/SourceCache/swift/cmake/caches/Runtime-Windows-${{ matrix.cpu }}.cmake `
                -D CMAKE_BUILD_TYPE=Release `
                -D CMAKE_C_COMPILER=${CLANG_CL} `
                -D CMAKE_C_FLAGS="${{ needs.context.outputs.CMAKE_C_FLAGS }}" `
                -D CMAKE_C_COMPILER_TARGET=${{ matrix.triple }} `
                -D CMAKE_CXX_COMPILER=${CLANG_CL} `
                -D CMAKE_CXX_FLAGS="${{ needs.context.outputs.CMAKE_CXX_FLAGS }}" `
                -D CMAKE_CXX_COMPILER_TARGET=${{ matrix.triple }} `
                -D CMAKE_MT=mt `
                -D CMAKE_INSTALL_PREFIX=${{ github.workspace }}/BuildRoot/Library/Developer/Platforms/Windows.platform/Developer/SDKs/Windows.sdk/usr `
                -D CMAKE_SYSTEM_NAME=Windows `
                -D CMAKE_SYSTEM_PROCESSOR=${{ matrix.cpu }} `
                -D CMAKE_Swift_COMPILER_TARGET=${{ matrix.triple }} `
                -D CMAKE_Swift_FLAGS="${{needs.context.outputs.CMAKE_Swift_FLAGS }}" `
                -D MSVC_C_ARCHITECTURE_ID=${{ matrix.arch }} `
                -D MSVC_CXX_ARCHITECTURE_ID=${{ matrix.arch }} `
                -G Ninja `
                -S ${{ github.workspace }}/SourceCache/swift `
                -D LLVM_DIR=${{ github.workspace }}/BinaryCache/llvm/lib/cmake/llvm `
                -D SWIFT_ENABLE_EXPERIMENTAL_CONCURRENCY=YES `
                -D SWIFT_ENABLE_EXPERIMENTAL_CXX_INTEROP=YES `
                -D SWIFT_ENABLE_EXPERIMENTAL_DISTRIBUTED=YES `
                -D SWIFT_ENABLE_EXPERIMENTAL_DIFFERENTIABLE_PROGRAMMING=YES `
                -D SWIFT_ENABLE_EXPERIMENTAL_OBSERVATION=YES `
                -D SWIFT_ENABLE_EXPERIMENTAL_STRING_PROCESSING=YES `
                -D SWIFT_NATIVE_SWIFT_TOOLS_PATH=${{ github.workspace }}/BuildRoot/Library/Developer/Toolchains/unknown-Asserts-development.xctoolchain/usr/bin `
                -D SWIFT_PATH_TO_LIBDISPATCH_SOURCE=${{ github.workspace }}/SourceCache/swift-corelibs-libdispatch `
                -D SWIFT_PATH_TO_SWIFT_SYNTAX_SOURCE=${{ github.workspace }}/SourceCache/swift-syntax `
                -D SWIFT_PATH_TO_STRING_PROCESSING_SOURCE=${{ github.workspace }}/SourceCache/swift-experimental-string-processing
      - name: Build Swift Standard Library
        run: cmake --build ${{ github.workspace }}/BinaryCache/swift
      - name: Install Swift Standard Library
        run: cmake --build ${{ github.workspace }}/BinaryCache/swift --target install

      - name: Configure libdispatch
        run: |
          # Workaround CMake 3.20 issue
          $CLANG_CL = cygpath -m ${{ github.workspace }}/BuildRoot/Library/Developer/Toolchains/unknown-Asserts-development.xctoolchain/usr/bin/clang-cl.exe
          $SWIFTC = cygpath -m ${{ github.workspace }}/BuildRoot/Library/Developer/Toolchains/unknown-Asserts-development.xctoolchain/usr/bin/swiftc.exe

          cmake -B ${{ github.workspace }}/BinaryCache/libdispatch `
                -D BUILD_SHARED_LIBS=YES `
                -D CMAKE_BUILD_TYPE=Release `
                -D CMAKE_C_COMPILER=${CLANG_CL} `
                -D CMAKE_C_COMPILER_TARGET=${{ matrix.triple }} `
                -D CMAKE_C_FLAGS="${{ needs.context.outputs.CMAKE_C_FLAGS }}" `
                -D CMAKE_CXX_COMPILER=${CLANG_CL} `
                -D CMAKE_CXX_COMPILER_TARGET=${{ matrix.triple }} `
                -D CMAKE_CXX_FLAGS="${{ needs.context.outputs.CMAKE_CXX_FLAGS }}" `
                -D CMAKE_MT=mt `
                -D CMAKE_INSTALL_PREFIX=${{ github.workspace }}/BuildRoot/Library/Developer/Platforms/Windows.platform/Developer/SDKs/Windows.sdk/usr `
                -D CMAKE_SHARED_LINKER_FLAGS="${{ needs.context.outputs.CMAKE_SHARED_LINKER_FLAGS }}" `
                -D CMAKE_SWIFT_COMPILER=${SWIFTC} `
                -D CMAKE_Swift_COMPILER_TARGET=${{ matrix.triple }} `
                -D CMAKE_Swift_FLAGS="-resource-dir ${{ github.workspace }}/BuildRoot/Library/Developer/Platforms/Windows.platform/Developer/SDKs/Windows.sdk/usr/lib/swift -L${{ github.workspace }}/BuildRoot/Library/Developer/Platforms/Windows.platform/Developer/SDKs/Windows.sdk/usr/lib/swift/windows -vfsoverlay ${{ github.workspace }}/BinaryCache/swift/stdlib/windows-vfs-overlay.yaml ${{ needs.context.outputs.CMAKE_Swift_FLAGS }}" `
                -D CMAKE_Swift_FLAGS_RELEASE="-O" `
                -D CMAKE_SYSTEM_NAME=Windows `
                -D CMAKE_SYSTEM_PROCESSOR=${{ matrix.cpu }} `
                -D MSVC_C_ARCHITECTURE_ID=${{ matrix.arch }} `
                -D MSVC_CXX_ARCHITECTURE_ID=${{ matrix.arch }} `
                -G Ninja `
                -S ${{ github.workspace }}/SourceCache/swift-corelibs-libdispatch `
                -D BUILD_TESTING=NO `
                -D ENABLE_SWIFT=YES
      - name: Build libdispatch
        run: cmake --build ${{ github.workspace }}/BinaryCache/libdispatch

      - name: Configure Foundation
        run: |
          # Workaround CMake 3.20 issue
          $CLANG_CL = cygpath -m ${{ github.workspace }}/BuildRoot/Library/Developer/Toolchains/unknown-Asserts-development.xctoolchain/usr/bin/clang-cl.exe
          $SWIFTC = cygpath -m ${{ github.workspace }}/BuildRoot/Library/Developer/Toolchains/unknown-Asserts-development.xctoolchain/usr/bin/swiftc.exe

          cmake -B ${{ github.workspace }}/BinaryCache/foundation `
                -D BUILD_SHARED_LIBS=YES `
                -D CMAKE_ASM_COMPILE_OPTIONS_MSVC_RUNTIME_LIBRARY_MultiThreadedDLL="/MD" `
                -D CMAKE_ASM_FLAGS="--target=${{ matrix.triple }}" `
                -D CMAKE_BUILD_TYPE=Release `
                -D CMAKE_C_COMPILER=${CLANG_CL} `
                -D CMAKE_C_COMPILER_TARGET=${{ matrix.triple }} `
                -D CMAKE_C_FLAGS="${{ needs.context.outputs.CMAKE_C_FLAGS }}" `
                -D CMAKE_CXX_COMPILER=${CLANG_CL} `
                -D CMAKE_CXX_COMPILER_TARGET=${{ matrix.triple }} `
                -D CMAKE_CXX_FLAGS="${{ needs.context.outputs.CMAKE_CXX_FLAGS }}" `
                -D CMAKE_MT=mt `
                -D CMAKE_INSTALL_PREFIX=${{ github.workspace }}/BuildRoot/Library/Developer/Platforms/Windows.platform/Developer/SDKs/Windows.sdk/usr `
                -D CMAKE_Swift_COMPILER=${SWIFTC} `
                -D CMAKE_Swift_COMPILER_TARGET=${{ matrix.triple }} `
                -D CMAKE_Swift_FLAGS="-resource-dir ${{ github.workspace }}/BuildRoot/Library/Developer/Platforms/Windows.platform/Developer/SDKs/Windows.sdk/usr/lib/swift -L${{ github.workspace }}/BuildRoot/Library/Developer/Platforms/Windows.platform/Developer/SDKs/Windows.sdk/usr/lib/swift/windows -vfsoverlay ${{ github.workspace }}/BinaryCache/swift/stdlib/windows-vfs-overlay.yaml ${{ needs.context.outputs.CMAKE_Swift_FLAGS }}" `
                -D CMAKE_Swift_FLAGS_RELEASE="-O" `
                -D CMAKE_SYSTEM_NAME=Windows `
                -D CMAKE_SYSTEM_PROCESSOR=${{ matrix.cpu }} `
                -D MSVC_C_ARCHITECTURE_ID=${{ matrix.arch }} `
                -D MSVC_CXX_ARCHITECTURE_ID=${{ matrix.arch }} `
                -G Ninja `
                -S ${{ github.workspace }}/SourceCache/swift-corelibs-foundation `
                -D dispatch_DIR=${{ github.workspace }}/BinaryCache/libdispatch/cmake/modules `
                -D CURL_DIR=${{ github.workspace }}/BuildRoot/Library/curl-7.77.0/usr/lib/cmake/CURL `
                -D ENABLE_TESTING=NO `
                -D ICU_DATA_LIBRARY_RELEASE=${{ github.workspace }}/BuildRoot/Library/icu-69.1/usr/lib/sicudt69.lib `
                -D ICU_I18N_LIBRARY_RELEASE=${{ github.workspace }}/BuildRoot/Library/icu-69.1/usr/lib/sicuin69.lib `
                -D ICU_ROOT=${{ github.workspace }}/BuildRoot/Library/icu-69.1/usr `
                -D ICU_UC_LIBRARY_RELEASE=${{ github.workspace }}/BuildRoot/Library/icu-69.1/usr/lib/sicuuc69.lib `
                -D LIBXML2_DEFINITIONS="/DLIBXML_STATIC" `
                -D LIBXML2_INCLUDE_DIR=${{ github.workspace }}/BuildRoot/Library/libxml2-2.9.12/usr/include/libxml2 `
                -D LIBXML2_LIBRARY=${{ github.workspace }}/BuildRoot/Library/libxml2-2.9.12/usr/lib/libxml2s.lib `
                -D ZLIB_ROOT=${{ github.workspace }}/BuildRoot/Library/zlib-1.2.11/usr `
                -D ZLIB_LIBRARY=${{ github.workspace }}/BuildRoot/Library/zlib-1.2.11/usr/lib/zlibstatic.lib
      - name: Build foundation
        run: cmake --build ${{ github.workspace }}/BinaryCache/foundation

      # TODO(compnerd) correctly version XCTest
      - name: Configure xctest
        run: |
          # Workaround CMake 3.20 issue
          $CLANG_CL = cygpath -m ${{ github.workspace }}/BuildRoot/Library/Developer/Toolchains/unknown-Asserts-development.xctoolchain/usr/bin/clang-cl.exe
          $SWIFTC = cygpath -m ${{ github.workspace }}/BuildRoot/Library/Developer/Toolchains/unknown-Asserts-development.xctoolchain/usr/bin/swiftc.exe

          cmake -B ${{ github.workspace }}/BinaryCache/xctest `
                -D BUILD_SHARED_LIBS=YES `
                -D CMAKE_BUILD_TYPE=Release `
                -D CMAKE_C_COMPILER=${CLANG_CL} `
                -D CMAKE_C_COMPILER_TARGET=${{ matrix.triple }} `
                -D CMAKE_C_FLAGS="${{ needs.context.outputs.CMAKE_C_FLAGS }}" `
                -D CMAKE_CXX_COMPILER=${CLANG_CL} `
                -D CMAKE_CXX_COMPILER_TARGET=${{ matrix.triple }} `
                -D CMAKE_CXX_FLAGS="${{ needs.context.outputs.CMAKE_CXX_FLAGS }}" `
                -D CMAKE_MT=mt `
                -D CMAKE_INSTALL_PREFIX=${{ github.workspace }}/BuildRoot/Library/Developer/Platforms/Windows.platform/Developer/Library/XCTest-development/usr `
                -D CMAKE_Swift_COMPILER=${SWIFTC} `
                -D CMAKE_Swift_COMPILER_TARGET=${{ matrix.triple }} `
                -D CMAKE_Swift_FLAGS="-resource-dir ${{ github.workspace }}/BuildRoot/Library/Developer/Platforms/Windows.platform/Developer/SDKs/Windows.sdk/usr/lib/swift -L${{ github.workspace }}/BuildRoot/Library/Developer/Platforms/Windows.platform/Developer/SDKs/Windows.sdk/usr/lib/swift/windows -vfsoverlay ${{ github.workspace }}/BinaryCache/swift/stdlib/windows-vfs-overlay.yaml ${{ needs.context.outputs.CMAKE_Swift_FLAGS }}" `
                -D CMAKE_Swift_FLAGS_RELEASE="-O" `
                -D CMAKE_SYSTEM_NAME=Windows `
                -D CMAKE_SYSTEM_PROCESSOR=${{ matrix.cpu }} `
                -G Ninja `
                -S ${{ github.workspace }}/SourceCache/swift-corelibs-xctest `
                -D dispatch_DIR=${{ github.workspace }}/BinaryCache/libdispatch/cmake/modules `
                -D Foundation_DIR=${{ github.workspace }}/BinaryCache/foundation/cmake/modules `
                -D ENABLE_TESTING=NO
      - name: Build xctest
        run: cmake --build ${{ github.workspace }}/BinaryCache/xctest

      - name: Install xctest
        run: cmake --build ${{ github.workspace }}/BinaryCache/xctest --target install
      - name: Install foundation
        run: cmake --build ${{ github.workspace }}/BinaryCache/foundation --target install
      - name: Install libdispatch
        run: cmake --build ${{ github.workspace }}/BinaryCache/libdispatch --target install

      - uses: actions/setup-python@v4
      - uses: jannekem/run-python-script-action@v1
        with:
          script: |
            import os
            import plistlib

            info_plist = r'${{ github.workspace }}/BuildRoot/Library/Developer/Platforms/Windows.platform/Info.plist'
            with open(os.path.normpath(info_plist), 'wb') as plist:
              # TODO(compnerd) derive this from the install directory
              plistlib.dump({ 'DefaultProperties': { 'XCTEST_VERSION': 'development', 'SWIFTC_FLAGS': ['-use-ld=lld'] } }, plist)

            sdk_settings_plist = r'${{ github.workspace }}/BuildRoot/Library/Developer/Platforms/Windows.platform/Developer/SDKs/Windows.sdk/SDKSettings.plist'
            with open(os.path.normpath(sdk_settings_plist), 'wb') as plist:
              # TODO(compnerd) derive this from the CMAKE_BUILD_TYPE for the
              # runtime.
              plistlib.dump({ 'DefaultProperties': { 'DEFAULT_USE_RUNTIME': 'MD' } }, plist)

      - uses: actions/upload-artifact@v3
        with:
          name: windows-sdk-${{ matrix.arch }}
          path: ${{ github.workspace }}/BuildRoot/Library/Developer/Platforms/Windows.platform

      - uses: microsoft/action-publish-symbols@v2.1.6
        if: ${{ needs.context.outputs.debug_info }}
        with:
          accountName: thebrowsercompany
          personalAccessToken: ${{ secrets.SYMBOL_SERVER_PAT }}
          symbolsFolder: ${{ github.workspace }}/BinaryCache

  devtools:
    runs-on: windows-latest
    needs: [context, sqlite, compilers, sdk]

    strategy:
      fail-fast: false
      matrix:
        include:
          - arch: 'amd64'
            cpu: 'x86_64'
            triple: 'x86_64-unknown-windows-msvc'

          # - arch: 'arm64'
          #   cpu: 'aarch64'
          #   triple: 'aarch64-unknown-windows-msvc'

    steps:
      - uses: actions/download-artifact@v3
        with:
          name: sqlite-${{ matrix.arch }}-3.36.0
          path: ${{ github.workspace }}/BuildRoot/Library/sqlite-3.36.0/usr
      - name: Download Compilers
        uses: actions/download-artifact@v3
        with:
          name: compilers-amd64
          path: ${{ github.workspace }}/BuildRoot/Library
      - uses: actions/download-artifact@v3
        with:
          name: windows-sdk-${{ matrix.arch }}
          path: ${{ github.workspace }}/BuildRoot/Library/Developer/Platforms/Windows.platform

      - run: |
          $env:SDKROOT='${{ github.workspace }}/BuildRoot/Library/Developer/Platforms/Windows.platform/Developer/SDKs/Windows.sdk'
          mv ${env:SDKROOT}/usr/lib/swift/dispatch ${env:SDKROOT}/usr/include/
          mv ${env:SDKROOT}/usr/lib/swift/os ${env:SDKROOT}/usr/include/
          mv ${env:SDKROOT}/usr/lib/swift/Block ${env:SDKROOT}/usr/include/
          mv ${env:SDKROOT}/usr/lib/swift/windows/BlocksRuntime.lib ${env:SDKROOT}/usr/lib/swift/windows/${{ matrix.cpu }}/
          mv ${env:SDKROOT}/usr/lib/swift/windows/dispatch.lib ${env:SDKROOT}/usr/lib/swift/windows/${{ matrix.cpu }}/
          mv ${env:SDKROOT}/usr/lib/swift/windows/swiftDispatch.lib ${env:SDKROOT}/usr/lib/swift/windows/${{ matrix.cpu }}/
          mv ${env:SDKROOT}/usr/lib/swift/windows/Foundation.lib ${env:SDKROOT}/usr/lib/swift/windows/${{ matrix.cpu }}/
          mv ${env:SDKROOT}/usr/lib/swift/windows/FoundationXML.lib ${env:SDKROOT}/usr/lib/swift/windows/${{ matrix.cpu }}/
          mv ${env:SDKROOT}/usr/lib/swift/windows/FoundationNetworking.lib ${env:SDKROOT}/usr/lib/swift/windows/${{ matrix.cpu }}/

      - uses: actions/checkout@v3
        with:
          repository: apple/indexstore-db
          ref: ${{ needs.context.outputs.indexstore_db_revision }}
          path: ${{ github.workspace }}/SourceCache/indexstore-db
      - uses: actions/checkout@v3
        with:
          repository: apple/sourcekit-lsp
          ref: ${{ needs.context.outputs.sourcekit_lsp_revision }}
          path: ${{ github.workspace }}/SourceCache/sourcekit-lsp
      - uses: actions/checkout@v3
        with:
          repository: apple/swift-argument-parser
          ref: ${{ needs.context.outputs.swift_argument_parser_revision }}
          path: ${{ github.workspace }}/SourceCache/swift-argument-parser
      - uses: actions/checkout@v3
        with:
          repository: apple/swift-asn1
          ref: ${{ needs.context.outputs.swift_asn1_revision }}
          path: ${{ github.workspace }}/SourceCache/swift-asn1
      - uses: actions/checkout@v3
        with:
          repository: apple/swift-certificates
          ref: ${{ needs.context.outputs.swift_certificates_revision }}
          path: ${{ github.workspace }}/SourceCache/swift-certificates
      - uses: actions/checkout@v3
        with:
          repository: apple/swift-collections
          ref: ${{ needs.context.outputs.swift_collections_revision }}
          path: ${{ github.workspace }}/SourceCache/swift-collections
      - uses: actions/checkout@v3
        with:
          repository: apple/swift-crypto
          ref: ${{ needs.context.outputs.swift_crypto_revision }}
          path: ${{ github.workspace }}/SourceCache/swift-crypto
      - uses: actions/checkout@v3
        with:
          repository: apple/swift-driver
          ref: ${{ needs.context.outputs.swift_driver_revision }}
          path: ${{ github.workspace }}/SourceCache/swift-driver
      - uses: actions/checkout@v3
        with:
          repository: apple/swift-llbuild
          ref: ${{ needs.context.outputs.swift_llbuild_revision }}
          path: ${{ github.workspace }}/SourceCache/swift-llbuild
      - uses: actions/checkout@v3
        with:
          repository: apple/swift-package-manager
          ref: ${{ needs.context.outputs.swift_package_manager_revision }}
          path: ${{ github.workspace }}/SourceCache/swift-package-manager
      - uses: actions/checkout@v3
        with:
          repository: apple/swift-system
          ref: ${{ needs.context.outputs.swift_system_revision }}
          path: ${{ github.workspace }}/SourceCache/swift-system
      - uses: actions/checkout@v3
        with:
          repository: apple/swift-tools-support-core
          ref: ${{ needs.context.outputs.swift_tools_support_core_revision }}
          path: ${{ github.workspace }}/SourceCache/swift-tools-support-core
      - uses: actions/checkout@v3
        with:
          repository: jpsim/Yams
          ref: ${{ needs.context.outputs.yams_revision }}
          path: ${{ github.workspace }}/SourceCache/Yams
      - uses: actions/checkout@v3
        with:
          repository: apple/swift
          ref: ${{ needs.context.outputs.swift_revision }}
          path: ${{ github.workspace }}/SourceCache/swift
      - uses: actions/checkout@v3
        with:
          repository: apple/swift-syntax
          ref: ${{ needs.context.outputs.swift_syntax_revision }}
          path: ${{ github.workspace }}/SourceCache/swift-syntax

      - uses: compnerd/gha-setup-vsdevenv@main
        with:
          host_arch: amd64
          components: 'Microsoft.VisualStudio.Component.VC.Tools.x86.x64;Microsoft.VisualStudio.Component.VC.Tools.ARM64'
          arch: ${{ matrix.arch }}

      - name: Configure swift-argument-parser
        run: |
          # Workaround CMake 3.20 issue
          $CLANG_CL = cygpath -m ${{ github.workspace }}/BuildRoot/Library/Developer/Toolchains/unknown-Asserts-development.xctoolchain/usr/bin/clang-cl.exe
          $SWIFTC = cygpath -m ${{ github.workspace }}/BuildRoot/Library/Developer/Toolchains/unknown-Asserts-development.xctoolchain/usr/bin/swiftc.exe

          cmake -B ${{ github.workspace }}/BinaryCache/swift-argument-parser `
                -D BUILD_SHARED_LIBS=YES `
                -D BUILD_TESTING=NO `
                -D CMAKE_BUILD_TYPE=Release `
                -D CMAKE_C_COMPILER=${CLANG_CL} `
                -D CMAKE_C_COMPILER_TARGET=${{ matrix.triple }} `
                -D CMAKE_C_FLAGS="${{ needs.context.outputs.CMAKE_C_FLAGS }}" `
                -D CMAKE_CXX_COMPILER=${CLANG_CL} `
                -D CMAKE_CXX_COMPILER_TARGET=${{ matrix.triple }} `
                -D CMAKE_CXX_FLAGS="${{ needs.context.outputs.CMAKE_CXX_FLAGS }}" `
                -D CMAKE_MT=mt `
                -D CMAKE_INSTALL_PREFIX=${{ github.workspace }}/BuildRoot-DevTools/Library/Developer/Toolchains/unknown-Asserts-development.xctoolchain/usr `
                -D CMAKE_Swift_COMPILER=${SWIFTC} `
                -D CMAKE_Swift_COMPILER_TARGET=${{ matrix.triple }} `
                -D CMAKE_Swift_FLAGS="-sdk ${{ github.workspace }}/BuildRoot/Library/Developer/Platforms/Windows.platform/Developer/SDKs/Windows.sdk ${{ needs.context.outputs.CMAKE_Swift_FLAGS }}" `
                -D CMAKE_Swift_FLAGS_RELEASE="-O" `
                -D CMAKE_SYSTEM_NAME=Windows `
                -D CMAKE_SYSTEM_PROCESSOR=${{ matrix.cpu }} `
                -G Ninja `
                -S ${{ github.workspace }}/SourceCache/swift-argument-parser
      - name: Build swift-argument-parser
        run: cmake --build ${{ github.workspace }}/BinaryCache/swift-argument-parser

      - name: Configure swift-collections
        run: |
          # Workaround CMake 3.20 issue
          $CLANG_CL = cygpath -m ${{ github.workspace }}/BuildRoot/Library/Developer/Toolchains/unknown-Asserts-development.xctoolchain/usr/bin/clang-cl.exe
          $SWIFTC = cygpath -m ${{ github.workspace }}/BuildRoot/Library/Developer/Toolchains/unknown-Asserts-development.xctoolchain/usr/bin/swiftc.exe

          cmake -B ${{ github.workspace }}/BinaryCache/swift-collections `
                -D BUILD_SHARED_LIBS=YES `
                -D BUILD_TESTING=NO `
                -D CMAKE_BUILD_TYPE=Release `
                -D CMAKE_C_COMPILER=${CLANG_CL} `
                -D CMAKE_C_COMPILER_TARGET=${{ matrix.triple }} `
                -D CMAKE_C_FLAGS="${{ needs.context.outputs.CMAKE_C_FLAGS }}" `
                -D CMAKE_CXX_COMPILER=${CLANG_CL} `
                -D CMAKE_CXX_COMPILER_TARGET=${{ matrix.triple }} `
                -D CMAKE_CXX_FLAGS="${{ needs.context.outputs.CMAKE_CXX_FLAGS }}" `
                -D CMAKE_MT=mt `
                -D CMAKE_INSTALL_PREFIX=${{ github.workspace }}/BuildRoot-DevTools/Library/Developer/Toolchains/unknown-Asserts-development.xctoolchain/usr `
                -D CMAKE_Swift_COMPILER=${SWIFTC} `
                -D CMAKE_Swift_COMPILER_TARGET=${{ matrix.triple }} `
                -D CMAKE_Swift_FLAGS="-sdk ${{ github.workspace }}/BuildRoot/Library/Developer/Platforms/Windows.platform/Developer/SDKs/Windows.sdk ${{ needs.context.outputs.CMAKE_Swift_FLAGS }}" `
                -D CMAKE_Swift_FLAGS_RELEASE="-O" `
                -D CMAKE_SYSTEM_NAME=Windows `
                -D CMAKE_SYSTEM_PROCESSOR=${{ matrix.cpu }} `
                -G Ninja `
                -S ${{ github.workspace }}/SourceCache/swift-collections
      - name: Build swift-collections
        run: cmake --build ${{ github.workspace }}/BinaryCache/swift-collections

      - name: Configure swift-crypto
        run: |
          # Workaround CMake 3.20 issue
          $SWIFTC = cygpath -m ${{ github.workspace }}/BuildRoot/Library/Developer/Toolchains/unknown-Asserts-development.xctoolchain/usr/bin/swiftc.exe

          cmake -B ${{ github.workspace }}/BinaryCache/swift-crypto `
                -D BUILD_SHARED_LIBS=NO `
                -D BUILD_TESTING=NO `
                -D CMAKE_BUILD_TYPE=Release `
                -D CMAKE_C_COMPILER=cl `
                -D CMAKE_C_COMPILER_TARGET=${{ matrix.triple }} `
                -D CMAKE_C_FLAGS="${{ needs.context.outputs.CMAKE_C_FLAGS }}" `
                -D CMAKE_CXX_COMPILER=cl `
                -D CMAKE_CXX_COMPILER_TARGET=${{ matrix.triple }} `
                -D CMAKE_CXX_FLAGS="${{ needs.context.outputs.CMAKE_CXX_FLAGS }}" `
                -D CMAKE_MT=mt `
                -D CMAKE_INSTALL_PREFIX=${{ github.workspace }}/BuildRoot-DevTools/Library/Developer/Toolchains/unknown-Asserts-development.xctoolchain/usr `
                -D CMAKE_Swift_COMPILER=${SWIFTC} `
                -D CMAKE_Swift_COMPILER_TARGET=${{ matrix.triple }} `
                -D CMAKE_Swift_FLAGS="-sdk ${{ github.workspace }}/BuildRoot/Library/Developer/Platforms/Windows.platform/Developer/SDKs/Windows.sdk ${{ needs.context.outputs.CMAKE_Swift_FLAGS }}" `
                -D CMAKE_Swift_FLAGS_RELEASE="-O" `
                -D CMAKE_SYSTEM_NAME=Windows `
                -D CMAKE_SYSTEM_PROCESSOR=${{ matrix.cpu }} `
                -G Ninja `
                -S ${{ github.workspace }}/SourceCache/swift-crypto
      - name: Build swift-crypto
        run: cmake --build ${{ github.workspace }}/BinaryCache/swift-crypto

      - name: Configure Yams
        run: |
          # Workaround CMake 3.20 issue
          $SWIFTC = cygpath -m ${{ github.workspace }}/BuildRoot/Library/Developer/Toolchains/unknown-Asserts-development.xctoolchain/usr/bin/swiftc.exe

          cmake -B ${{ github.workspace }}/BinaryCache/yams `
                -D BUILD_SHARED_LIBS=NO `
                -D BUILD_TESTING=NO `
                -D CMAKE_BUILD_TYPE=Release `
                -D CMAKE_C_COMPILER=cl `
                -D CMAKE_C_COMPILER_TARGET=${{ matrix.target }} `
                -D CMAKE_C_FLAGS="${{ needs.context.outputs.CMAKE_C_FLAGS }}" `
                -D CMAKE_CXX_COMPILER=cl `
                -D CMAKE_CXX_COMPILER_TARGET=${{ matrix.target }} `
                -D CMAKE_CXX_FLAGS="${{ needs.context.outputs.CMAKE_CXX_FLAGS }}" `
                -D CMAKE_MT=mt `
                -D CMAKE_INSTALL_PREFIX=${{ github.workspace }}/BuildRoot-DevTools/Library/Developer/Toolchains/unknown-Asserts-development.xctoolchain/usr `
                -D CMAKE_Swift_COMPILER=${SWIFTC} `
                -D CMAKE_Swift_COMPILER_TARGET=${{ matrix.target }} `
                -D CMAKE_Swift_FLAGS="-sdk ${{ github.workspace }}/BuildRoot/Library/Developer/Platforms/Windows.platform/Developer/SDKs/Windows.sdk ${{ needs.context.outputs.CMAKE_Swift_FLAGS }}" `
                -D CMAKE_Swift_FLAGS_RELEASE="-O" `
                -D CMAKE_SYSTEM_NAME=Windows `
                -D CMAKE_SYSTEM_PROCESSOR=${{ matrix.cpu }} `
                -G Ninja `
                -S ${{ github.workspace }}/SourceCache/Yams
      - name: Build Yams
        run: cmake --build ${{ github.workspace }}/BinaryCache/yams

      - name: Configure swift-llbuild
        run: |
          # Workaround CMake 3.20 issue
          $SWIFTC = cygpath -m ${{ github.workspace }}/BuildRoot/Library/Developer/Toolchains/unknown-Asserts-development.xctoolchain/usr/bin/swiftc.exe

          cmake -B ${{ github.workspace }}/BinaryCache/swift-llbuild `
                -D BUILD_SHARED_LIBS=YES `
                -D BUILD_TESTING=NO `
                -D CMAKE_BUILD_TYPE=Release `
                -D CMAKE_C_COMPILER=cl `
                -D CMAKE_C_COMPILER_TARGET=${{ matrix.target }} `
                -D CMAKE_C_FLAGS="${{ needs.context.outputs.CMAKE_C_FLAGS }}" `
                -D CMAKE_CXX_COMPILER=cl `
                -D CMAKE_CXX_COMPILER_TARGET=${{ matrix.target }} `
                -D CMAKE_CXX_FLAGS="${{ needs.context.outputs.CMAKE_CXX_FLAGS }}" `
                -D CMAKE_MT=mt `
                -D CMAKE_INSTALL_PREFIX=${{ github.workspace }}/BuildRoot-DevTools/Library/Developer/Toolchains/unknown-Asserts-development.xctoolchain/usr `
                -D CMAKE_Swift_COMPILER=${SWIFTC} `
                -D CMAKE_Swift_COMPILER_TARGET=${{ matrix.target }} `
                -D CMAKE_Swift_FLAGS="-sdk ${{ github.workspace }}/BuildRoot/Library/Developer/Platforms/Windows.platform/Developer/SDKs/Windows.sdk ${{ needs.context.outputs.CMAKE_Swift_FLAGS }}" `
                -D CMAKE_Swift_FLAGS_RELEASE="-O" `
                -D CMAKE_SYSTEM_NAME=Windows `
                -D CMAKE_SYSTEM_PROCESSOR=${{ matrix.cpu }} `
                -G Ninja `
                -S ${{ github.workspace }}/SourceCache/swift-llbuild `
                -D LLBUILD_SUPPORT_BINDINGS=Swift `
                -D SQLite3_LIBRARY=${{ github.workspace }}/BuildRoot/Library/sqlite-3.36.0/usr/lib/SQLite3.lib `
                -D SQLite3_INCLUDE_DIR=${{ github.workspace }}/BuildRoot/Library/sqlite-3.36.0/usr/include
      - name: Build swift-llbuild
        run: cmake --build ${{ github.workspace }}/BinaryCache/swift-llbuild

      - name: Configure swift-system
        run: |
          # Workaround CMake 3.20 issue
          $CLANG_CL = cygpath -m ${{ github.workspace }}/BuildRoot/Library/Developer/Toolchains/unknown-Asserts-development.xctoolchain/usr/bin/clang-cl.exe
          $SWIFTC = cygpath -m ${{ github.workspace }}/BuildRoot/Library/Developer/Toolchains/unknown-Asserts-development.xctoolchain/usr/bin/swiftc.exe

          cmake -B ${{ github.workspace }}/BinaryCache/swift-system `
                -D BUILD_SHARED_LIBS=YES `
                -D BUILD_TESTING=NO `
                -D CMAKE_BUILD_TYPE=Release `
                -D CMAKE_C_COMPILER=${CLANG_CL} `
                -D CMAKE_C_COMPILER_TARGET=${{ matrix.triple }} `
                -D CMAKE_C_FLAGS="${{ needs.context.outputs.CMAKE_C_FLAGS }}" `
                -D CMAKE_CXX_COMPILER=${CLANG_CL} `
                -D CMAKE_CXX_COMPILER_TARGET=${{ matrix.triple }} `
                -D CMAKE_CXX_FLAGS="${{ needs.context.outputs.CMAKE_CXX_FLAGS }}" `
                -D CMAKE_MT=mt `
                -D CMAKE_INSTALL_PREFIX=${{ github.workspace }}/BuildRoot-DevTools/Library/Developer/Toolchains/unknown-Asserts-development.xctoolchain/usr `
                -D CMAKE_Swift_COMPILER=${SWIFTC} `
                -D CMAKE_Swift_COMPILER_TARGET=${{ matrix.triple }} `
                -D CMAKE_Swift_FLAGS="-sdk ${{ github.workspace }}/BuildRoot/Library/Developer/Platforms/Windows.platform/Developer/SDKs/Windows.sdk ${{ needs.context.outputs.CMAKE_Swift_FLAGS }}" `
                -D CMAKE_Swift_FLAGS_RELEASE="-O" `
                -D CMAKE_SYSTEM_NAME=Windows `
                -D CMAKE_SYSTEM_PROCESSOR=${{ matrix.cpu }} `
                -G Ninja `
                -S ${{ github.workspace }}/SourceCache/swift-system
      - name: Build swift-system
        run: cmake --build ${{ github.workspace }}/BinaryCache/swift-system

      - name: Configure swift-tools-support-core
        run: |
          # Workaround CMake 3.20 issue
          $CLANG_CL = cygpath -m ${{ github.workspace }}/BuildRoot/Library/Developer/Toolchains/unknown-Asserts-development.xctoolchain/usr/bin/clang-cl.exe
          $SWIFTC = cygpath -m ${{ github.workspace }}/BuildRoot/Library/Developer/Toolchains/unknown-Asserts-development.xctoolchain/usr/bin/swiftc.exe

          cmake -B ${{ github.workspace }}/BinaryCache/swift-tools-support-core `
                -D BUILD_SHARED_LIBS=YES `
                -D BUILD_TESTING=NO `
                -D CMAKE_BUILD_TYPE=Release `
                -D CMAKE_C_COMPILER=${CLANG_CL} `
                -D CMAKE_C_COMPILER_TARGET=${{ matrix.triple }} `
                -D CMAKE_C_FLAGS="${{ needs.context.outputs.CMAKE_C_FLAGS }}" `
                -D CMAKE_CXX_COMPILER=${CLANG_CL} `
                -D CMAKE_CXX_COMPILER_TARGET=${{ matrix.triple }} `
                -D CMAKE_CXX_FLAGS="${{ needs.context.outputs.CMAKE_CXX_FLAGS }}" `
                -D CMAKE_MT=mt `
                -D CMAKE_INSTALL_PREFIX=${{ github.workspace }}/BuildRoot-DevTools/Library/Developer/Toolchains/unknown-Asserts-development.xctoolchain/usr `
                -D CMAKE_Swift_COMPILER=${SWIFTC} `
                -D CMAKE_Swift_COMPILER_TARGET=${{ matrix.triple }} `
                -D CMAKE_Swift_FLAGS="-sdk ${{ github.workspace }}/BuildRoot/Library/Developer/Platforms/Windows.platform/Developer/SDKs/Windows.sdk ${{ needs.context.outputs.CMAKE_Swift_FLAGS }}" `
                -D CMAKE_Swift_FLAGS_RELEASE="-O" `
                -D CMAKE_SYSTEM_NAME=Windows `
                -D CMAKE_SYSTEM_PROCESSOR=${{ matrix.cpu }} `
                -G Ninja `
                -S ${{ github.workspace }}/SourceCache/swift-tools-support-core `
                -D SwiftSystem_DIR=${{ github.workspace }}/BinaryCache/swift-system/cmake/modules `
                -D SQLite3_LIBRARY=${{ github.workspace }}/BuildRoot/Library/sqlite-3.36.0/usr/lib/SQLite3.lib `
                -D SQLite3_INCLUDE_DIR=${{ github.workspace }}/BuildRoot/Library/sqlite-3.36.0/usr/include
      - name: Build swift-tools-support-core
        run: cmake --build ${{ github.workspace }}/BinaryCache/swift-tools-support-core

      - name: Configure swift-driver
        run: |
          # Workaround CMake 3.20 issue
          $CLANG_CL = cygpath -m ${{ github.workspace }}/BuildRoot/Library/Developer/Toolchains/unknown-Asserts-development.xctoolchain/usr/bin/clang-cl.exe
          $SWIFTC = cygpath -m ${{ github.workspace }}/BuildRoot/Library/Developer/Toolchains/unknown-Asserts-development.xctoolchain/usr/bin/swiftc.exe

          cmake -B ${{ github.workspace }}/BinaryCache/swift-driver `
                -D BUILD_SHARED_LIBS=YES `
                -D BUILD_TESTING=NO `
                -D CMAKE_BUILD_TYPE=Release `
                -D CMAKE_C_COMPILER=${CLANG_CL} `
                -D CMAKE_C_COMPILER_TARGET=${{ matrix.triple }} `
                -D CMAKE_C_FLAGS="${{ needs.context.outputs.CMAKE_C_FLAGS }}" `
                -D CMAKE_CXX_COMPILER=${CLANG_CL} `
                -D CMAKE_CXX_COMPILER_TARGET=${{ matrix.triple }} `
                -D CMAKE_CXX_FLAGS="${{ needs.context.outputs.CMAKE_CXX_FLAGS }}" `
                -D CMAKE_MT=mt `
                -D CMAKE_INSTALL_PREFIX=${{ github.workspace }}/BuildRoot-DevTools/Library/Developer/Toolchains/unknown-Asserts-development.xctoolchain/usr `
                -D CMAKE_Swift_COMPILER=${SWIFTC} `
                -D CMAKE_Swift_COMPILER_TARGET=${{ matrix.triple }} `
                -D CMAKE_Swift_FLAGS="-sdk ${{ github.workspace }}/BuildRoot/Library/Developer/Platforms/Windows.platform/Developer/SDKs/Windows.sdk ${{ needs.context.outputs.CMAKE_Swift_FLAGS }}" `
                -D CMAKE_Swift_FLAGS_RELEASE="-O" `
                -D CMAKE_SYSTEM_NAME=Windows `
                -D CMAKE_SYSTEM_PROCESSOR=${{ matrix.cpu }} `
                -G Ninja `
                -S ${{ github.workspace }}/SourceCache/swift-driver `
                -D ArgumentParser_DIR=${{ github.workspace }}/BinaryCache/swift-argument-parser/cmake/modules `
                -D LLBuild_DIR=${{ github.workspace }}/BinaryCache/swift-llbuild/cmake/modules `
                -D SwiftSystem_DIR=${{ github.workspace }}/BinaryCache/swift-system/cmake/modules `
                -D SQLite3_LIBRARY=${{ github.workspace }}/BuildRoot/Library/sqlite-3.36.0/usr/lib/SQLite3.lib `
                -D SQLite3_INCLUDE_DIR=${{ github.workspace }}/BuildRoot/Library/sqlite-3.36.0/usr/include `
                -D TSC_DIR=${{ github.workspace }}/BinaryCache/swift-tools-support-core/cmake/modules `
                -D Yams_DIR=${{ github.workspace }}/BinaryCache/yams/cmake/modules
      - name: Build swift-driver
        run: cmake --build ${{ github.workspace }}/BinaryCache/swift-driver

      - name: Configure swift-asn1
        run: |
          # Workaround CMake 3.20 issue
          $CLANG_CL = cygpath -m ${{ github.workspace }}/BuildRoot/Library/Developer/Toolchains/unknown-Asserts-development.xctoolchain/usr/bin/clang-cl.exe
          $SWIFTC = cygpath -m ${{ github.workspace }}/BuildRoot/Library/Developer/Toolchains/unknown-Asserts-development.xctoolchain/usr/bin/swiftc.exe

          cmake -B ${{ github.workspace }}/BinaryCache/swift-asn1 `
                -D BUILD_SHARED_LIBS=NO `
                -D CMAKE_BUILD_TYPE=Release `
                -D CMAKE_Swift_COMPILER=${SWIFTC} `
                -D CMAKE_Swift_COMPILER_TARGET=${{ matrix.triple }} `
                -D CMAKE_Swift_FLAGS="-sdk ${{ github.workspace }}/BuildRoot/Library/Developer/Platforms/Windows.platform/Developer/SDKs/Windows.sdk" `
                -D CMAKE_Swift_FLAGS_RELEASE="-O" `
                -D CMAKE_SYSTEM_NAME=Windows `
                -D CMAKE_SYSTEM_PROCESSOR=${{ matrix.cpu }} `
                -G Ninja `
                -S ${{ github.workspace }}/SourceCache/swift-asn1
      - name: Build swift-asn1
        run: cmake --build ${{ github.workspace }}/BinaryCache/swift-asn1

      - name: Configure swift-certificates
        run: |
          # Workaround CMake 3.20 issue
          $CLANG_CL = cygpath -m ${{ github.workspace }}/BuildRoot/Library/Developer/Toolchains/unknown-Asserts-development.xctoolchain/usr/bin/clang-cl.exe
          $SWIFTC = cygpath -m ${{ github.workspace }}/BuildRoot/Library/Developer/Toolchains/unknown-Asserts-development.xctoolchain/usr/bin/swiftc.exe

          cmake -B ${{ github.workspace }}/BinaryCache/swift-certificates `
                -D BUILD_SHARED_LIBS=NO `
                -D CMAKE_BUILD_TYPE=Release `
                -D CMAKE_Swift_COMPILER=${SWIFTC} `
                -D CMAKE_Swift_COMPILER_TARGET=${{ matrix.triple }} `
                -D CMAKE_Swift_FLAGS="-sdk ${{ github.workspace }}/BuildRoot/Library/Developer/Platforms/Windows.platform/Developer/SDKs/Windows.sdk" `
                -D CMAKE_Swift_FLAGS_RELEASE="-O" `
                -D CMAKE_SYSTEM_NAME=Windows `
                -D CMAKE_SYSTEM_PROCESSOR=${{ matrix.cpu }} `
                -G Ninja `
                -S ${{ github.workspace }}/SourceCache/swift-certificates `
                -D SwiftASN1_DIR=${{ github.workspace }}/BinaryCache/swift-asn1/cmake/modules `
                -D SwiftCrypto_DIR=${{ github.workspace }}/BinaryCache/swift-crypto/cmake/modules
      - name: Build swift-certificates
        run: cmake --build ${{ github.workspace }}/BinaryCache/swift-certificates

      - name: Configure swift-package-manager
        run: |
          # Workaround CMake 3.20 issue
          $CLANG_CL = cygpath -m ${{ github.workspace }}/BuildRoot/Library/Developer/Toolchains/unknown-Asserts-development.xctoolchain/usr/bin/clang-cl.exe
          $SWIFTC = cygpath -m ${{ github.workspace }}/BuildRoot/Library/Developer/Toolchains/unknown-Asserts-development.xctoolchain/usr/bin/swiftc.exe

          cmake -B ${{ github.workspace }}/BinaryCache/swift-package-manager `
                -D BUILD_SHARED_LIBS=YES `
                -D BUILD_TESTING=NO `
                -D CMAKE_BUILD_TYPE=Release `
                -D CMAKE_C_COMPILER=${CLANG_CL} `
                -D CMAKE_C_COMPILER_TARGET=${{ matrix.triple }} `
                -D CMAKE_C_FLAGS="${{ needs.context.outputs.CMAKE_C_FLAGS }}" `
                -D CMAKE_CXX_COMPILER=${CLANG_CL} `
                -D CMAKE_CXX_COMPILER_TARGET=${{ matrix.triple }} `
                -D CMAKE_CXX_FLAGS="${{ needs.context.outputs.CMAKE_CXX_FLAGS }}" `
                -D CMAKE_MT=mt `
                -D CMAKE_INSTALL_PREFIX=${{ github.workspace }}/BuildRoot-DevTools/Library/Developer/Toolchains/unknown-Asserts-development.xctoolchain/usr `
                -D CMAKE_Swift_COMPILER=${SWIFTC} `
                -D CMAKE_Swift_COMPILER_TARGET=${{ matrix.triple }} `
                -D CMAKE_Swift_FLAGS="-sdk ${{ github.workspace }}/BuildRoot/Library/Developer/Platforms/Windows.platform/Developer/SDKs/Windows.sdk ${{ needs.context.outputs.CMAKE_Swift_FLAGS }}" `
                -D CMAKE_Swift_FLAGS_RELEASE="-O" `
                -D CMAKE_SYSTEM_NAME=Windows `
                -D CMAKE_SYSTEM_PROCESSOR=${{ matrix.cpu }} `
                -G Ninja `
                -S ${{ github.workspace }}/SourceCache/swift-package-manager `
                -D ArgumentParser_DIR=${{ github.workspace }}/BinaryCache/swift-argument-parser/cmake/modules `
                -D LLBuild_DIR=${{ github.workspace }}/BinaryCache/swift-llbuild/cmake/modules `
                -D SQLite3_INCLUDE_DIR=${{ github.workspace }}/BuildRoot/Library/sqlite-3.36.0/usr/include `
                -D SQLite3_LIBRARY=${{ github.workspace }}/BuildRoot/Library/sqlite-3.36.0/usr/lib/SQLite3.lib `
                -D SwiftASN1_DIR=${{ github.workspace }}/BinaryCache/swift-asn1/cmake/modules `
                -D SwiftCertificates_DIR=${{ github.workspace }}/BinaryCache/swift-certificates/cmake/modules `
                -D SwiftCollections_DIR=${{ github.workspace }}/BinaryCache/swift-collections/cmake/modules `
                -D SwiftCrypto_DIR=${{ github.workspace }}/BinaryCache/swift-crypto/cmake/modules `
                -D SwiftDriver_DIR=${{ github.workspace }}/BinaryCache/swift-driver/cmake/modules `
                -D SwiftSystem_DIR=${{ github.workspace }}/BinaryCache/swift-system/cmake/modules `
                -D TSC_DIR=${{ github.workspace }}/BinaryCache/swift-tools-support-core/cmake/modules `
                -D Yams_DIR=${{ github.workspace }}/BinaryCache/yams/cmake/modules
      - name: Build swift-package-manager
        run: cmake --build ${{ github.workspace }}/BinaryCache/swift-package-manager

      - name: Configure IndexStoreDB
        run: |
          # Workaround CMake 3.20 issue
          $CLANG_CL = cygpath -m ${{ github.workspace }}/BuildRoot/Library/Developer/Toolchains/unknown-Asserts-development.xctoolchain/usr/bin/clang-cl.exe
          $SWIFTC = cygpath -m ${{ github.workspace }}/BuildRoot/Library/Developer/Toolchains/unknown-Asserts-development.xctoolchain/usr/bin/swiftc.exe

          cmake -B ${{ github.workspace }}/BinaryCache/indexstore-db `
                -D BUILD_SHARED_LIBS=NO `
                -D BUILD_TESTING=NO `
                -D CMAKE_BUILD_TYPE=Release `
                -D CMAKE_C_COMPILER=${CLANG_CL} `
                -D CMAKE_C_COMPILER_TARGET=${{ matrix.triple }} `
                -D CMAKE_C_FLAGS="${{ needs.context.outputs.CMAKE_C_FLAGS }} -Xclang -fno-split-cold-code" `
                -D CMAKE_CXX_COMPILER=${CLANG_CL} `
                -D CMAKE_CXX_COMPILER_TARGET=${{ matrix.triple }} `
                -D CMAKE_CXX_FLAGS="${{ needs.context.outputs.CMAKE_CXX_FLAGS }} -Xclang -fno-split-cold-code -I ${{ github.workspace }}/BuildRoot/Library/Developer/Platforms/Windows.platform/Developer/SDKs/Windows.sdk/usr/include -I ${{ github.workspace }}/BuildRoot/Library/Developer/Platforms/Windows.platform/Developer/SDKs/Windows.sdk/usr/include/Block" `
                -D CMAKE_MT=mt `
                -D CMAKE_INSTALL_PREFIX=${{ github.workspace }}/BuildRoot-DevTools/Library/Developer/Toolchains/unknown-Asserts-development.xctoolchain/usr `
                -D CMAKE_Swift_COMPILER=${SWIFTC} `
                -D CMAKE_Swift_COMPILER_TARGET=${{ matrix.triple }} `
                -D CMAKE_Swift_FLAGS="-sdk ${{ github.workspace }}/BuildRoot/Library/Developer/Platforms/Windows.platform/Developer/SDKs/Windows.sdk ${{ needs.context.outputs.CMAKE_Swift_FLAGS }}" `
                -D CMAKE_Swift_FLAGS_RELEASE="-O" `
                -D CMAKE_SYSTEM_NAME=Windows `
                -D CMAKE_SYSTEM_PROCESSOR=${{ matrix.cpu }} `
                -G Ninja `
                -S ${{ github.workspace }}/SourceCache/indexstore-db
      - name: Build indexstore-db
        run: cmake --build ${{ github.workspace }}/BinaryCache/indexstore-db

      - name: Configure SwiftSyntax
        run: |
          # Workaround CMake 3.20 issue
          $CLANG_CL = cygpath -m ${{ github.workspace }}/BuildRoot/Library/Developer/Toolchains/unknown-Asserts-development.xctoolchain/usr/bin/clang-cl.exe
          $SWIFTC = cygpath -m ${{ github.workspace }}/BuildRoot/Library/Developer/Toolchains/unknown-Asserts-development.xctoolchain/usr/bin/swiftc.exe

          cmake -B ${{ github.workspace }}/BinaryCache/swift-syntax `
                -D BUILD_SHARED_LIBS=NO `
                -D CMAKE_BUILD_TYPE=Release `
                -D CMAKE_C_COMPILER=${CLANG_CL} `
                -D CMAKE_C_COMPILER_TARGET=${{ matrix.triple }} `
                -D CMAKE_C_FLAGS="${{ needs.context.outputs.CMAKE_C_FLAGS }}" `
                -D CMAKE_CXX_COMPILER=${CLANG_CL} `
                -D CMAKE_CXX_COMPILER_TARGET=${{ matrix.triple }} `
                -D CMAKE_CXX_FLAGS="${{ needs.context.outputs.CMAKE_CXX_FLAGS }}" `
                -D CMAKE_MT=mt `
                -D CMAKE_INSTALL_PREFIX=${{ github.workspace }}/BuildRoot-DevTools/Library/Developer/Toolchains/unknown-Asserts-development.xctoolchain/usr `
                -D CMAKE_Swift_COMPILER=${SWIFTC} `
                -D CMAKE_Swift_COMPILER_TARGET=${{ matrix.triple }} `
                -D CMAKE_Swift_FLAGS="-sdk ${{ github.workspace }}/BuildRoot/Library/Developer/Platforms/Windows.platform/Developer/SDKs/Windows.sdk ${{ needs.context.outputs.CMAKE_Swift_FLAGS }}" `
                -D CMAKE_Swift_FLAGS_RELEASE="-O" `
                -D CMAKE_SYSTEM_NAME=Windows `
                -D CMAKE_SYSTEM_PROCESSOR=${{ matrix.cpu }} `
                -G Ninja `
                -S ${{ github.workspace }}/SourceCache/swift-syntax
      - name: Build indexstore-db
        run: cmake --build ${{ github.workspace }}/BinaryCache/swift-syntax

      - name: Configure SourceKit-LSP
        run: |
          # Workaround CMake 3.20 issue
          $CLANG_CL = cygpath -m ${{ github.workspace }}/BuildRoot/Library/Developer/Toolchains/unknown-Asserts-development.xctoolchain/usr/bin/clang-cl.exe
          $SWIFTC = cygpath -m ${{ github.workspace }}/BuildRoot/Library/Developer/Toolchains/unknown-Asserts-development.xctoolchain/usr/bin/swiftc.exe

          cmake -B ${{ github.workspace }}/BinaryCache/sourcekit-lsp `
                -D BUILD_SHARED_LIBS=YES `
                -D BUILD_TESTING=NO `
                -D CMAKE_BUILD_TYPE=Release `
                -D CMAKE_C_COMPILER=${CLANG_CL} `
                -D CMAKE_C_COMPILER_TARGET=${{ matrix.triple }} `
                -D CMAKE_C_FLAGS="${{ needs.context.outputs.CMAKE_C_FLAGS }} -Xclang -fno-split-cold-code" `
                -D CMAKE_CXX_COMPILER=${CLANG_CL} `
                -D CMAKE_CXX_COMPILER_TARGET=${{ matrix.triple }} `
                -D CMAKE_CXX_FLAGS="${{ needs.context.outputs.CMAKE_CXX_FLAGS }} -Xclang -fno-split-cold-code" `
                -D CMAKE_MT=mt `
                -D CMAKE_INSTALL_PREFIX=${{ github.workspace }}/BuildRoot-DevTools/Library/Developer/Toolchains/unknown-Asserts-development.xctoolchain/usr `
                -D CMAKE_Swift_COMPILER=${SWIFTC} `
                -D CMAKE_Swift_COMPILER_TARGET=${{ matrix.triple }} `
                -D CMAKE_Swift_FLAGS="-sdk ${{ github.workspace }}/BuildRoot/Library/Developer/Platforms/Windows.platform/Developer/SDKs/Windows.sdk ${{ needs.context.outputs.CMAKE_Swift_FLAGS }}" `
                -D CMAKE_Swift_FLAGS_RELEASE="-O" `
                -D CMAKE_SYSTEM_NAME=Windows `
                -D CMAKE_SYSTEM_PROCESSOR=${{ matrix.cpu }} `
                -G Ninja `
                -S ${{ github.workspace }}/SourceCache/sourcekit-lsp `
                -D ArgumentParser_DIR=${{ github.workspace }}/BinaryCache/swift-argument-parser/cmake/modules `
                -D IndexStoreDB_DIR=${{ github.workspace }}/BinaryCache/indexstore-db/cmake/modules `
                -D LLBuild_DIR=${{ github.workspace }}/BinaryCache/swift-llbuild/cmake/modules `
                -D SwiftCollections_DIR=${{ github.workspace }}/BinaryCache/swift-collections/cmake/modules `
                -D SwiftPM_DIR=${{ github.workspace }}/BinaryCache/swift-package-manager/cmake/modules `
                -D SwiftSyntax_DIR=${{ github.workspace }}/BinaryCache/swift-syntax/cmake/modules `
                -D SwiftSystem_DIR=${{ github.workspace }}/BinaryCache/swift-system/cmake/modules `
                -D TSC_DIR=${{ github.workspace }}/BinaryCache/swift-tools-support-core/cmake/modules
      - name: Build SourceKit-LSP
        run: cmake --build ${{ github.workspace }}/BinaryCache/SourceKit-LSP

      - name: Install swift-argument-parser
        run: cmake --build ${{ github.workspace }}/BinaryCache/swift-argument-parser --target install
      - name: Install swift-collections
        run: cmake --build ${{ github.workspace }}/BinaryCache/swift-collections --target install
      - name: Install swift-llbuild
        run: cmake --build ${{ github.workspace }}/BinaryCache/swift-llbuild --target install
      - name: Install swift-system
        run: cmake --build ${{ github.workspace }}/BinaryCache/swift-system --target install
      - name: Install swift-tools-support-core
        run: cmake --build ${{ github.workspace }}/BinaryCache/swift-tools-support-core --target install
      - name: Install swift-driver
        run: cmake --build ${{ github.workspace }}/BinaryCache/swift-driver --target install
      - name: Install swift-package-manager
        run: cmake --build ${{ github.workspace }}/BinaryCache/swift-package-manager --target install
      - name: Install SourceKit-LSP
        run: cmake --build ${{ github.workspace }}/BinaryCache/sourcekit-lsp --target install

      - uses: actions/upload-artifact@v3
        with:
          name: devtools-${{ matrix.arch }}
          path: ${{ github.workspace }}/BuildRoot-DevTools/Library

      - uses: microsoft/action-publish-symbols@v2.1.6
        if: ${{ needs.context.outputs.debug_info }}
        with:
          accountName: thebrowsercompany
          personalAccessToken: ${{ secrets.SYMBOL_SERVER_PAT }}
          symbolsFolder: ${{ github.workspace }}/BinaryCache

  package_tools:
    name: Package Tools
    runs-on: windows-latest
    needs: [context, compilers, devtools]

    strategy:
      fail-fast: false
      matrix:
        arch: ['amd64'] # , 'arm64']

    steps:
      - name: Download Compilers
        uses: actions/download-artifact@v3
        with:
          name: compilers-${{ matrix.arch }}
          path: ${{ github.workspace }}/BuildRoot/Library
      - uses: actions/download-artifact@v3
        with:
          name: devtools-${{ matrix.arch }}
          path: ${{ github.workspace }}/BuildRoot/Library

      - uses: actions/checkout@v3
        with:
          repository: apple/swift-installer-scripts
          ref: ${{ needs.context.outputs.swift_installer_scripts_revision }}
          path: ${{ github.workspace }}/SourceCache/swift-installer-scripts

      - uses: compnerd/gha-setup-vsdevenv@main
        with:
          host_arch: amd64
          components: 'Microsoft.VisualStudio.Component.VC.Tools.x86.x64;Microsoft.VisualStudio.Component.VC.Tools.ARM64'
          arch: ${{ matrix.arch }}

      - run: |
          $CertificatePath = Join-Path -Path ${env:RUNNER_TEMP} -ChildPath CodeSign.b64
          $PFXPath = Join-Path -Path ${env:RUNNER_TEMP} -ChildPath CodeSign.pfx
          Set-Content -Path $CertificatePath -Value '${{ secrets.CERTIFICATE }}'
          certutil -decode $CertificatePath $PFXPath
          Echo CERTIFICATE=$PFXPath | Out-File -FilePath ${env:GITHUB_ENV} -Encoding utf8 -Append

      - name: Package Build Tools
        run: |
          msbuild -nologo -restore `
              -p:Configuration=Release `
              -p:RunWixToolsOutOfProc=true `
              -p:OutputPath=${{ github.workspace }}\BinaryCache\bld\ `
              -p:IntermediateOutputPath=${{ github.workspace }}\BinaryCache\bld\obj\ `
              -p:SignOutput=true `
              -p:CERTIFICATE=${env:CERTIFICATE} `
              -p:PASSPHRASE=${{ secrets.PASSPHRASE }} `
              -p:DEVTOOLS_ROOT=${{ github.workspace }}/BuildRoot/Library/Developer/Toolchains/unknown-Asserts-development.xctoolchain `
              -p:TOOLCHAIN_ROOT=${{ github.workspace }}/BuildRoot/Library/Developer/Toolchains/unknown-Asserts-development.xctoolchain `
              -p:ProductVersion=${{ needs.context.outputs.swift_version }} `
              ${{ github.workspace }}/SourceCache/swift-installer-scripts/platforms/Windows/bld.wixproj

      - name: Package CLI Tools
        run: |
          msbuild -nologo -restore `
              -p:Configuration=Release `
              -p:RunWixToolsOutOfProc=true `
              -p:OutputPath=${{ github.workspace }}\BinaryCache\cli\ `
              -p:IntermediateOutputPath=${{ github.workspace }}\BinaryCache\cli\obj\ `
              -p:SignOutput=true `
              -p:CERTIFICATE=${env:CERTIFICATE} `
              -p:PASSPHRASE=${{ secrets.PASSPHRASE }} `
              -p:DEVTOOLS_ROOT=${{ github.workspace }}/BuildRoot/Library/Developer/Toolchains/unknown-Asserts-development.xctoolchain `
              -p:TOOLCHAIN_ROOT=${{ github.workspace }}/BuildRoot/Library/Developer/Toolchains/unknown-Asserts-development.xctoolchain `
              -p:ProductVersion=${{ needs.context.outputs.swift_version }} `
              ${{ github.workspace }}/SourceCache/swift-installer-scripts/platforms/Windows/cli.wixproj

      - name: Package Debugging Tools
        run: |
          msbuild -nologo -restore `
              -p:Configuration=Release `
              -p:RunWixToolsOutOfProc=true `
              -p:OutputPath=${{ github.workspace }}\BinaryCache\dbg\ `
              -p:IntermediateOutputPath=${{ github.workspace }}\BinaryCache\dbg\obj\ `
              -p:SignOutput=true `
              -p:CERTIFICATE=${env:CERTIFICATE} `
              -p:PASSPHRASE=${{ secrets.PASSPHRASE }} `
              -p:DEVTOOLS_ROOT=${{ github.workspace }}/BuildRoot/Library/Developer/Toolchains/unknown-Asserts-development.xctoolchain `
              -p:TOOLCHAIN_ROOT=${{ github.workspace }}/BuildRoot/Library/Developer/Toolchains/unknown-Asserts-development.xctoolchain `
              -p:ProductVersion=${{ needs.context.outputs.swift_version }} `
              ${{ github.workspace }}/SourceCache/swift-installer-scripts/platforms/Windows/dbg.wixproj

      - name: Package IDE Tools
        run: |
          msbuild -nologo -restore `
              -p:Configuration=Release `
              -p:RunWixToolsOutOfProc=true `
              -p:OutputPath=${{ github.workspace }}\BinaryCache\ide\ `
              -p:IntermediateOutputPath=${{ github.workspace }}\BinaryCache\ide\obj\ `
              -p:SignOutput=true `
              -p:CERTIFICATE=${env:CERTIFICATE} `
              -p:PASSPHRASE=${{ secrets.PASSPHRASE }} `
              -p:DEVTOOLS_ROOT=${{ github.workspace }}/BuildRoot/Library/Developer/Toolchains/unknown-Asserts-development.xctoolchain `
              -p:TOOLCHAIN_ROOT=${{ github.workspace }}/BuildRoot/Library/Developer/Toolchains/unknown-Asserts-development.xctoolchain `
              -p:ProductVersion=${{ needs.context.outputs.swift_version }} `
              ${{ github.workspace }}/SourceCache/swift-installer-scripts/platforms/Windows/ide.wixproj

      - uses: actions/upload-artifact@v3
        with:
          name: bld-${{ matrix.arch }}-msi
          path: ${{ github.workspace }}/BinaryCache/bld/bld.msi

      - uses: actions/upload-artifact@v3
        with:
          name: cli-${{ matrix.arch }}-msi
          path: ${{ github.workspace }}/BinaryCache/cli/cli.msi

      - uses: actions/upload-artifact@v3
        with:
          name: dbg-${{ matrix.arch }}-msi
          path: ${{ github.workspace }}/BinaryCache/dbg/dbg.msi

      - uses: actions/upload-artifact@v3
        with:
          name: ide-${{ matrix.arch }}-msi
          path: ${{ github.workspace }}/BinaryCache/ide/ide.msi

  package_sdk_runtime:
    name: Package SDK & Runtime
    runs-on: windows-latest
    needs: [context, sdk]

    strategy:
      fail-fast: false
      matrix:
        include:
          - arch: amd64
            platform: x64
          # - arch: arm64
          #   platform: arm64

    steps:
      - uses: actions/download-artifact@v3
        with:
          name: windows-sdk-${{ matrix.arch }}
          path: ${{ github.workspace }}/BuildRoot/Library/Developer/Platforms/Windows.platform

      - uses: actions/checkout@v3
        with:
          repository: apple/swift-installer-scripts
          ref: ${{ needs.context.outputs.swift_installer_scripts_revision }}
          path: ${{ github.workspace }}/SourceCache/swift-installer-scripts

      - uses: compnerd/gha-setup-vsdevenv@main
        with:
          host_arch: amd64
          components: 'Microsoft.VisualStudio.Component.VC.Tools.x86.x64;Microsoft.VisualStudio.Component.VC.Tools.ARM64'
          arch: ${{ matrix.arch }}

      - run: |
          $CertificatePath = Join-Path -Path ${env:RUNNER_TEMP} -ChildPath CodeSign.b64
          $PFXPath = Join-Path -Path ${env:RUNNER_TEMP} -ChildPath CodeSign.pfx
          Set-Content -Path $CertificatePath -Value '${{ secrets.CERTIFICATE }}'
          certutil -decode $CertificatePath $PFXPath
          Echo CERTIFICATE=$PFXPath | Out-File -FilePath ${env:GITHUB_ENV} -Encoding utf8 -Append

      - name: Package SDK
        run: |
          msbuild -nologo -restore `
              -p:Configuration=Release `
              -p:RunWixToolsOutOfProc=true `
              -p:OutputPath=${{ github.workspace }}\BinaryCache\sdk\ `
              -p:IntermediateOutputPath=${{ github.workspace }}\BinaryCache\sdk\obj\ `
              -p:SignOutput=true `
              -p:CERTIFICATE=${env:CERTIFICATE} `
              -p:PASSPHRASE=${{ secrets.PASSPHRASE }} `
              -p:PLATFORM_ROOT=${{ github.workspace }}/BuildRoot/Library/Developer/Platforms/Windows.platform `
              -p:SDK_ROOT=${{ github.workspace }}/BuildRoot/Library/Developer/Platforms/Windows.platform/Developer/SDKs/Windows.sdk `
              -p:ProductVersion=${{ needs.context.outputs.swift_version }} `
              -p:InstallerPlatform=${{ matrix.platform }} `
              ${{ github.workspace }}/SourceCache/swift-installer-scripts/platforms/Windows/sdk.wixproj

      - name: Package Runtime
        run: |
          msbuild -nologo -restore `
              -p:Configuration=Release `
              -p:RunWixToolsOutOfProc=true `
              -p:OutputPath=${{ github.workspace }}\BinaryCache\runtime\ `
              -p:IntermediateOutputPath=${{ github.workspace }}\BinaryCache\runtime\obj\ `
              -p:SignOutput=true `
              -p:CERTIFICATE=${env:CERTIFICATE} `
              -p:PASSPHRASE=${{ secrets.PASSPHRASE }} `
              -p:PLATFORM_ROOT=${{ github.workspace }}/BuildRoot/Library/Developer/Platforms/Windows.platform `
              -p:SDK_ROOT=${{ github.workspace }}/BuildRoot/Library/Developer/Platforms/Windows.platform/Developer/SDKs/Windows.sdk `
              -p:ProductVersion=${{ needs.context.outputs.swift_version }} `
              ${{ github.workspace }}/SourceCache/swift-installer-scripts/platforms/Windows/runtime.wixproj

      - uses: actions/upload-artifact@v3
        with:
          name: sdk-windows-${{ matrix.arch }}-msi
          path: ${{ github.workspace }}/BinaryCache/sdk/sdk.msi
      - uses: actions/upload-artifact@v3
        with:
          name: runtime-windows-${{ matrix.arch }}-msi
          path: ${{ github.workspace }}/BinaryCache/runtime/runtime.msi

  installer:
    runs-on: windows-latest
    needs: [context, package_tools, package_sdk_runtime]

    strategy:
      fail-fast: false
      matrix:
        arch: ['amd64'] # , 'arm64']

    steps:
      - uses: actions/download-artifact@v3
        with:
          name: bld-${{ matrix.arch }}-msi
          path: ${{ github.workspace }}/BuildRoot
      - uses: actions/download-artifact@v3
        with:
          name: cli-${{ matrix.arch }}-msi
          path: ${{ github.workspace }}/BuildRoot
      - uses: actions/download-artifact@v3
        with:
          name: dbg-${{ matrix.arch }}-msi
          path: ${{ github.workspace }}/BuildRoot
      - uses: actions/download-artifact@v3
        with:
          name: ide-${{ matrix.arch }}-msi
          path: ${{ github.workspace }}/BuildRoot
      - uses: actions/download-artifact@v3
        with:
          name: runtime-windows-${{ matrix.arch }}-msi
          path: ${{ github.workspace }}/BuildRoot
      - uses: actions/download-artifact@v3
        with:
          name: sdk-windows-${{ matrix.arch }}-msi
          path: ${{ github.workspace }}/BuildRoot

      - uses: actions/checkout@v3
        with:
          repository: apple/swift-installer-scripts
          ref: ${{ needs.context.outputs.swift_installer_scripts_revision }}
          path: ${{ github.workspace }}/SourceCache/swift-installer-scripts

      - uses: compnerd/gha-setup-vsdevenv@main
        with:
          host_arch: amd64
          components: 'Microsoft.VisualStudio.Component.VC.Tools.x86.x64;Microsoft.VisualStudio.Component.VC.Tools.ARM64'
          arch: ${{ matrix.arch }}

      - run: |
          $CertificatePath = Join-Path -Path ${env:RUNNER_TEMP} -ChildPath CodeSign.b64
          $PFXPath = Join-Path -Path ${env:RUNNER_TEMP} -ChildPath CodeSign.pfx
          Set-Content -Path $CertificatePath -Value '${{ secrets.CERTIFICATE }}'
          certutil -decode $CertificatePath $PFXPath
          Echo CERTIFICATE=$PFXPath | Out-File -FilePath ${env:GITHUB_ENV} -Encoding utf8 -Append

      - name: Package
        run: |
          msbuild -nologo -restore `
              -p:Configuration=Release `
              -p:RunWixToolsOutOfProc=true `
              -p:OutputPath=${{ github.workspace }}\BinaryCache\installer\ `
              -p:IntermediateOutputPath=${{ github.workspace }}\BinaryCache\installer\obj\ `
              -p:SignOutput=true `
              -p:CERTIFICATE=${env:CERTIFICATE} `
              -p:PASSPHRASE=${{ secrets.PASSPHRASE }} `
              -p:MSI_LOCATION=${{ github.workspace }}/BuildRoot `
              -p:ProductVersion=${{ needs.context.outputs.swift_version }}${{ needs.context.outputs.swift_tag }} `
              ${{ github.workspace }}/SourceCache/swift-installer-scripts/platforms/Windows/installer.wixproj

      - uses: actions/upload-artifact@v3
        with:
          name: installer-${{ matrix.arch }}
          path: ${{ github.workspace }}/BinaryCache/installer/installer.exe

  smoke_test:
    runs-on: windows-latest
    needs: [installer]

    steps:
      - uses: actions/download-artifact@v3
        with:
          name: installer-amd64
          path: ${{ github.workspace }}/tmp

      # TODO(compnerd): migrate this to compnerd/gha-setup-swift after the work that @mangini is doing is completed
      - run: |
          function Update-EnvironmentVariables {
            foreach ($level in "Machine", "User") {
              [Environment]::GetEnvironmentVariables($level).GetEnumerator() | % {
                # For Path variables, append the new values, if they're not already in there
                if ($_.Name -Match 'Path$') {
                  $_.Value = ($((Get-Content "Env:$($_.Name)") + ";$($_.Value)") -Split ';' | Select -Unique) -Join ';'
                }
                $_
              } | Set-Content -Path { "Env:$($_.Name)" }
            }
          }

          try {
            Write-Host "Starting Install installer.exe..."
            $Process = Start-Process -FilePath ${{ github.workspace }}/tmp/installer.exe -ArgumentList ("-q") -Wait -PassThru
            $ExitCode = $Process.ExitCode
            if ($ExitCode -eq 0 -or $ExitCode -eq 3010) {
              Write-Host "Installation successful"
            } else {
              Write-Host "non-zero exit code returned by the installation process: $ExitCode"
              exit $ExitCode
            }
          } catch {
            Write-Host "Failed to install: $($_.Exception.Message)"
            exit 1
          }
          Update-EnvironmentVariables

          # Reset Path and environment
          echo "$env:Path" | Out-File -FilePath $env:GITHUB_PATH -Encoding utf8
          Get-ChildItem Env: | % { echo "$($_.Name)=$($_.Value)" | Out-File -FilePath $env:GITHUB_ENV -Encoding utf8 -Append }

      - uses: actions/checkout@v3
        with:
          repository: compnerd/swift-win32
          ref: refs/heads/main
          path: ${{ github.workspace }}/SourceCache/swift-win32

      - run: swift build
        working-directory: ${{ github.workspace }}/SourceCache/swift-win32

      - run: swift test -Xswiftc -DENABLE_TESTING
        working-directory: ${{ github.workspace }}/SourceCache/swift-win32

  swift_format:
    runs-on: windows-latest
    needs: [context, installer]

    strategy:
      fail-fast: false
      matrix:
        include:
          - arch: 'amd64'
            cpu: 'x86_64'
            triple: 'x86_64-unknown-windows-msvc'

    steps:
      - uses: actions/download-artifact@v3
        with:
          name: installer-${{ matrix.arch }}
          path: ${{ github.workspace }}/tmp

      # TODO(compnerd) can this be done via a re-usage workflow for swift-format?

      # TODO(compnerd): migrate this to compnerd/gha-setup-swift after the work that @mangini is doing is completed
      - run: |
          function Update-EnvironmentVariables {
            foreach ($level in "Machine", "User") {
              [Environment]::GetEnvironmentVariables($level).GetEnumerator() | % {
                # For Path variables, append the new values, if they're not already in there
                if ($_.Name -Match 'Path$') {
                  $_.Value = ($((Get-Content "Env:$($_.Name)") + ";$($_.Value)") -Split ';' | Select -Unique) -Join ';'
                }
                $_
              } | Set-Content -Path { "Env:$($_.Name)" }
            }
          }

          try {
            Write-Host "Starting Install installer.exe..."
            $Process = Start-Process -FilePath ${{ github.workspace }}/tmp/installer.exe -ArgumentList ("-q") -Wait -PassThru
            $ExitCode = $Process.ExitCode
            if ($ExitCode -eq 0 -or $ExitCode -eq 3010) {
              Write-Host "Installation successful"
            } else {
              Write-Host "non-zero exit code returned by the installation process: $ExitCode"
              exit $ExitCode
            }
          } catch {
            Write-Host "Failed to install: $($_.Exception.Message)"
            exit 1
          }
          Update-EnvironmentVariables

          # Reset Path and environment
          echo "$env:Path" | Out-File -FilePath $env:GITHUB_PATH -Encoding utf8
          Get-ChildItem Env: | % { echo "$($_.Name)=$($_.Value)" | Out-File -FilePath $env:GITHUB_ENV -Encoding utf8 -Append }

      - uses: actions/checkout@v3
        with:
          repository: apple/swift-format
          ref: ${{ needs.context.outputs.swift_format_revision }}
          path: ${{ github.workspace }}/SourceCache/swift-format

      - run: swift test
        working-directory: ${{ github.workspace }}/SourceCache/swift-format

      - run: swift build -c release -Xswiftc -gnone
        working-directory: ${{ github.workspace }}/SourceCache/swift-format

      - uses: actions/checkout@v3
        with:
          repository: apple/swift-installer-scripts
          ref: ${{ needs.context.outputs.swift_installer_scripts_revision }}
          path: ${{ github.workspace }}/SourceCache/swift-installer-scripts

      - uses: microsoft/setup-msbuild@v1.3.1

      - run: msbuild ${{ github.workspace }}/SourceCache/swift-installer-scripts/platforms/Windows/swift-format.wixproj -nologo -restore -p:Configuration=Release -p:SWIFT_FORMAT_BUILD=${{ github.workspace }}\SourceCache\swift-format\.build\release -p:OutputPath=${{ github.workspace }}\artifacts -p:RunWixToolsOutOfProc=true

      - uses: actions/upload-artifact@v2
        with:
          name: swift-format-msi
          path: ${{ github.workspace }}/artifacts/swift-format.msi

      - uses: actions/upload-artifact@v2
        with:
          name: swift-format.exe
          path: ${{ github.workspace }}/SourceCache/swift-format/.build/${{ matrix.triple }}/release/swift-format.exe

  SwiftFormat:
    runs-on: windows-latest
    needs: [context, installer]

    steps:
      - uses: actions/download-artifact@v3
        with:
          name: installer-amd64
          path: ${{ github.workspace }}/tmp

      # TODO(compnerd) can this be done via a re-usage workflow for SwiftFormat?

      # TODO(compnerd): migrate this to compnerd/gha-setup-swift after the work that @mangini is doing is completed
      - run: |
          function Update-EnvironmentVariables {
            foreach ($level in "Machine", "User") {
              [Environment]::GetEnvironmentVariables($level).GetEnumerator() | % {
                # For Path variables, append the new values, if they're not already in there
                if ($_.Name -Match 'Path$') {
                  $_.Value = ($((Get-Content "Env:$($_.Name)") + ";$($_.Value)") -Split ';' | Select -Unique) -Join ';'
                }
                $_
              } | Set-Content -Path { "Env:$($_.Name)" }
            }
          }

          try {
            Write-Host "Starting Install installer.exe..."
            $Process = Start-Process -FilePath ${{ github.workspace }}/tmp/installer.exe -ArgumentList ("-q") -Wait -PassThru
            $ExitCode = $Process.ExitCode
            if ($ExitCode -eq 0 -or $ExitCode -eq 3010) {
              Write-Host "Installation successful"
            } else {
              Write-Host "non-zero exit code returned by the installation process: $ExitCode"
              exit $ExitCode
            }
          } catch {
            Write-Host "Failed to install: $($_.Exception.Message)"
            exit 1
          }
          Update-EnvironmentVariables

          # Reset Path and environment
          echo "$env:Path" | Out-File -FilePath $env:GITHUB_PATH -Encoding utf8
          Get-ChildItem Env: | % { echo "$($_.Name)=$($_.Value)" | Out-File -FilePath $env:GITHUB_ENV -Encoding utf8 -Append }

      - uses: actions/checkout@v3
        with:
          repository: nicklockwood/SwiftFormat
          ref: 17587191b4a9a8acd86f9120d952e6eeccbf5931
          path: ${{ github.workspace }}/SourceCache/SwiftFormat

      - run: swift test
        working-directory: ${{ github.workspace }}/SourceCache/SwiftFormat

      - run: swift build -c release -Xswiftc -gnone
        working-directory: ${{ github.workspace }}/SourceCache/SwiftFormat

      - uses: actions/checkout@v3
        with:
          path: ${{ github.workspace }}/SourceCache/swift-build

      - uses: microsoft/setup-msbuild@v1.3.1

      - run: msbuild ${{ github.workspace }}/SourceCache/swift-build/installer-scripts/SwiftFormat.wixproj -nologo -restore -p:Configuration=Release -p:SWIFTFORMAT_BUILD=${{ github.workspace }}\SourceCache\SwiftFormat\.build\release -p:OutputPath=${{ github.workspace }}\artifacts -p:RunWixToolsOutOfProc=true

      - uses: actions/upload-artifact@v2
        with:
          name: SwiftFormat-msi
          path: ${{ github.workspace }}/artifacts/SwiftFormat.msi

      - uses: actions/upload-artifact@v2
        with:
          name: SwiftFormat.exe
          path: ${{ github.workspace }}/SourceCache/SwiftFormat/.build/x86_64-unknown-windows-msvc/release/SwiftFormat.exe

  swift_inspect:
    runs-on: windows-latest
    needs: [context, installer]

    strategy:
      fail-fast: false
      matrix:
        include:
          - arch: 'amd64'
            cpu: 'x86_64'
            triple: 'x86_64-unknown-windows-msvc'

    steps:
      - uses: actions/download-artifact@v3
        with:
          name: installer-${{ matrix.arch }}
          path: ${{ github.workspace }}/tmp

      # TODO(compnerd) can this be done via a re-usage workflow for swift-format?

      # TODO(compnerd): migrate this to compnerd/gha-setup-swift after the work that @mangini is doing is completed
      - run: |
          function Update-EnvironmentVariables {
            foreach ($level in "Machine", "User") {
              [Environment]::GetEnvironmentVariables($level).GetEnumerator() | % {
                # For Path variables, append the new values, if they're not already in there
                if ($_.Name -Match 'Path$') {
                  $_.Value = ($((Get-Content "Env:$($_.Name)") + ";$($_.Value)") -Split ';' | Select -Unique) -Join ';'
                }
                $_
              } | Set-Content -Path { "Env:$($_.Name)" }
            }
          }

          try {
            Write-Host "Starting Install installer.exe..."
            $Process = Start-Process -FilePath ${{ github.workspace }}/tmp/installer.exe -ArgumentList ("-q") -Wait -PassThru
            $ExitCode = $Process.ExitCode
            if ($ExitCode -eq 0 -or $ExitCode -eq 3010) {
              Write-Host "Installation successful"
            } else {
              Write-Host "non-zero exit code returned by the installation process: $ExitCode"
              exit $ExitCode
            }
          } catch {
            Write-Host "Failed to install: $($_.Exception.Message)"
            exit 1
          }
          Update-EnvironmentVariables

          # Reset Path and environment
          echo "$env:Path" | Out-File -FilePath $env:GITHUB_PATH -Encoding utf8
          Get-ChildItem Env: | % { echo "$($_.Name)=$($_.Value)" | Out-File -FilePath $env:GITHUB_ENV -Encoding utf8 -Append }

      - uses: microsoft/setup-msbuild@v1.3.1

      - uses: actions/checkout@v3
        with:
          repository: apple/swift
          ref: ${{ needs.context.outputs.swift_revision }}
          path: ${{ github.workspace }}/SourceCache/swift

      - run: |
          swift build -c release -Xswiftc -gnone -Xcc -I"${env:SDKROOT}"\usr\include\swift\SwiftRemoteMirror -Xlinker ${env:SDKROOT}\usr\lib\swift\windows\${{ matrix.cpu }}\swiftRemoteMirror.lib
        working-directory: ${{ github.workspace }}\SourceCache\swift\tools\swift-inspect

      - uses: actions/checkout@v3
        with:
          ref: ${{ needs.context.outputs.swift_installer_scripts_revision }}
          repository: apple/swift-installer-scripts
          path: ${{ github.workspace }}/SourceCache/swift-installer-scripts

      - name: Package
        run: |
          msbuild -nologo -restore -p:Configuration=Release -p:RunWixToolsOutOfProc=true -p:OutputPath=${{ github.workspace }}\artifacts -p:ProductVersion=${{ needs.context.outputs.swift_version }} -p:SWIFT_INSPECT_BUILD=${{ github.workspace }}\SourceCache\swift\tools\swift-inspect\.build\release ${{ github.workspace }}\SourceCache\swift-installer-scripts\platforms\Windows\swift-inspect.wixproj

      - uses: actions/upload-artifact@v2
        with:
          name: swift-inspect-msi
          path: ${{ github.workspace }}/artifacts/swift-inspect.msi

      - uses: actions/upload-artifact@v2
        with:
          name: swift-inspect.exe
          path: ${{ github.workspace }}/SourceCache/swift/tools/swift-inspect/.build/${{ matrix.triple }}/release/swift-inspect.exe

  snapshot:
    runs-on: ubuntu-latest
    needs: [context, smoke_test, swift_format, swift_inspect]

    steps:
      - uses: actions/checkout@v3
        with:
          ref: refs/heads/main

      - uses: actions/download-artifact@v3
        with:
          name: stable.xml

      - run: |
          git config --global user.name 'github-action[bot]'
          git config --global user.email 'github-actions[bot]@users.noreply.github.com'
          if ! git diff --exit-code ; then
            git add stable.xml
<<<<<<< HEAD
            git commit -m "repo: update stable revision snapshot $(date +%Y%m%d.$(date +%-H/6 | bc))"
=======
            git commit -m "repo: update stable revision snapshot ${{ needs.context.outputs.swift_tag }}"
>>>>>>> 9c1856f9
            git push origin HEAD:main
          fi

  release:
    runs-on: ubuntu-latest
<<<<<<< HEAD
    needs: [smoke_test, swift_format, swift_inspect, SwiftFormat]
=======
    needs: [context, smoke_test, swift_format, swift_inspect]
>>>>>>> 9c1856f9

    steps:
      - uses: actions/download-artifact@v3
        with:
          name: installer-amd64
          path: ${{ github.workspace }}/tmp

      - uses: actions/download-artifact@v3
        with:
          name: runtime-windows-amd64-msi
          path: ${{ github.workspace }}/tmp/amd64

      - uses: actions/download-artifact@v3
        with:
          name: SwiftFormat-msi
          path: ${{ github.workspace }}/tmp

      - uses: actions/download-artifact@v3
        with:
          name: swift-format-msi
          path: ${{ github.workspace }}/tmp

      - uses: actions/download-artifact@v3
        with:
          name: swift-inspect-msi
          path: ${{ github.workspace }}/tmp

<<<<<<< HEAD
      - name: compute release name
        id: release_name
        run: |
          echo name=$(date +%Y%m%d.$(date +%-H/6 | bc)) >> ${GITHUB_OUTPUT}
=======
>>>>>>> 9c1856f9
      - uses: actions/create-release@v1
        env:
          GITHUB_TOKEN: ${{ secrets.GITHUB_TOKEN }}
        id: create_release
        with:
          draft: false
          prerelease: false
          release_name: ${{ needs.context.outputs.swift_tag }}
          tag_name: ${{ needs.context.outputs.swift_tag }}

      - uses: actions/upload-release-asset@v1.0.2
        env:
          GITHUB_TOKEN: ${{ secrets.GITHUB_TOKEN }}
        with:
          asset_content_type: application/octet-stream
          asset_name: installer-amd64.exe
          asset_path: ${{ github.workspace }}/tmp/installer.exe
          upload_url: ${{ steps.create_release.outputs.upload_url }}
      - uses: actions/upload-release-asset@v1.0.2
        env:
          GITHUB_TOKEN: ${{ secrets.GITHUB_TOKEN }}
        with:
          asset_content_type: application/octet-stream
          asset_name: runtime-amd64.msi
          asset_path: ${{ github.workspace }}/tmp/amd64/runtime.msi
          upload_url: ${{ steps.create_release.outputs.upload_url }}
      - uses: actions/upload-release-asset@v1.0.2
        env:
          GITHUB_TOKEN: ${{ secrets.GITHUB_TOKEN }}
        with:
          asset_content_type: application/octet-stream
          asset_name: swift-format.msi
          asset_path: ${{ github.workspace }}/tmp/swift-format.msi
          upload_url: ${{ steps.create_release.outputs.upload_url }}
      - uses: actions/upload-release-asset@v1.0.2
        env:
          GITHUB_TOKEN: ${{ secrets.GITHUB_TOKEN }}
        with:
          asset_content_type: application/octet-stream
          asset_name: SwiftFormat.msi
          asset_path: ${{ github.workspace }}/tmp/SwiftFormat.msi
          upload_url: ${{ steps.create_release.outputs.upload_url }}
      - uses: actions/upload-release-asset@v1.0.2
        env:
          GITHUB_TOKEN: ${{ secrets.GITHUB_TOKEN }}
        with:
          asset_content_type: application/octet-stream
          asset_name: swift-inspect.msi
          asset_path: ${{ github.workspace }}/tmp/swift-inspect.msi
          upload_url: ${{ steps.create_release.outputs.upload_url }}<|MERGE_RESOLUTION|>--- conflicted
+++ resolved
@@ -2076,7 +2076,6 @@
               } | Set-Content -Path { "Env:$($_.Name)" }
             }
           }
-
           try {
             Write-Host "Starting Install installer.exe..."
             $Process = Start-Process -FilePath ${{ github.workspace }}/tmp/installer.exe -ArgumentList ("-q") -Wait -PassThru
@@ -2092,7 +2091,6 @@
             exit 1
           }
           Update-EnvironmentVariables
-
           # Reset Path and environment
           echo "$env:Path" | Out-File -FilePath $env:GITHUB_PATH -Encoding utf8
           Get-ChildItem Env: | % { echo "$($_.Name)=$($_.Value)" | Out-File -FilePath $env:GITHUB_ENV -Encoding utf8 -Append }
@@ -2160,7 +2158,6 @@
               } | Set-Content -Path { "Env:$($_.Name)" }
             }
           }
-
           try {
             Write-Host "Starting Install installer.exe..."
             $Process = Start-Process -FilePath ${{ github.workspace }}/tmp/installer.exe -ArgumentList ("-q") -Wait -PassThru
@@ -2176,7 +2173,6 @@
             exit 1
           }
           Update-EnvironmentVariables
-
           # Reset Path and environment
           echo "$env:Path" | Out-File -FilePath $env:GITHUB_PATH -Encoding utf8
           Get-ChildItem Env: | % { echo "$($_.Name)=$($_.Value)" | Out-File -FilePath $env:GITHUB_ENV -Encoding utf8 -Append }
@@ -2231,21 +2227,13 @@
           git config --global user.email 'github-actions[bot]@users.noreply.github.com'
           if ! git diff --exit-code ; then
             git add stable.xml
-<<<<<<< HEAD
-            git commit -m "repo: update stable revision snapshot $(date +%Y%m%d.$(date +%-H/6 | bc))"
-=======
             git commit -m "repo: update stable revision snapshot ${{ needs.context.outputs.swift_tag }}"
->>>>>>> 9c1856f9
             git push origin HEAD:main
           fi
 
   release:
     runs-on: ubuntu-latest
-<<<<<<< HEAD
-    needs: [smoke_test, swift_format, swift_inspect, SwiftFormat]
-=======
-    needs: [context, smoke_test, swift_format, swift_inspect]
->>>>>>> 9c1856f9
+    needs: [context, smoke_test, swift_format, swift_inspect, SwiftFormat]
 
     steps:
       - uses: actions/download-artifact@v3
@@ -2273,13 +2261,6 @@
           name: swift-inspect-msi
           path: ${{ github.workspace }}/tmp
 
-<<<<<<< HEAD
-      - name: compute release name
-        id: release_name
-        run: |
-          echo name=$(date +%Y%m%d.$(date +%-H/6 | bc)) >> ${GITHUB_OUTPUT}
-=======
->>>>>>> 9c1856f9
       - uses: actions/create-release@v1
         env:
           GITHUB_TOKEN: ${{ secrets.GITHUB_TOKEN }}
@@ -2329,4 +2310,4 @@
           asset_content_type: application/octet-stream
           asset_name: swift-inspect.msi
           asset_path: ${{ github.workspace }}/tmp/swift-inspect.msi
-          upload_url: ${{ steps.create_release.outputs.upload_url }}+          upload_url: ${{ steps.create_release.outputs.upload_url }}

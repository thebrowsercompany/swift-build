name: swift-toolchain

on:
  schedule:
    - cron: "0 */6 * * *"
  workflow_dispatch:
    inputs:
      snapshot:
        description: 'Build Swift at a tagged snapshot'
        default: false
        type: boolean
      swift_tag:
        description: 'Swift Build Tag'
        required: false

      swift_version:
        description: 'Swift Version'
        default: '0.0.0'
        required: false
        type: string

      debug_info:
        description: 'Emit PDBs (Debug Info)'
        default: true
        type: boolean

jobs:
  context:
    runs-on: ubuntu-latest
    outputs:
      curl_revision: ${{ steps.context.outputs.curl_revision }}
      icu_revision: ${{ steps.context.outputs.icu_revision }}
      indexstore_db_revision: ${{ steps.context.outputs.indexstore_db_revision }}
      libxml2_revision: ${{ steps.context.outputs.libxml2_revision }}
      llvm_project_revision: ${{ steps.context.outputs.llvm_project_revision }}
      sourcekit_lsp_revision: ${{ steps.context.outputs.sourcekit_lsp_revision }}
      swift_argument_parser_revision: ${{ steps.context.outputs.swift_argument_parser_revision }}
      swift_asn1_revision: ${{ steps.context.outputs.swift_asn1_revision }}
      swift_certificates_revision: ${{ steps.context.outputs.swift_certificates_revision }}
      swift_cmark_revision: ${{ steps.context.outputs.swift_cmark_revision }}
      swift_collections_revision: ${{ steps.context.outputs.swift_collections_revision }}
      swift_corelibs_foundation_revision: ${{ steps.context.outputs.swift_corelibs_foundation_revision }}
      swift_corelibs_libdispatch_revision: ${{ steps.context.outputs.swift_corelibs_libdispatch_revision }}
      swift_corelibs_xctest_revision: ${{ steps.context.outputs.swift_corelibs_xctest_revision }}
      swift_crypto_revision: ${{ steps.context.outputs.swift_crypto_revision }}
      swift_driver_revision: ${{ steps.context.outputs.swift_driver_revision }}
      swift_experimental_string_processing_revision: ${{ steps.context.outputs.swift_experimental_string_processing_revision }}
      swift_installer_scripts_revision: ${{ steps.context.outputs.swift_installer_scripts_revision }}
      swift_llbuild_revision: ${{ steps.context.outputs.swift_llbuild_revision }}
      swift_package_manager_revision: ${{ steps.context.outputs.swift_package_manager_revision }}
      swift_revision: ${{ steps.context.outputs.swift_revision }}
      swift_syntax_revision: ${{ steps.context.outputs.swift_syntax_revision }}
      swift_system_revision: ${{ steps.context.outputs.swift_system_revision }}
      swift_tools_support_core_revision: ${{ steps.context.outputs.swift_tools_support_core_revision }}
      yams_revision: ${{ steps.context.outputs.yams_revision }}
      zlib_revision: ${{ steps.context.outputs.zlib_revision }}
      CMAKE_C_FLAGS: ${{ steps.context.outputs.CMAKE_C_FLAGS }}
      CMAKE_CXX_FLAGS: ${{ steps.context.outputs.CMAKE_CXX_FLAGS }}
      CMAKE_SHARED_LINKER_FLAGS: ${{ steps.context.outputs.CMAKE_SHARED_LINKER_FLAGS }}
      CMAKE_Swift_FLAGS: ${{ steps.context.outputs.CMAKE_Swift_FLAGS }}
      LLVM_ENABLE_PDB: ${{ steps.context.outputs.LLVM_ENABLE_PDB }}
      debug_info: ${{ steps.context.outputs.debug_info }}
      swift_version: ${{ steps.context.outputs.swift_version }}
      swift_tag: ${{ steps.context.outputs.swift_tag }}
    steps:
      - id: context
        name: Generate Build Context
        run: |
          # TODO(compnerd) can we make this more silent?
          sudo DEBIAN_FRONTEND=noninteractive apt-get -qq update -yq
          sudo DEBIAN_FRONTEND=noninteractive apt-get -qq -o Dpkg::Use-Pty=0 install -yq repo libxml2-utils

          repo init --quiet --groups default --depth 1 -u https://github.com/compnerd/swift-build
          repo sync --quiet --no-clone-bundle --no-tags --jobs $(nproc --all)

          if [[ "${{ github.event.inputs.snapshot }}" == "true" ]] ; then
            tee -a "${GITHUB_OUTPUT}" <<-EOF
          indexstore_db_revision=refs/tags/${{ github.event.inputs.swift_tag }}
          llvm_project_revision=refs/tags/${{ github.event.inputs.swift_tag }}
          sourcekit_lsp_revision=refs/tags/${{ github.event.inputs.swift_tag }}
          swift_revision=refs/tags/${{ github.event.inputs.swift_tag }}
          swift_argument_parser_revision=refs/tags/1.2.2
          swift_asn1_revision=refs/tags/0.7.0
          swift_certificates_revision=refs/tags/0.1.0
          swift_cmark_revision=refs/tags/${{ github.event.inputs.swift_tag }}
          swift_collections_revision=refs/tags/1.0.4
          swift_corelibs_foundation_revision=refs/tags/${{ github.event.inputs.swift_tag }}
          swift_corelibs_libdispatch_revision=refs/tags/${{ github.event.inputs.swift_tag }}
          swift_corelibs_xctest_revision=refs/tags/${{ github.event.inputs.swift_tag }}
          swift_crypto_revision=refs/tags/2.4.0
          swift_driver_revision=refs/tags/${{ github.event.inputs.swift_tag }}
          swift_experimental_string_processing_revision=refs/tags/${{ github.event.inputs.swift_tag }}
          swift_installer_scripts_revision=refs/heads/main
          swift_llbuild_revision=refs/tags/${{ github.event.inputs.swift_tag }}
          swift_package_manager_revision=refs/tags/${{ github.event.inputs.swift_tag }}
          swift_syntax_revision=refs/tags/${{ github.event.inputs.swift_tag }}
          swift_system_revision=refs/tags/1.1.1
          swift_tools_support_core_revision=refs/tags/${{ github.event.inputs.swift_tag }}
          curl_revision=refs/tags/curl-7_77_0
          libxml2_revision=refs/tags/v2.9.12
          yams_revision=refs/tags/5.0.4
          zlib_revision=refs/tags/v1.2.13
          icu_revision=refs/heads/maint/maint-69
          EOF
          else
            repo manifest -r --suppress-upstream-revision --suppress-dest-branch | \
                  xmllint --xpath "//project/@name | //project/@revision" - | \
                  xargs -n2 | \
                  awk -F'[= ]' '{
                    split($2, repo, "/");
                    gsub(/-/, "_", repo[2]);
                    print tolower(repo[2]) "_revision=" $4
                  }' | tee -a "${GITHUB_OUTPUT}"
            # TODO(compnerd) trim trailing whitespace
            repo manifest -r --suppress-upstream-revision --suppress-dest-branch -o stable.xml
          fi

          if [[ "${{ github.event_name }}" == "schedule" || "${{ github.event.inputs.debug_info }}" == "true" ]]; then
            echo debug_info=true >> ${GITHUB_OUTPUT}
            echo CMAKE_C_FLAGS="/GS- /Gw /Gy /Oi /Oy /Zi /Zc:inline /Zc:preprocessor" >> ${GITHUB_OUTPUT}
            echo CMAKE_CXX_FLAGS="/GS- /Gw /Gy /Oi /Oy /Zi /Zc:inline /Zc:preprocessor /Zc:__cplusplus" >> ${GITHUB_OUTPUT}
            echo CMAKE_SHARED_LINKER_FLAGS="-incremental:no -debug -opt:ref -opt:icf" >> ${GITHUB_OUTPUT}
            echo CMAKE_Swift_FLAGS="-g -debug-info-format=codeview -Xlinker -debug -Xlinker -incremental:no -Xlinker -opt:ref -Xlinker -opt:icf" >> ${GITHUB_OUTPUT}
            echo LLVM_ENABLE_PDB=YES >> ${GITHUB_OUTPUT}
          else
            echo debug_info=false >> ${GITHUB_OUTPUT}
            echo CMAKE_C_FLAGS="/GS- /Gw /Gy /Oi /Oy /Zc:inline /Zc:preprocessor" >> ${GITHUB_OUTPUT}
            echo CMAKE_CXX_FLAGS="/GS- /Gw /Gy /Oi /Oy /Zc:inline /Zc:preprocessor /Zc:__cplusplus" >> ${GITHUB_OUTPUT}
            echo CMAKE_SHARED_LINKER_FLAGS="" >> ${GITHUB_OUTPUT}
            echo CMAKE_Swift_FLAGS="-Xlinker -incremental:no -Xlinker -opt:ref -Xlinker -opt:icf" >> ${GITHUB_OUTPUT}
            echo LLVM_ENABLE_PDB=NO >> ${GITHUB_OUTPUT}
          fi

          echo swift_version=${{ github.event.inputs.swift_version || '0.0.0' }} | tee -a ${GITHUB_OUTPUT}
          if [[ -n "${{ github.event.inputs.swift_tag }}" ]] ; then
            echo swift_tag=${{ github.event.inputs.swift_tag }} | tee -a ${GITHUB_OUTPUT}
          else
            echo swift_tag=$(date +%Y%m%d.$(date +%-H/6 | bc)) | tee -a ${GITHUB_OUTPUT}
          fi

      - uses: actions/upload-artifact@v3
        with:
          name: stable.xml
          path: stable.xml
          if-no-files-found: ignore

  sqlite:
    runs-on: windows-latest
    needs: [context]

    strategy:
      fail-fast: false
      matrix:
        arch: ['amd64', 'arm64', 'x86']

    steps:
      - uses: actions/checkout@v3
        with:
          path: ${{ github.workspace }}/SourceCache/swift-build

      - name: download sqlite
        run: |
          curl.exe -sL "https://sqlite.org/2021/sqlite-amalgamation-3360000.zip" -o $env:TEMP\sqlite-amalgamation-3360000.zip
          New-Item -ItemType Directory -Path ${{ github.workspace }}\SourceCache\sqlite-3.36.0
          unzip.exe -j -o $env:TEMP\sqlite-amalgamation-3360000.zip -d ${{ github.workspace }}\SourceCache\sqlite-3.36.0

      - name: Copy CMakeLists.txt
        run: Copy-Item ${{ github.workspace }}\SourceCache\swift-build\cmake\SQLite\CMakeLists.txt -destination ${{ github.workspace }}\SourceCache\sqlite-3.36.0\CMakeLists.txt

      - uses: compnerd/gha-setup-vsdevenv@main
        with:
          host_arch: amd64
          components: 'Microsoft.VisualStudio.Component.VC.Tools.x86.x64;Microsoft.VisualStudio.Component.VC.Tools.ARM64'
          arch: ${{ matrix.arch }}

      - name: Configure SQLite
        run: |
          cmake -B ${{ github.workspace }}/BinaryCache/sqlite-3.36.0 `
                -D BUILD_SHARED_LIBS=NO `
                -D CMAKE_BUILD_TYPE=Release `
                -D CMAKE_C_COMPILER=cl `
                -D CMAKE_C_FLAGS="${{ needs.context.outputs.CMAKE_C_FLAGS }}" `
                -D CMAKE_CXX_COMPILER=cl `
                -D CMAKE_CXX_FLAGS="${{ needs.context.outputs.CMAKE_CXX_FLAGS }}" `
                -D CMAKE_MT=mt `
                -D CMAKE_INSTALL_PREFIX=${{ github.workspace }}/BuildRoot/Library/sqlite-3.36.0/usr `
                -G Ninja `
                -S ${{ github.workspace }}/SourceCache/sqlite-3.36.0
      - name: Build SQLite
        run: cmake --build ${{ github.workspace }}/BinaryCache/sqlite-3.36.0
      - name: Install SQLite
        run: cmake --build ${{ github.workspace }}/BinaryCache/sqlite-3.36.0 --target install

      - uses: actions/upload-artifact@v3
        with:
          name: sqlite-${{ matrix.arch }}-3.36.0
          path: ${{ github.workspace }}/BuildRoot/Library/sqlite-3.36.0/usr

  icu_tools:
    runs-on: windows-latest
    needs: [context]

    steps:
      - uses: actions/checkout@v3
        with:
          repository: apple/swift-installer-scripts
          ref: ${{ needs.context.outputs.swift_installer_scripts_revision }}
          path: ${{ github.workspace }}/SourceCache/swift-installer-scripts

      - uses: actions/checkout@v3
        with:
          repository: unicode-org/icu
          ref: ${{ needs.context.outputs.icu_revision }}
          path: ${{ github.workspace }}/SourceCache/icu

      - name: Copy CMakeLists.txt
        run: Copy-Item ${{ github.workspace }}\SourceCache\swift-installer-scripts\shared\ICU\CMakeLists.txt -destination ${{ github.workspace }}\SourceCache\icu\icu4c\CMakeLists.txt

      - uses: compnerd/gha-setup-vsdevenv@main
        with:
          host_arch: amd64
          components: 'Microsoft.VisualStudio.Component.VC.Tools.x86.x64;Microsoft.VisualStudio.Component.VC.Tools.ARM64'
          arch: amd64

      - name: Configure ICU Build Tools
        run:
          cmake -B ${{ github.workspace }}/BinaryCache/icu-tools-69.1 `
                -D BUILD_SHARED_LIBS=NO `
                -D BUILD_TOOLS=YES `
                -D CMAKE_BUILD_TYPE=Release `
                -D CMAKE_C_COMPILER=cl `
                -D CMAKE_C_FLAGS="${{ needs.context.outputs.CMAKE_C_FLAGS }}" `
                -D CMAKE_CXX_COMPILER=cl `
                -D CMAKE_CXX_FLAGS="${{ needs.context.outputs.CMAKE_CXX_FLAGS }}" `
                -D CMAKE_MT=mt `
                -D CMAKE_INSTALL_PREFIX=${{ github.workspace }}/BuildRoot/Library/icu-69.1/usr `
                -G Ninja `
                -S ${{ github.workspace }}/SourceCache/icu/icu4c

      - name: Build ICU Tools
        run: cmake --build ${{ github.workspace }}/BinaryCache/icu-tools-69.1

      - uses: actions/upload-artifact@v3
        with:
          name: icu-tools-69.1
          path: |
            ${{ github.workspace }}/BinaryCache/icu-tools-69.1/genbrk.exe
            ${{ github.workspace }}/BinaryCache/icu-tools-69.1/gencfu.exe
            ${{ github.workspace }}/BinaryCache/icu-tools-69.1/gencnval.exe
            ${{ github.workspace }}/BinaryCache/icu-tools-69.1/gendict.exe
            ${{ github.workspace }}/BinaryCache/icu-tools-69.1/genrb.exe
            ${{ github.workspace }}/BinaryCache/icu-tools-69.1/gensprep.exe
            ${{ github.workspace }}/BinaryCache/icu-tools-69.1/icupkg.exe
            ${{ github.workspace }}/BinaryCache/icu-tools-69.1/makeconv.exe
            ${{ github.workspace }}/BinaryCache/icu-tools-69.1/pkgdata.exe

  icu:
    runs-on: windows-latest
    needs: [context, icu_tools]

    strategy:
      fail-fast: false
      matrix:
        include:
          - arch: 'amd64'
            BUILD_TOOLS: NO
          - arch: 'arm64'
            BUILD_TOOLS: NO
          - arch: 'x86'
            BUILD_TOOLS: YES

    steps:
      - uses: actions/download-artifact@v3
        with:
          name: icu-tools-69.1
          path: ${{ github.workspace }}/BinaryCache/icu-tools-69.1/usr/bin

      - uses: actions/checkout@v3
        with:
          repository: apple/swift-installer-scripts
          ref: ${{ needs.context.outputs.swift_installer_scripts_revision }}
          path: ${{ github.workspace }}/SourceCache/swift-installer-scripts

      - uses: actions/checkout@v3
        with:
          repository: unicode-org/icu
          ref: ${{ needs.context.outputs.icu_revision }}
          path: ${{ github.workspace }}/SourceCache/icu

      - name: Copy CMakeLists.txt
        run: Copy-Item ${{ github.workspace }}\SourceCache\swift-installer-scripts\shared\ICU\CMakeLists.txt -destination ${{ github.workspace }}\SourceCache\icu\icu4c\CMakeLists.txt

      - uses: compnerd/gha-setup-vsdevenv@main
        with:
          host_arch: amd64
          components: 'Microsoft.VisualStudio.Component.VC.Tools.x86.x64;Microsoft.VisualStudio.Component.VC.Tools.ARM64'
          arch: ${{ matrix.arch }}

      - name: Configure ICU
        run: |
          cmake -B ${{ github.workspace }}/BinaryCache/icu-69.1 `
                -D BUILD_SHARED_LIBS=NO `
                -D BUILD_TOOLS=${{ matrix.BUILD_TOOLS }} `
                -D CMAKE_BUILD_TYPE=Release `
                -D CMAKE_C_COMPILER=cl `
                -D CMAKE_C_FLAGS="${{ needs.context.outputs.CMAKE_C_FLAGS }}" `
                -D CMAKE_CXX_COMPILER=cl `
                -D CMAKE_CXX_FLAGS="${{ needs.context.outputs.CMAKE_CXX_FLAGS }}" `
                -D CMAKE_MT=mt `
                -D CMAKE_INSTALL_PREFIX=${{ github.workspace }}/BuildRoot/Library/icu-69.1/usr `
                -D MSVC_C_ARCHITECTURE_ID=${{ matrix.arch }} `
                -D ICU_TOOLS_DIR=${{ github.workspace }}/BinaryCache/icu-tools-69.1/usr/bin `
                -G Ninja `
                -S ${{ github.workspace }}/SourceCache/icu/icu4c
      - name: Build ICU
        run: cmake --build ${{ github.workspace }}/BinaryCache/icu-69.1
      - name: Install ICU
        run: cmake --build ${{ github.workspace }}/BinaryCache/icu-69.1 --target install

      - uses: actions/upload-artifact@v3
        with:
          name: icu-${{ matrix.arch }}-69.1
          path: ${{ github.workspace }}/BuildRoot/Library/icu-69.1/usr

  build_tools:
    runs-on: windows-latest
    needs: [context]

    steps:
      - uses: actions/checkout@v3
        with:
          repository: apple/llvm-project
          ref: ${{ needs.context.outputs.llvm_project_revision }}
          path: ${{ github.workspace }}/SourceCache/llvm-project
      - uses: actions/checkout@v3
        with:
          repository: apple/swift-cmark
          ref: ${{ needs.context.outputs.swift_cmark_revision }}
          path: ${{ github.workspace }}/SourceCache/swift-cmark
      - uses: actions/checkout@v3
        with:
          repository: apple/swift
          ref: ${{ needs.context.outputs.swift_revision }}
          path: ${{ github.workspace }}/SourceCache/swift
      - uses: actions/checkout@v3
        with:
          repository: apple/swift-syntax
          ref: ${{ needs.context.outputs.swift_syntax_revision }}
          path: ${{ github.workspace }}/SourceCache/swift-syntax
      - uses: actions/checkout@v3
        with:
          repository: apple/swift-corelibs-libdispatch
          ref: ${{ needs.context.outputs.swift_corelibs_libdispatch_revision }}
          path: ${{ github.workspace }}/SourceCache/swift-corelibs-libdispatch

      - uses: compnerd/gha-setup-vsdevenv@main

      - name: Configure Tools
        run: |
          cmake -B ${{ github.workspace }}/BinaryCache/0 `
                -D CMAKE_BUILD_TYPE=Release `
                -D CMAKE_C_COMPILER=cl `
                -D CMAKE_C_FLAGS="${{ needs.context.outputs.CMAKE_C_FLAGS }}" `
                -D CMAKE_CXX_COMPILER=cl `
                -D CMAKE_CXX_FLAGS="${{ needs.context.outputs.CMAKE_CXX_FLAGS }}" `
                -D CMAKE_MT=mt `
                -G Ninja `
                -S ${{ github.workspace }}/SourceCache/llvm-project/llvm `
                -D LLVM_ENABLE_ASSERTIONS=NO `
                -D LLVM_ENABLE_LIBEDIT=NO `
                -D LLVM_ENABLE_LIBXML2=NO `
                -D LLVM_ENABLE_PROJECTS="clang;clang-tools-extra;lldb" `
                -D LLVM_EXTERNAL_PROJECTS="cmark;swift" `
                -D LLVM_EXTERNAL_CMARK_SOURCE_DIR=${{ github.workspace }}/SourceCache/swift-cmark `
                -D LLVM_EXTERNAL_SWIFT_SOURCE_DIR=${{ github.workspace }}/SourceCache/swift `
                -D LLDB_ENABLE_PYTHON=NO `
                -D LLDB_INCLUDE_TESTS=NO `
                -D LLDB_ENABLE_SWIFT_SUPPORT=NO `
                -D SWIFT_BUILD_DYNAMIC_SDK_OVERLAY=NO `
                -D SWIFT_BUILD_DYNAMIC_STDLIB=NO `
                -D SWIFT_BUILD_REMOTE_MIRROR=NO `
                -D SWIFT_BUILD_STATIC_SDK_OVERLAY=NO `
                -D SWIFT_BUILD_STATIC_STDLIB=NO `
                -D SWIFT_INCLUDE_DOCS=NO `
                -D SWIFT_PATH_TO_LIBDISPATCH_SOURCE=${{ github.workspace }}/SourceCache/swift-corelibs-libdispatch `
                -D SWIFT_PATH_TO_SWIFT_SYNTAX_SOURCE=${{ github.workspace }}/SourceCache/swift-syntax
      - name: Build llvm-tblgen
        run: cmake --build ${{ github.workspace }}/BinaryCache/0 --target llvm-tblgen
      - name: Build clang-tblgen
        run: cmake --build ${{ github.workspace }}/BinaryCache/0 --target clang-tblgen
      - name: Build lldb-tblgen
        run: cmake --build ${{ github.workspace }}/BinaryCache/0 --target lldb-tblgen
      - name: Build llvm-config
        run: cmake --build ${{ github.workspace }}/BinaryCache/0 --target llvm-config
      - name: Build clang-pseudo-gen
        run: cmake --build ${{ github.workspace }}/BinaryCache/0 --target clang-pseudo-gen
      - name: Build clang-tidy-confusable-chars-gen
        run: cmake --build ${{ github.workspace }}/BinaryCache/0 --target clang-tidy-confusable-chars-gen
      - name: Build swift-def-to-strings-converter
        run: cmake --build ${{ github.workspace }}/BinaryCache/0 --target swift-def-to-strings-converter
      - name: Build swift-serialize-diagnostics
        run: cmake --build ${{ github.workspace }}/BinaryCache/0 --target swift-serialize-diagnostics
      - name: Build swift-compatibility-symbols
        run: cmake --build ${{ github.workspace }}/BinaryCache/0 --target swift-compatibility-symbols

      - uses: actions/upload-artifact@v3
        with:
          name: build-tools
          path: |
            ${{ github.workspace }}/BinaryCache/0/bin/llvm-tblgen.exe
            ${{ github.workspace }}/BinaryCache/0/bin/clang-tblgen.exe
            ${{ github.workspace }}/BinaryCache/0/bin/lldb-tblgen.exe
            ${{ github.workspace }}/BinaryCache/0/bin/llvm-config.exe
            ${{ github.workspace }}/BinaryCache/0/bin/clang-pseudo-gen.exe
            ${{ github.workspace }}/BinaryCache/0/bin/clang-tidy-confusable-chars-gen.exe
            ${{ github.workspace }}/BinaryCache/0/bin/swift-def-to-strings-converter.exe
            ${{ github.workspace }}/BinaryCache/0/bin/swift-serialize-diagnostics.exe
            ${{ github.workspace }}/BinaryCache/0/bin/swift-compatibility-symbols.exe

  compilers:
    runs-on: windows-latest-64core
    needs: [context, build_tools]

    env:
      # Must be a full version string from https://www.nuget.org/packages/pythonarm64
      PYTHON_VERSION: 3.9.10

    strategy:
      fail-fast: false
      matrix:
        arch: ['amd64', 'arm64']

    steps:
      - uses: actions/download-artifact@v3
        with:
          name: build-tools
          path: ${{ github.workspace }}/BinaryCache/0/bin

      - uses: actions/checkout@v3
        with:
          repository: apple/llvm-project
          ref: ${{ needs.context.outputs.llvm_project_revision }}
          path: ${{ github.workspace }}/SourceCache/llvm-project
      - uses: actions/checkout@v3
        with:
          repository: apple/swift-cmark
          ref: ${{ needs.context.outputs.swift_cmark_revision }}
          path: ${{ github.workspace }}/SourceCache/swift-cmark
      - uses: actions/checkout@v3
        with:
          repository: apple/swift
          ref: ${{ needs.context.outputs.swift_revision }}
          path: ${{ github.workspace }}/SourceCache/swift
      - uses: actions/checkout@v3
        with:
          repository: apple/swift-experimental-string-processing
          ref: ${{ needs.context.outputs.swift_experimental_string_processing_revision }}
          path: ${{ github.workspace }}/SourceCache/swift-experimental-string-processing
      - uses: actions/checkout@v3
        with:
          repository: apple/swift-syntax
          ref: ${{ needs.context.outputs.swift_syntax_revision }}
          path: ${{ github.workspace }}/SourceCache/swift-syntax
      - uses: actions/checkout@v3
        with:
          repository: apple/swift-corelibs-libdispatch
          ref: ${{ needs.context.outputs.swift_corelibs_libdispatch_revision }}
          path: ${{ github.workspace }}/SourceCache/swift-corelibs-libdispatch

      - name: Install Python ${{ env.PYTHON_VERSION }} (Host)
        uses: actions/setup-python@v4
        with:
          python-version: '${{ env.PYTHON_VERSION }}'

      # TODO(lxbndr) use actions/cache to improve this step timings
      - name: Install Python ${{ env.PYTHON_VERSION }} (arm64)
        if: matrix.arch == 'arm64'
        run: |
          nuget install pythonarm64 -Version ${{ env.PYTHON_VERSION }}

      - name: Export Python Location
        run: |
          echo "PYTHON_LOCATION_amd64=$env:pythonLocation" | Out-File -FilePath $env:GITHUB_ENV -Encoding utf8 -Append
          echo "PYTHON_LOCATION_arm64=${{ github.workspace }}\pythonarm64.${{ env.PYTHON_VERSION }}\tools" | Out-File -FilePath $env:GITHUB_ENV -Encoding utf8 -Append

      - name: Install llvm
        if: matrix.arch == 'arm64'
        run: |
          curl.exe -sL "https://github.com/llvm/llvm-project/releases/download/llvmorg-15.0.5/LLVM-15.0.5-win64.exe" -o ${env:TEMP}\llvm-installer.exe

          Write-Host "Starting ${env:TEMP}\llvm-installer.exe"
          $Process = Start-Process -FilePath ${env:TEMP}\llvm-installer.exe -ArgumentList ("/S", "/D=${env:ProgramFiles}\LLVM") -Wait -PassThru
          $ExitCode = $Process.ExitCode
          if ($ExitCode -eq 0) {
            Write-Host "Installation successful"
          } else {
            Write-Host "non-zero exit code returned by the installation process: $ExitCode"
            exit $ExitCode
          }

          Remove-Item ${env:TEMP}\llvm-installer.exe

          $stdatomic = "${env:ProgramFiles}\LLVM\lib\clang\15.0.5\include\stdatomic.h"
          if (Test-Path -Path $stdatomic) {
            (Get-Content $stdatomic).replace('__has_include_next(<stdatomic.h>) && !(defined(_MSC_VER) && !defined(__cplusplus))', '0') | Set-Content $stdatomic
          }

      - uses: compnerd/gha-setup-vsdevenv@main
        with:
          host_arch: amd64
          components: 'Microsoft.VisualStudio.Component.VC.Tools.x86.x64;Microsoft.VisualStudio.Component.VC.Tools.ARM64'
          arch: ${{ matrix.arch }}

      - name: Configure Compilers
        run: |
          if ( "${{ matrix.arch }}" -eq "arm64" ) {
            $CMAKE_SYSTEM_NAME="-D CMAKE_SYSTEM_NAME=Windows"
            $CMAKE_SYSTEM_PROCESSOR="-D CMAKE_SYSTEM_PROCESSOR=ARM64"
            $CACHE="Windows-aarch64.cmake"
            $CLANG_LOCATION = cygpath -m ${env:ProgramFiles}\llvm\bin
            $SWIFT_CLANG_LOCATION="-D SWIFT_CLANG_LOCATION=${CLANG_LOCATION}"

            # FIXME(compnerd) re-enable runtimes after we sort out compiler-rt
            (Get-Content ${{ github.workspace }}/SourceCache/swift/cmake/caches/Windows-aarch64.cmake).replace(' runtimes', '') | Set-Content ${{ github.workspace }}/SourceCache/swift/cmake/caches/Windows-aarch64.cmake
          } else {
            $CACHE="Windows-x86_64.cmake"
          }
          cmake -B ${{ github.workspace }}/BinaryCache/1 `
                -C ${{ github.workspace }}/SourceCache/swift/cmake/caches/${CACHE} `
                -D CMAKE_BUILD_TYPE=Release `
                -D CMAKE_C_COMPILER=cl `
                -D CMAKE_C_FLAGS="${{ needs.context.outputs.CMAKE_C_FLAGS }}" `
                -D CMAKE_CXX_COMPILER=cl `
                -D CMAKE_CXX_FLAGS="${{ needs.context.outputs.CMAKE_CXX_FLAGS }}" `
                -D CMAKE_MT=mt `
                -D CMAKE_INSTALL_PREFIX=${{ github.workspace }}/BuildRoot/Library/Developer/Toolchains/unknown-Asserts-development.xctoolchain/usr `
                ${CMAKE_SYSTEM_NAME} `
                ${CMAKE_SYSTEM_PROCESSOR} `
                -G Ninja `
                -S ${{ github.workspace }}/SourceCache/llvm-project/llvm `
                -D CLANG_TABLEGEN=${{ github.workspace }}/BinaryCache/0/bin/clang-tblgen.exe `
                -D CLANG_TIDY_CONFUSABLE_CHARS_GEN=${{ github.workspace }}/BinaryCache/0/bin/clang-tidy-confusable-chars-gen.exe `
                -D LLDB_TABLEGEN=${{ github.workspace }}/BinaryCache/0/bin/lldb-tblgen.exe `
                -D LLVM_CONFIG_PATH=${{ github.workspace }}/BinaryCache/0/bin/llvm-config.exe `
                -D LLVM_ENABLE_PDB=${{ needs.context.outputs.LLVM_ENABLE_PDB }} `
                -D LLVM_EXTERNAL_SWIFT_SOURCE_DIR=${{ github.workspace }}/SourceCache/swift `
                -D LLVM_EXTERNAL_CMARK_SOURCE_DIR=${{ github.workspace }}/SourceCache/swift-cmark `
                -D LLVM_NATIVE_TOOL_DIR=${{ github.workspace }}/BinaryCache/0/bin `
                -D LLVM_TABLEGEN=${{ github.workspace }}/BinaryCache/0/bin/llvm-tblgen.exe `
                -D LLVM_USE_HOST_TOOLS=NO `
                -D SWIFT_BUILD_DYNAMIC_SDK_OVERLAY=NO `
                -D SWIFT_BUILD_DYNAMIC_STDLIB=NO `
                -D SWIFT_BUILD_REMOTE_MIRROR=NO `
                -D SWIFT_ENABLE_EXPERIMENTAL_CONCURRENCY=YES `
                -D SWIFT_ENABLE_EXPERIMENTAL_CXX_INTEROP=YES `
                -D SWIFT_ENABLE_EXPERIMENTAL_DISTRIBUTED=YES `
                -D SWIFT_ENABLE_EXPERIMENTAL_DIFFERENTIABLE_PROGRAMMING=YES `
                -D SWIFT_ENABLE_EXPERIMENTAL_OBSERVATION=YES `
                -D SWIFT_ENABLE_EXPERIMENTAL_STRING_PROCESSING=YES `
                -D SWIFT_NATIVE_SWIFT_TOOLS_PATH=${{ github.workspace }}/BinaryCache/0/bin `
                -D SWIFT_PATH_TO_LIBDISPATCH_SOURCE=${{ github.workspace }}/SourceCache/swift-corelibs-libdispatch `
                -D SWIFT_PATH_TO_SWIFT_SYNTAX_SOURCE=${{ github.workspace }}/SourceCache/swift-syntax `
                -D SWIFT_PATH_TO_STRING_PROCESSING_SOURCE=${{ github.workspace }}/SourceCache/swift-experimental-string-processing `
                -D CLANG_VENDOR=compnerd.org `
                -D CLANG_VENDOR_UTI=org.compnerd.dt `
                -D PACKAGE_VENDOR=compnerd.org `
                -D SWIFT_VENDOR=compnerd.org `
                -D LLVM_PARALLEL_LINK_JOBS=8 `
                -D SWIFT_PARALLEL_LINK_JOBS=8 `
                -D LLVM_APPEND_VC_REV=NO `
                -D LLVM_VERSION_SUFFIX="" `
                -D LLDB_PYTHON_EXE_RELATIVE_PATH=python.exe `
                -D LLDB_PYTHON_EXT_SUFFIX=.pyd `
                -D LLDB_PYTHON_RELATIVE_PATH=lib/site-packages `
                -D Python3_ROOT_DIR=$env:pythonLocation `
                -D Python3_INCLUDE_DIR=$env:PYTHON_LOCATION_${{ matrix.arch }}\include `
                -D Python3_LIBRARY=$env:PYTHON_LOCATION_${{ matrix.arch }}\libs\python39.lib `
                ${SWIFT_CLANG_LOCATION}

      - name: Build Compiler Distribution
        run: cmake --build ${{ github.workspace }}/BinaryCache/1 --target distribution

      - name: Install Compiler Distribution
        run: cmake --build ${{ github.workspace }}/BinaryCache/1 --target install-distribution-stripped

      - name: Upload Compilers
        uses: actions/upload-artifact@v3
        with:
          name: compilers-${{ matrix.arch }}
          path: ${{ github.workspace }}/BuildRoot/Library

      # TODO(compnerd) this takes ~1h due to the size, see if we can compress first
      - uses: actions/upload-artifact@v3
        if: false # ${{ needs.context.outputs.debug_info }}
        with:
          name: compilers-${{ matrix.arch }}-debug-info
          path: |
            ${{ github.workspace }}/BinaryCache/1/**/*.pdb

      - uses: microsoft/action-publish-symbols@v2.1.6
        if: ${{ needs.context.outputs.debug_info }}
        with:
          accountName: ${{ vars.SYMBOL_SERVER_ACCOUNT }}
          personalAccessToken: ${{ secrets.SYMBOL_SERVER_PAT }}
          symbolsFolder: ${{ github.workspace }}/BinaryCache/1

  zlib:
    runs-on: windows-latest
    needs: [context]

    strategy:
      fail-fast: false
      matrix:
        arch: ['amd64', 'arm64', 'x86']

    steps:
      - uses: actions/checkout@v3
        with:
          repository: madler/zlib
          ref: ${{ needs.context.outputs.zlib_revision }}
          path: ${{ github.workspace }}/SourceCache/zlib

      - uses: compnerd/gha-setup-vsdevenv@main
        with:
          host_arch: amd64
          components: 'Microsoft.VisualStudio.Component.VC.Tools.x86.x64;Microsoft.VisualStudio.Component.VC.Tools.ARM64'
          arch: ${{ matrix.arch }}

      - name: Configure zlib
        run: |
          cmake -B ${{ github.workspace }}/BinaryCache/zlib-1.2.11 `
                -D BUILD_SHARED_LIBS=NO `
                -D CMAKE_BUILD_TYPE=Release `
                -D CMAKE_C_COMPILER=cl `
                -D CMAKE_C_FLAGS="${{ needs.context.outputs.CMAKE_C_FLAGS }}" `
                -D CMAKE_CXX_COMPILER=cl `
                -D CMAKE_CXX_FLAGS="${{ needs.context.outputs.CMAKE_CXX_FLAGS }}" `
                -D CMAKE_MT=mt `
                -D CMAKE_INSTALL_PREFIX=${{ github.workspace }}/BuildRoot/Library/zlib-1.2.11/usr `
                -G Ninja `
                -S ${{ github.workspace }}/SourceCache/zlib `
                -D SKIP_INSTALL_FILES=YES
      - name: Build zlib
        run: cmake --build ${{ github.workspace }}/BinaryCache/zlib-1.2.11
      - name: Install zlib
        run: cmake --build ${{ github.workspace }}/BinaryCache/zlib-1.2.11 --target install

      - uses: actions/upload-artifact@v3
        with:
          name: zlib-${{ matrix.arch }}-1.2.11
          path: ${{ github.workspace }}/BuildRoot/Library/zlib-1.2.11/usr

  curl:
    runs-on: windows-latest
    needs: [context, zlib]

    strategy:
      fail-fast: false
      matrix:
        arch: ['amd64', 'arm64', 'x86']

    steps:
      - uses: actions/checkout@v3
        with:
          repository: curl/curl
          ref: ${{ needs.context.outputs.curl_revision }}
          path: ${{ github.workspace }}/SourceCache/curl

      - uses: actions/download-artifact@v3
        with:
          name: zlib-${{ matrix.arch }}-1.2.11
          path: ${{ github.workspace }}/BuildRoot/Library/zlib-1.2.11/usr

      - uses: compnerd/gha-setup-vsdevenv@main
        with:
          host_arch: amd64
          components: 'Microsoft.VisualStudio.Component.VC.Tools.x86.x64;Microsoft.VisualStudio.Component.VC.Tools.ARM64'
          arch: ${{ matrix.arch }}

      - name: Configure curl
        run: |
          cmake -B ${{ github.workspace }}/BinaryCache/curl-7.77.0 `
                -D BUILD_SHARED_LIBS=NO `
                -D CMAKE_BUILD_TYPE=Release `
                -D CMAKE_C_COMPILER=cl `
                -D CMAKE_C_FLAGS="${{ needs.context.outputs.CMAKE_C_FLAGS }}" `
                -D CMAKE_CXX_COMPILER=cl `
                -D CMAKE_CXX_FLAGS="${{ needs.context.outputs.CMAKE_CXX_FLAGS }}" `
                -D CMAKE_MT=mt `
                -D CMAKE_INSTALL_PREFIX=${{ github.workspace }}/BuildRoot/Library/curl-7.77.0/usr `
                -G Ninja `
                -S ${{ github.workspace }}/SourceCache/curl `
                -D BUILD_TESTING=NO `
                -D BUILD_CURL_EXE=NO `
                -D CMAKE_USE_OPENSSL=NO `
                -D CURL_CA_PATH=none `
                -D CMAKE_USE_SCHANNEL=YES `
                -D CMAKE_USE_LIBSSH2=NO `
                -D HAVE_POLL_FINE=NO `
                -D CURL_DISABLE_LDAP=YES `
                -D CURL_DISABLE_LDAPS=YES `
                -D CURL_DISABLE_TELNET=YES `
                -D CURL_DISABLE_DICT=YES `
                -D CURL_DISABLE_FILE=YES `
                -D CURL_DISABLE_TFTP=YES `
                -D CURL_DISABLE_RTSP=YES `
                -D CURL_DISABLE_PROXY=YES `
                -D CURL_DISABLE_POP3=YES `
                -D CURL_DISABLE_IMAP=YES `
                -D CURL_DISABLE_SMTP=YES `
                -D CURL_DISABLE_GOPHER=YES `
                -D CURL_ZLIB=YES `
                -D ENABLE_UNIX_SOCKETS=NO `
                -D ENABLE_THREADED_RESOLVER=NO `
                -D ZLIB_ROOT=${{ github.workspace }}/BuildRoot/Library/zlib-1.2.11/usr  `
                -D ZLIB_LIBRARY=${{ github.workspace }}/BuildRoot/Library/zlib-1.2.11/usr/lib/zlibstatic.lib
      - name: Build curl
        run: cmake --build ${{ github.workspace }}/BinaryCache/curl-7.77.0
      - name: Install curl
        run: cmake --build ${{ github.workspace }}/BinaryCache/curl-7.77.0 --target install

      - uses: actions/upload-artifact@v3
        with:
          name: curl-${{ matrix.arch }}-7.77.0
          path: ${{ github.workspace }}/BuildRoot/Library/curl-7.77.0/usr

  libxml2:
    runs-on: windows-latest
    needs: [context]

    strategy:
      fail-fast: false
      matrix:
        arch: ['amd64', 'arm64', 'x86']

    steps:
      - uses: actions/checkout@v3
        with:
          repository: gnome/libxml2
          ref: ${{ needs.context.outputs.libxml2_revision }}
          path: ${{ github.workspace }}/SourceCache/libxml2

      - uses: compnerd/gha-setup-vsdevenv@main
        with:
          host_arch: amd64
          components: 'Microsoft.VisualStudio.Component.VC.Tools.x86.x64;Microsoft.VisualStudio.Component.VC.Tools.ARM64'
          arch: ${{ matrix.arch }}

      - name: Configure libxml2
        run: |
          cmake -B ${{ github.workspace }}/BinaryCache/libxml2-2.9.12 `
                -D BUILD_SHARED_LIBS=NO `
                -D CMAKE_BUILD_TYPE=Release `
                -D CMAKE_C_COMPILER=cl `
                -D CMAKE_C_FLAGS="${{ needs.context.outputs.CMAKE_C_FLAGS }}" `
                -D CMAKE_CXX_COMPILER=cl `
                -D CMAKE_CXX_FLAGS="${{ needs.context.outputs.CMAKE_CXX_FLAGS }}" `
                -D CMAKE_MT=mt `
                -D CMAKE_INSTALL_PREFIX=${{ github.workspace }}/BuildRoot/Library/libxml2-2.9.12/usr `
                -G Ninja `
                -S ${{ github.workspace }}/SourceCache/libxml2 `
                -D LIBXML2_WITH_ICONV=NO `
                -D LIBXML2_WITH_ICU=NO `
                -D LIBXML2_WITH_LZMA=NO `
                -D LIBXML2_WITH_PYTHON=NO `
                -D LIBXML2_WITH_TESTS=NO `
                -D LIBXML2_WITH_THREADS=YES `
                -D LIBXML2_WITH_ZLIB=NO
      - name: Build libxml2
        run: cmake --build ${{ github.workspace }}/BinaryCache/libxml2-2.9.12
      - name: Install libxml2
        run: cmake --build ${{ github.workspace }}/BinaryCache/libxml2-2.9.12 --target install

      - uses: actions/upload-artifact@v3
        with:
          name: libxml2-${{ matrix.arch }}-2.9.12
          path: ${{ github.workspace }}/BuildRoot/Library/libxml2-2.9.12/usr

  sdk:
    continue-on-error: ${{ matrix.arch != 'amd64' }}
    runs-on: windows-latest
    needs: [context, icu, libxml2, curl, zlib, compilers]

    strategy:
      fail-fast: false
      matrix:
        include:
          - arch: 'amd64'
            cpu: 'x86_64'
            triple: 'x86_64-unknown-windows-msvc'

          - arch: 'arm64'
            cpu: 'aarch64'
            triple: 'aarch64-unknown-windows-msvc'

          - arch: 'x86'
            cpu: 'i686'
            triple: 'i686-unknown-windows-msvc'

    steps:
      - uses: actions/download-artifact@v3
        with:
          name: icu-${{ matrix.arch }}-69.1
          path: ${{ github.workspace }}/BuildRoot/Library/icu-69.1/usr
      - uses: actions/download-artifact@v3
        with:
          name: libxml2-${{ matrix.arch }}-2.9.12
          path: ${{ github.workspace }}/BuildRoot/Library/libxml2-2.9.12/usr
      - uses: actions/download-artifact@v3
        with:
          name: curl-${{ matrix.arch }}-7.77.0
          path: ${{ github.workspace }}/BuildRoot/Library/curl-7.77.0/usr
      - uses: actions/download-artifact@v3
        with:
          name: zlib-${{ matrix.arch }}-1.2.11
          path: ${{ github.workspace }}/BuildRoot/Library/zlib-1.2.11/usr
      - name: Download Compilers
        uses: actions/download-artifact@v3
        with:
          name: compilers-amd64
          path: ${{ github.workspace }}/BuildRoot/Library

      - uses: actions/checkout@v3
        with:
          repository: apple/llvm-project
          ref: ${{ needs.context.outputs.llvm_project_revision }}
          path: ${{ github.workspace }}/SourceCache/llvm-project
      - uses: actions/checkout@v3
        with:
          repository: apple/swift
          ref: ${{ needs.context.outputs.swift_revision }}
          path: ${{ github.workspace }}/SourceCache/swift
      - uses: actions/checkout@v3
        with:
          repository: apple/swift-syntax
          ref: ${{ needs.context.outputs.swift_syntax_revision }}
          path: ${{ github.workspace }}/SourceCache/swift-syntax
      - uses: actions/checkout@v3
        with:
          repository: apple/swift-corelibs-libdispatch
          ref: ${{ needs.context.outputs.swift_corelibs_libdispatch_revision }}
          path: ${{ github.workspace }}/SourceCache/swift-corelibs-libdispatch
      - uses: actions/checkout@v3
        with:
          repository: apple/swift-corelibs-foundation
          ref: ${{ needs.context.outputs.swift_corelibs_foundation_revision }}
          path: ${{ github.workspace }}/SourceCache/swift-corelibs-foundation
      - uses: actions/checkout@v3
        with:
          repository: apple/swift-corelibs-xctest
          ref: ${{ needs.context.outputs.swift_corelibs_xctest_revision }}
          path: ${{ github.workspace }}/SourceCache/swift-corelibs-xctest
      - uses: actions/checkout@v3
        with:
          repository: apple/swift-experimental-string-processing
          ref: ${{ needs.context.outputs.swift_experimental_string_processing_revision }}
          path: ${{ github.workspace }}/SourceCache/swift-experimental-string-processing

      - uses: compnerd/gha-setup-vsdevenv@main
        with:
          host_arch: amd64
          components: 'Microsoft.VisualStudio.Component.VC.Tools.x86.x64;Microsoft.VisualStudio.Component.VC.Tools.ARM64'
          arch: ${{ matrix.arch }}

      - name: Configure LLVM
        run:
          cmake -B ${{ github.workspace }}/BinaryCache/llvm `
                -D CMAKE_BUILD_TYPE=Release `
                -D CMAKE_C_COMPILER=cl `
                -D CMAKE_C_FLAGS="${{ needs.context.outputs.CMAKE_C_FLAGS }}" `
                -D CMAKE_CXX_COMPILER=cl `
                -D CMAKE_CXX_FLAGS="${{ needs.context.outputs.CMAKE_CXX_FLAGS }}" `
                -D CMAKE_MT=mt `
                -D CMAKE_INSTALL_PREFIX=${{ github.workspace }}/BuildRoot/Library/Developer/Platforms/Windows.platform/Developer/SDKs/Windows.sdk/usr `
                -G Ninja `
                -S ${{ github.workspace }}/SourceCache/llvm-project/llvm `
                -D LLVM_ENABLE_ASSERTIONS=YES

      - name: Configure Swift Standard Library
        run: |
          # Workaround CMake 3.20 issue
          $CLANG_CL = cygpath -m ${{ github.workspace }}/BuildRoot/Library/Developer/Toolchains/unknown-Asserts-development.xctoolchain/usr/bin/clang-cl.exe

          cmake -B ${{ github.workspace }}/BinaryCache/swift `
                -C ${{ github.workspace }}/SourceCache/swift/cmake/caches/Runtime-Windows-${{ matrix.cpu }}.cmake `
                -D CMAKE_BUILD_TYPE=Release `
                -D CMAKE_C_COMPILER=${CLANG_CL} `
                -D CMAKE_C_FLAGS="${{ needs.context.outputs.CMAKE_C_FLAGS }}" `
                -D CMAKE_C_COMPILER_TARGET=${{ matrix.triple }} `
                -D CMAKE_CXX_COMPILER=${CLANG_CL} `
                -D CMAKE_CXX_FLAGS="${{ needs.context.outputs.CMAKE_CXX_FLAGS }}" `
                -D CMAKE_CXX_COMPILER_TARGET=${{ matrix.triple }} `
                -D CMAKE_MT=mt `
                -D CMAKE_INSTALL_PREFIX=${{ github.workspace }}/BuildRoot/Library/Developer/Platforms/Windows.platform/Developer/SDKs/Windows.sdk/usr `
                -D CMAKE_SYSTEM_NAME=Windows `
                -D CMAKE_SYSTEM_PROCESSOR=${{ matrix.cpu }} `
                -D CMAKE_Swift_COMPILER_TARGET=${{ matrix.triple }} `
                -D CMAKE_Swift_FLAGS="${{needs.context.outputs.CMAKE_Swift_FLAGS }}" `
                -D MSVC_C_ARCHITECTURE_ID=${{ matrix.arch }} `
                -D MSVC_CXX_ARCHITECTURE_ID=${{ matrix.arch }} `
                -G Ninja `
                -S ${{ github.workspace }}/SourceCache/swift `
                -D LLVM_DIR=${{ github.workspace }}/BinaryCache/llvm/lib/cmake/llvm `
                -D SWIFT_ENABLE_EXPERIMENTAL_CONCURRENCY=YES `
                -D SWIFT_ENABLE_EXPERIMENTAL_CXX_INTEROP=YES `
                -D SWIFT_ENABLE_EXPERIMENTAL_DISTRIBUTED=YES `
                -D SWIFT_ENABLE_EXPERIMENTAL_DIFFERENTIABLE_PROGRAMMING=YES `
                -D SWIFT_ENABLE_EXPERIMENTAL_OBSERVATION=YES `
                -D SWIFT_ENABLE_EXPERIMENTAL_STRING_PROCESSING=YES `
                -D SWIFT_NATIVE_SWIFT_TOOLS_PATH=${{ github.workspace }}/BuildRoot/Library/Developer/Toolchains/unknown-Asserts-development.xctoolchain/usr/bin `
                -D SWIFT_PATH_TO_LIBDISPATCH_SOURCE=${{ github.workspace }}/SourceCache/swift-corelibs-libdispatch `
                -D SWIFT_PATH_TO_SWIFT_SYNTAX_SOURCE=${{ github.workspace }}/SourceCache/swift-syntax `
                -D SWIFT_PATH_TO_STRING_PROCESSING_SOURCE=${{ github.workspace }}/SourceCache/swift-experimental-string-processing
      - name: Build Swift Standard Library
        run: cmake --build ${{ github.workspace }}/BinaryCache/swift
      - name: Install Swift Standard Library
        run: cmake --build ${{ github.workspace }}/BinaryCache/swift --target install

      - name: Configure libdispatch
        run: |
          # Workaround CMake 3.20 issue
          $CLANG_CL = cygpath -m ${{ github.workspace }}/BuildRoot/Library/Developer/Toolchains/unknown-Asserts-development.xctoolchain/usr/bin/clang-cl.exe
          $SWIFTC = cygpath -m ${{ github.workspace }}/BuildRoot/Library/Developer/Toolchains/unknown-Asserts-development.xctoolchain/usr/bin/swiftc.exe

          cmake -B ${{ github.workspace }}/BinaryCache/libdispatch `
                -D BUILD_SHARED_LIBS=YES `
                -D CMAKE_BUILD_TYPE=Release `
                -D CMAKE_C_COMPILER=${CLANG_CL} `
                -D CMAKE_C_COMPILER_TARGET=${{ matrix.triple }} `
                -D CMAKE_C_FLAGS="${{ needs.context.outputs.CMAKE_C_FLAGS }}" `
                -D CMAKE_CXX_COMPILER=${CLANG_CL} `
                -D CMAKE_CXX_COMPILER_TARGET=${{ matrix.triple }} `
                -D CMAKE_CXX_FLAGS="${{ needs.context.outputs.CMAKE_CXX_FLAGS }}" `
                -D CMAKE_MT=mt `
                -D CMAKE_INSTALL_PREFIX=${{ github.workspace }}/BuildRoot/Library/Developer/Platforms/Windows.platform/Developer/SDKs/Windows.sdk/usr `
                -D CMAKE_SHARED_LINKER_FLAGS="${{ needs.context.outputs.CMAKE_SHARED_LINKER_FLAGS }}" `
                -D CMAKE_SWIFT_COMPILER=${SWIFTC} `
                -D CMAKE_Swift_COMPILER_TARGET=${{ matrix.triple }} `
                -D CMAKE_Swift_FLAGS="-resource-dir ${{ github.workspace }}/BuildRoot/Library/Developer/Platforms/Windows.platform/Developer/SDKs/Windows.sdk/usr/lib/swift -L${{ github.workspace }}/BuildRoot/Library/Developer/Platforms/Windows.platform/Developer/SDKs/Windows.sdk/usr/lib/swift/windows -vfsoverlay ${{ github.workspace }}/BinaryCache/swift/stdlib/windows-vfs-overlay.yaml ${{ needs.context.outputs.CMAKE_Swift_FLAGS }}" `
                -D CMAKE_Swift_FLAGS_RELEASE="-O" `
                -D CMAKE_SYSTEM_NAME=Windows `
                -D CMAKE_SYSTEM_PROCESSOR=${{ matrix.cpu }} `
                -D MSVC_C_ARCHITECTURE_ID=${{ matrix.arch }} `
                -D MSVC_CXX_ARCHITECTURE_ID=${{ matrix.arch }} `
                -G Ninja `
                -S ${{ github.workspace }}/SourceCache/swift-corelibs-libdispatch `
                -D BUILD_TESTING=NO `
                -D ENABLE_SWIFT=YES
      - name: Build libdispatch
        run: cmake --build ${{ github.workspace }}/BinaryCache/libdispatch

      - name: Configure Foundation
        run: |
          # Workaround CMake 3.20 issue
          $CLANG_CL = cygpath -m ${{ github.workspace }}/BuildRoot/Library/Developer/Toolchains/unknown-Asserts-development.xctoolchain/usr/bin/clang-cl.exe
          $SWIFTC = cygpath -m ${{ github.workspace }}/BuildRoot/Library/Developer/Toolchains/unknown-Asserts-development.xctoolchain/usr/bin/swiftc.exe

          cmake -B ${{ github.workspace }}/BinaryCache/foundation `
                -D BUILD_SHARED_LIBS=YES `
                -D CMAKE_ASM_COMPILE_OPTIONS_MSVC_RUNTIME_LIBRARY_MultiThreadedDLL="/MD" `
                -D CMAKE_ASM_FLAGS="--target=${{ matrix.triple }}" `
                -D CMAKE_BUILD_TYPE=Release `
                -D CMAKE_C_COMPILER=${CLANG_CL} `
                -D CMAKE_C_COMPILER_TARGET=${{ matrix.triple }} `
                -D CMAKE_C_FLAGS="${{ needs.context.outputs.CMAKE_C_FLAGS }}" `
                -D CMAKE_CXX_COMPILER=${CLANG_CL} `
                -D CMAKE_CXX_COMPILER_TARGET=${{ matrix.triple }} `
                -D CMAKE_CXX_FLAGS="${{ needs.context.outputs.CMAKE_CXX_FLAGS }}" `
                -D CMAKE_MT=mt `
                -D CMAKE_INSTALL_PREFIX=${{ github.workspace }}/BuildRoot/Library/Developer/Platforms/Windows.platform/Developer/SDKs/Windows.sdk/usr `
                -D CMAKE_Swift_COMPILER=${SWIFTC} `
                -D CMAKE_Swift_COMPILER_TARGET=${{ matrix.triple }} `
                -D CMAKE_Swift_FLAGS="-resource-dir ${{ github.workspace }}/BuildRoot/Library/Developer/Platforms/Windows.platform/Developer/SDKs/Windows.sdk/usr/lib/swift -L${{ github.workspace }}/BuildRoot/Library/Developer/Platforms/Windows.platform/Developer/SDKs/Windows.sdk/usr/lib/swift/windows -vfsoverlay ${{ github.workspace }}/BinaryCache/swift/stdlib/windows-vfs-overlay.yaml ${{ needs.context.outputs.CMAKE_Swift_FLAGS }}" `
                -D CMAKE_Swift_FLAGS_RELEASE="-O" `
                -D CMAKE_SYSTEM_NAME=Windows `
                -D CMAKE_SYSTEM_PROCESSOR=${{ matrix.cpu }} `
                -D MSVC_C_ARCHITECTURE_ID=${{ matrix.arch }} `
                -D MSVC_CXX_ARCHITECTURE_ID=${{ matrix.arch }} `
                -G Ninja `
                -S ${{ github.workspace }}/SourceCache/swift-corelibs-foundation `
                -D dispatch_DIR=${{ github.workspace }}/BinaryCache/libdispatch/cmake/modules `
                -D CURL_DIR=${{ github.workspace }}/BuildRoot/Library/curl-7.77.0/usr/lib/cmake/CURL `
                -D ENABLE_TESTING=NO `
                -D ICU_DATA_LIBRARY_RELEASE=${{ github.workspace }}/BuildRoot/Library/icu-69.1/usr/lib/sicudt69.lib `
                -D ICU_I18N_LIBRARY_RELEASE=${{ github.workspace }}/BuildRoot/Library/icu-69.1/usr/lib/sicuin69.lib `
                -D ICU_ROOT=${{ github.workspace }}/BuildRoot/Library/icu-69.1/usr `
                -D ICU_UC_LIBRARY_RELEASE=${{ github.workspace }}/BuildRoot/Library/icu-69.1/usr/lib/sicuuc69.lib `
                -D LIBXML2_DEFINITIONS="/DLIBXML_STATIC" `
                -D LIBXML2_INCLUDE_DIR=${{ github.workspace }}/BuildRoot/Library/libxml2-2.9.12/usr/include/libxml2 `
                -D LIBXML2_LIBRARY=${{ github.workspace }}/BuildRoot/Library/libxml2-2.9.12/usr/lib/libxml2s.lib `
                -D ZLIB_ROOT=${{ github.workspace }}/BuildRoot/Library/zlib-1.2.11/usr `
                -D ZLIB_LIBRARY=${{ github.workspace }}/BuildRoot/Library/zlib-1.2.11/usr/lib/zlibstatic.lib
      - name: Build foundation
        run: cmake --build ${{ github.workspace }}/BinaryCache/foundation

      # TODO(compnerd) correctly version XCTest
      - name: Configure xctest
        run: |
          # Workaround CMake 3.20 issue
          $CLANG_CL = cygpath -m ${{ github.workspace }}/BuildRoot/Library/Developer/Toolchains/unknown-Asserts-development.xctoolchain/usr/bin/clang-cl.exe
          $SWIFTC = cygpath -m ${{ github.workspace }}/BuildRoot/Library/Developer/Toolchains/unknown-Asserts-development.xctoolchain/usr/bin/swiftc.exe

          cmake -B ${{ github.workspace }}/BinaryCache/xctest `
                -D BUILD_SHARED_LIBS=YES `
                -D CMAKE_BUILD_TYPE=Release `
                -D CMAKE_C_COMPILER=${CLANG_CL} `
                -D CMAKE_C_COMPILER_TARGET=${{ matrix.triple }} `
                -D CMAKE_C_FLAGS="${{ needs.context.outputs.CMAKE_C_FLAGS }}" `
                -D CMAKE_CXX_COMPILER=${CLANG_CL} `
                -D CMAKE_CXX_COMPILER_TARGET=${{ matrix.triple }} `
                -D CMAKE_CXX_FLAGS="${{ needs.context.outputs.CMAKE_CXX_FLAGS }}" `
                -D CMAKE_MT=mt `
                -D CMAKE_INSTALL_PREFIX=${{ github.workspace }}/BuildRoot/Library/Developer/Platforms/Windows.platform/Developer/Library/XCTest-development/usr `
                -D CMAKE_Swift_COMPILER=${SWIFTC} `
                -D CMAKE_Swift_COMPILER_TARGET=${{ matrix.triple }} `
                -D CMAKE_Swift_FLAGS="-resource-dir ${{ github.workspace }}/BuildRoot/Library/Developer/Platforms/Windows.platform/Developer/SDKs/Windows.sdk/usr/lib/swift -L${{ github.workspace }}/BuildRoot/Library/Developer/Platforms/Windows.platform/Developer/SDKs/Windows.sdk/usr/lib/swift/windows -vfsoverlay ${{ github.workspace }}/BinaryCache/swift/stdlib/windows-vfs-overlay.yaml ${{ needs.context.outputs.CMAKE_Swift_FLAGS }}" `
                -D CMAKE_Swift_FLAGS_RELEASE="-O" `
                -D CMAKE_SYSTEM_NAME=Windows `
                -D CMAKE_SYSTEM_PROCESSOR=${{ matrix.cpu }} `
                -G Ninja `
                -S ${{ github.workspace }}/SourceCache/swift-corelibs-xctest `
                -D dispatch_DIR=${{ github.workspace }}/BinaryCache/libdispatch/cmake/modules `
                -D Foundation_DIR=${{ github.workspace }}/BinaryCache/foundation/cmake/modules `
                -D ENABLE_TESTING=NO
      - name: Build xctest
        run: cmake --build ${{ github.workspace }}/BinaryCache/xctest

      - name: Install xctest
        run: cmake --build ${{ github.workspace }}/BinaryCache/xctest --target install
      - name: Install foundation
        run: cmake --build ${{ github.workspace }}/BinaryCache/foundation --target install
      - name: Install libdispatch
        run: cmake --build ${{ github.workspace }}/BinaryCache/libdispatch --target install

      - uses: actions/setup-python@v4
      - uses: jannekem/run-python-script-action@v1
        with:
          script: |
            import os
            import plistlib

            info_plist = r'${{ github.workspace }}/BuildRoot/Library/Developer/Platforms/Windows.platform/Info.plist'
            with open(os.path.normpath(info_plist), 'wb') as plist:
              # TODO(compnerd) derive this from the install directory
              plistlib.dump({ 'DefaultProperties': { 'XCTEST_VERSION': 'development', 'SWIFTC_FLAGS': ['-use-ld=lld'] } }, plist)

            sdk_settings_plist = r'${{ github.workspace }}/BuildRoot/Library/Developer/Platforms/Windows.platform/Developer/SDKs/Windows.sdk/SDKSettings.plist'
            with open(os.path.normpath(sdk_settings_plist), 'wb') as plist:
              # TODO(compnerd) derive this from the CMAKE_BUILD_TYPE for the
              # runtime.
              plistlib.dump({ 'DefaultProperties': { 'DEFAULT_USE_RUNTIME': 'MD' } }, plist)

      - uses: actions/upload-artifact@v3
        with:
          name: windows-sdk-${{ matrix.arch }}
          path: ${{ github.workspace }}/BuildRoot/Library/Developer/Platforms/Windows.platform

      - uses: microsoft/action-publish-symbols@v2.1.6
        if: ${{ needs.context.outputs.debug_info }}
        with:
          accountName: ${{ vars.SYMBOL_SERVER_ACCOUNT }}
          personalAccessToken: ${{ secrets.SYMBOL_SERVER_PAT }}
          symbolsFolder: ${{ github.workspace }}/BinaryCache

  devtools:
    runs-on: windows-latest
    needs: [context, sqlite, compilers, sdk]

    strategy:
      fail-fast: false
      matrix:
        include:
          - arch: 'amd64'
            cpu: 'x86_64'
            triple: 'x86_64-unknown-windows-msvc'

          # - arch: 'arm64'
          #   cpu: 'aarch64'
          #   triple: 'aarch64-unknown-windows-msvc'

    steps:
      - uses: actions/download-artifact@v3
        with:
          name: sqlite-${{ matrix.arch }}-3.36.0
          path: ${{ github.workspace }}/BuildRoot/Library/sqlite-3.36.0/usr
      - name: Download Compilers
        uses: actions/download-artifact@v3
        with:
          name: compilers-amd64
          path: ${{ github.workspace }}/BuildRoot/Library
      - uses: actions/download-artifact@v3
        with:
          name: windows-sdk-${{ matrix.arch }}
          path: ${{ github.workspace }}/BuildRoot/Library/Developer/Platforms/Windows.platform

      - run: |
          $env:SDKROOT='${{ github.workspace }}/BuildRoot/Library/Developer/Platforms/Windows.platform/Developer/SDKs/Windows.sdk'
          mv ${env:SDKROOT}/usr/lib/swift/dispatch ${env:SDKROOT}/usr/include/
          mv ${env:SDKROOT}/usr/lib/swift/os ${env:SDKROOT}/usr/include/
          mv ${env:SDKROOT}/usr/lib/swift/Block ${env:SDKROOT}/usr/include/
          mv ${env:SDKROOT}/usr/lib/swift/windows/BlocksRuntime.lib ${env:SDKROOT}/usr/lib/swift/windows/${{ matrix.cpu }}/
          mv ${env:SDKROOT}/usr/lib/swift/windows/dispatch.lib ${env:SDKROOT}/usr/lib/swift/windows/${{ matrix.cpu }}/
          mv ${env:SDKROOT}/usr/lib/swift/windows/swiftDispatch.lib ${env:SDKROOT}/usr/lib/swift/windows/${{ matrix.cpu }}/
          mv ${env:SDKROOT}/usr/lib/swift/windows/Foundation.lib ${env:SDKROOT}/usr/lib/swift/windows/${{ matrix.cpu }}/
          mv ${env:SDKROOT}/usr/lib/swift/windows/FoundationXML.lib ${env:SDKROOT}/usr/lib/swift/windows/${{ matrix.cpu }}/
          mv ${env:SDKROOT}/usr/lib/swift/windows/FoundationNetworking.lib ${env:SDKROOT}/usr/lib/swift/windows/${{ matrix.cpu }}/

      - uses: actions/checkout@v3
        with:
          repository: apple/indexstore-db
          ref: ${{ needs.context.outputs.indexstore_db_revision }}
          path: ${{ github.workspace }}/SourceCache/indexstore-db
      - uses: actions/checkout@v3
        with:
          repository: apple/sourcekit-lsp
          ref: ${{ needs.context.outputs.sourcekit_lsp_revision }}
          path: ${{ github.workspace }}/SourceCache/sourcekit-lsp
      - uses: actions/checkout@v3
        with:
          repository: apple/swift-argument-parser
          ref: ${{ needs.context.outputs.swift_argument_parser_revision }}
          path: ${{ github.workspace }}/SourceCache/swift-argument-parser
      - uses: actions/checkout@v3
        with:
          repository: apple/swift-asn1
          ref: ${{ needs.context.outputs.swift_asn1_revision }}
          path: ${{ github.workspace }}/SourceCache/swift-asn1
      - uses: actions/checkout@v3
        with:
          repository: apple/swift-certificates
          ref: ${{ needs.context.outputs.swift_certificates_revision }}
          path: ${{ github.workspace }}/SourceCache/swift-certificates
      - uses: actions/checkout@v3
        with:
          repository: apple/swift-collections
          ref: ${{ needs.context.outputs.swift_collections_revision }}
          path: ${{ github.workspace }}/SourceCache/swift-collections
      - uses: actions/checkout@v3
        with:
          repository: apple/swift-crypto
          ref: ${{ needs.context.outputs.swift_crypto_revision }}
          path: ${{ github.workspace }}/SourceCache/swift-crypto
      - uses: actions/checkout@v3
        with:
          repository: apple/swift-driver
          ref: ${{ needs.context.outputs.swift_driver_revision }}
          path: ${{ github.workspace }}/SourceCache/swift-driver
      - uses: actions/checkout@v3
        with:
          repository: apple/swift-llbuild
          ref: ${{ needs.context.outputs.swift_llbuild_revision }}
          path: ${{ github.workspace }}/SourceCache/swift-llbuild
      - uses: actions/checkout@v3
        with:
          repository: apple/swift-package-manager
          ref: ${{ needs.context.outputs.swift_package_manager_revision }}
          path: ${{ github.workspace }}/SourceCache/swift-package-manager
      - uses: actions/checkout@v3
        with:
          repository: apple/swift-system
          ref: ${{ needs.context.outputs.swift_system_revision }}
          path: ${{ github.workspace }}/SourceCache/swift-system
      - uses: actions/checkout@v3
        with:
          repository: apple/swift-tools-support-core
          ref: ${{ needs.context.outputs.swift_tools_support_core_revision }}
          path: ${{ github.workspace }}/SourceCache/swift-tools-support-core
      - uses: actions/checkout@v3
        with:
          repository: jpsim/Yams
          ref: ${{ needs.context.outputs.yams_revision }}
          path: ${{ github.workspace }}/SourceCache/Yams
      - uses: actions/checkout@v3
        with:
          repository: apple/swift
          ref: ${{ needs.context.outputs.swift_revision }}
          path: ${{ github.workspace }}/SourceCache/swift
      - uses: actions/checkout@v3
        with:
          repository: apple/swift-syntax
          ref: ${{ needs.context.outputs.swift_syntax_revision }}
          path: ${{ github.workspace }}/SourceCache/swift-syntax

      - uses: compnerd/gha-setup-vsdevenv@main
        with:
          host_arch: amd64
          components: 'Microsoft.VisualStudio.Component.VC.Tools.x86.x64;Microsoft.VisualStudio.Component.VC.Tools.ARM64'
          arch: ${{ matrix.arch }}

      - name: Configure swift-argument-parser
        run: |
          # Workaround CMake 3.20 issue
          $CLANG_CL = cygpath -m ${{ github.workspace }}/BuildRoot/Library/Developer/Toolchains/unknown-Asserts-development.xctoolchain/usr/bin/clang-cl.exe
          $SWIFTC = cygpath -m ${{ github.workspace }}/BuildRoot/Library/Developer/Toolchains/unknown-Asserts-development.xctoolchain/usr/bin/swiftc.exe

          cmake -B ${{ github.workspace }}/BinaryCache/swift-argument-parser `
                -D BUILD_SHARED_LIBS=YES `
                -D BUILD_TESTING=NO `
                -D CMAKE_BUILD_TYPE=Release `
                -D CMAKE_C_COMPILER=${CLANG_CL} `
                -D CMAKE_C_COMPILER_TARGET=${{ matrix.triple }} `
                -D CMAKE_C_FLAGS="${{ needs.context.outputs.CMAKE_C_FLAGS }}" `
                -D CMAKE_CXX_COMPILER=${CLANG_CL} `
                -D CMAKE_CXX_COMPILER_TARGET=${{ matrix.triple }} `
                -D CMAKE_CXX_FLAGS="${{ needs.context.outputs.CMAKE_CXX_FLAGS }}" `
                -D CMAKE_MT=mt `
                -D CMAKE_INSTALL_PREFIX=${{ github.workspace }}/BuildRoot-DevTools/Library/Developer/Toolchains/unknown-Asserts-development.xctoolchain/usr `
                -D CMAKE_Swift_COMPILER=${SWIFTC} `
                -D CMAKE_Swift_COMPILER_TARGET=${{ matrix.triple }} `
                -D CMAKE_Swift_FLAGS="-sdk ${{ github.workspace }}/BuildRoot/Library/Developer/Platforms/Windows.platform/Developer/SDKs/Windows.sdk ${{ needs.context.outputs.CMAKE_Swift_FLAGS }}" `
                -D CMAKE_Swift_FLAGS_RELEASE="-O" `
                -D CMAKE_SYSTEM_NAME=Windows `
                -D CMAKE_SYSTEM_PROCESSOR=${{ matrix.cpu }} `
                -G Ninja `
                -S ${{ github.workspace }}/SourceCache/swift-argument-parser
      - name: Build swift-argument-parser
        run: cmake --build ${{ github.workspace }}/BinaryCache/swift-argument-parser

      - name: Configure swift-collections
        run: |
          # Workaround CMake 3.20 issue
          $CLANG_CL = cygpath -m ${{ github.workspace }}/BuildRoot/Library/Developer/Toolchains/unknown-Asserts-development.xctoolchain/usr/bin/clang-cl.exe
          $SWIFTC = cygpath -m ${{ github.workspace }}/BuildRoot/Library/Developer/Toolchains/unknown-Asserts-development.xctoolchain/usr/bin/swiftc.exe

          cmake -B ${{ github.workspace }}/BinaryCache/swift-collections `
                -D BUILD_SHARED_LIBS=YES `
                -D BUILD_TESTING=NO `
                -D CMAKE_BUILD_TYPE=Release `
                -D CMAKE_C_COMPILER=${CLANG_CL} `
                -D CMAKE_C_COMPILER_TARGET=${{ matrix.triple }} `
                -D CMAKE_C_FLAGS="${{ needs.context.outputs.CMAKE_C_FLAGS }}" `
                -D CMAKE_CXX_COMPILER=${CLANG_CL} `
                -D CMAKE_CXX_COMPILER_TARGET=${{ matrix.triple }} `
                -D CMAKE_CXX_FLAGS="${{ needs.context.outputs.CMAKE_CXX_FLAGS }}" `
                -D CMAKE_MT=mt `
                -D CMAKE_INSTALL_PREFIX=${{ github.workspace }}/BuildRoot-DevTools/Library/Developer/Toolchains/unknown-Asserts-development.xctoolchain/usr `
                -D CMAKE_Swift_COMPILER=${SWIFTC} `
                -D CMAKE_Swift_COMPILER_TARGET=${{ matrix.triple }} `
                -D CMAKE_Swift_FLAGS="-sdk ${{ github.workspace }}/BuildRoot/Library/Developer/Platforms/Windows.platform/Developer/SDKs/Windows.sdk ${{ needs.context.outputs.CMAKE_Swift_FLAGS }}" `
                -D CMAKE_Swift_FLAGS_RELEASE="-O" `
                -D CMAKE_SYSTEM_NAME=Windows `
                -D CMAKE_SYSTEM_PROCESSOR=${{ matrix.cpu }} `
                -G Ninja `
                -S ${{ github.workspace }}/SourceCache/swift-collections
      - name: Build swift-collections
        run: cmake --build ${{ github.workspace }}/BinaryCache/swift-collections

      - name: Configure swift-crypto
        run: |
          # Workaround CMake 3.20 issue
          $SWIFTC = cygpath -m ${{ github.workspace }}/BuildRoot/Library/Developer/Toolchains/unknown-Asserts-development.xctoolchain/usr/bin/swiftc.exe

          cmake -B ${{ github.workspace }}/BinaryCache/swift-crypto `
                -D BUILD_SHARED_LIBS=NO `
                -D BUILD_TESTING=NO `
                -D CMAKE_BUILD_TYPE=Release `
                -D CMAKE_C_COMPILER=cl `
                -D CMAKE_C_COMPILER_TARGET=${{ matrix.triple }} `
                -D CMAKE_C_FLAGS="${{ needs.context.outputs.CMAKE_C_FLAGS }}" `
                -D CMAKE_CXX_COMPILER=cl `
                -D CMAKE_CXX_COMPILER_TARGET=${{ matrix.triple }} `
                -D CMAKE_CXX_FLAGS="${{ needs.context.outputs.CMAKE_CXX_FLAGS }}" `
                -D CMAKE_MT=mt `
                -D CMAKE_INSTALL_PREFIX=${{ github.workspace }}/BuildRoot-DevTools/Library/Developer/Toolchains/unknown-Asserts-development.xctoolchain/usr `
                -D CMAKE_Swift_COMPILER=${SWIFTC} `
                -D CMAKE_Swift_COMPILER_TARGET=${{ matrix.triple }} `
                -D CMAKE_Swift_FLAGS="-sdk ${{ github.workspace }}/BuildRoot/Library/Developer/Platforms/Windows.platform/Developer/SDKs/Windows.sdk ${{ needs.context.outputs.CMAKE_Swift_FLAGS }}" `
                -D CMAKE_Swift_FLAGS_RELEASE="-O" `
                -D CMAKE_SYSTEM_NAME=Windows `
                -D CMAKE_SYSTEM_PROCESSOR=${{ matrix.cpu }} `
                -G Ninja `
                -S ${{ github.workspace }}/SourceCache/swift-crypto
      - name: Build swift-crypto
        run: cmake --build ${{ github.workspace }}/BinaryCache/swift-crypto

      - name: Configure Yams
        run: |
          # Workaround CMake 3.20 issue
          $SWIFTC = cygpath -m ${{ github.workspace }}/BuildRoot/Library/Developer/Toolchains/unknown-Asserts-development.xctoolchain/usr/bin/swiftc.exe

          cmake -B ${{ github.workspace }}/BinaryCache/yams `
                -D BUILD_SHARED_LIBS=NO `
                -D BUILD_TESTING=NO `
                -D CMAKE_BUILD_TYPE=Release `
                -D CMAKE_C_COMPILER=cl `
                -D CMAKE_C_COMPILER_TARGET=${{ matrix.target }} `
                -D CMAKE_C_FLAGS="${{ needs.context.outputs.CMAKE_C_FLAGS }}" `
                -D CMAKE_CXX_COMPILER=cl `
                -D CMAKE_CXX_COMPILER_TARGET=${{ matrix.target }} `
                -D CMAKE_CXX_FLAGS="${{ needs.context.outputs.CMAKE_CXX_FLAGS }}" `
                -D CMAKE_MT=mt `
                -D CMAKE_INSTALL_PREFIX=${{ github.workspace }}/BuildRoot-DevTools/Library/Developer/Toolchains/unknown-Asserts-development.xctoolchain/usr `
                -D CMAKE_Swift_COMPILER=${SWIFTC} `
                -D CMAKE_Swift_COMPILER_TARGET=${{ matrix.target }} `
                -D CMAKE_Swift_FLAGS="-sdk ${{ github.workspace }}/BuildRoot/Library/Developer/Platforms/Windows.platform/Developer/SDKs/Windows.sdk ${{ needs.context.outputs.CMAKE_Swift_FLAGS }}" `
                -D CMAKE_Swift_FLAGS_RELEASE="-O" `
                -D CMAKE_SYSTEM_NAME=Windows `
                -D CMAKE_SYSTEM_PROCESSOR=${{ matrix.cpu }} `
                -G Ninja `
                -S ${{ github.workspace }}/SourceCache/Yams
      - name: Build Yams
        run: cmake --build ${{ github.workspace }}/BinaryCache/yams

      - name: Configure swift-llbuild
        run: |
          # Workaround CMake 3.20 issue
          $SWIFTC = cygpath -m ${{ github.workspace }}/BuildRoot/Library/Developer/Toolchains/unknown-Asserts-development.xctoolchain/usr/bin/swiftc.exe

          cmake -B ${{ github.workspace }}/BinaryCache/swift-llbuild `
                -D BUILD_SHARED_LIBS=YES `
                -D BUILD_TESTING=NO `
                -D CMAKE_BUILD_TYPE=Release `
                -D CMAKE_C_COMPILER=cl `
                -D CMAKE_C_COMPILER_TARGET=${{ matrix.target }} `
                -D CMAKE_C_FLAGS="${{ needs.context.outputs.CMAKE_C_FLAGS }}" `
                -D CMAKE_CXX_COMPILER=cl `
                -D CMAKE_CXX_COMPILER_TARGET=${{ matrix.target }} `
                -D CMAKE_CXX_FLAGS="${{ needs.context.outputs.CMAKE_CXX_FLAGS }}" `
                -D CMAKE_MT=mt `
                -D CMAKE_INSTALL_PREFIX=${{ github.workspace }}/BuildRoot-DevTools/Library/Developer/Toolchains/unknown-Asserts-development.xctoolchain/usr `
                -D CMAKE_Swift_COMPILER=${SWIFTC} `
                -D CMAKE_Swift_COMPILER_TARGET=${{ matrix.target }} `
                -D CMAKE_Swift_FLAGS="-sdk ${{ github.workspace }}/BuildRoot/Library/Developer/Platforms/Windows.platform/Developer/SDKs/Windows.sdk ${{ needs.context.outputs.CMAKE_Swift_FLAGS }}" `
                -D CMAKE_Swift_FLAGS_RELEASE="-O" `
                -D CMAKE_SYSTEM_NAME=Windows `
                -D CMAKE_SYSTEM_PROCESSOR=${{ matrix.cpu }} `
                -G Ninja `
                -S ${{ github.workspace }}/SourceCache/swift-llbuild `
                -D LLBUILD_SUPPORT_BINDINGS=Swift `
                -D SQLite3_LIBRARY=${{ github.workspace }}/BuildRoot/Library/sqlite-3.36.0/usr/lib/SQLite3.lib `
                -D SQLite3_INCLUDE_DIR=${{ github.workspace }}/BuildRoot/Library/sqlite-3.36.0/usr/include
      - name: Build swift-llbuild
        run: cmake --build ${{ github.workspace }}/BinaryCache/swift-llbuild

      - name: Configure swift-system
        run: |
          # Workaround CMake 3.20 issue
          $CLANG_CL = cygpath -m ${{ github.workspace }}/BuildRoot/Library/Developer/Toolchains/unknown-Asserts-development.xctoolchain/usr/bin/clang-cl.exe
          $SWIFTC = cygpath -m ${{ github.workspace }}/BuildRoot/Library/Developer/Toolchains/unknown-Asserts-development.xctoolchain/usr/bin/swiftc.exe

          cmake -B ${{ github.workspace }}/BinaryCache/swift-system `
                -D BUILD_SHARED_LIBS=YES `
                -D BUILD_TESTING=NO `
                -D CMAKE_BUILD_TYPE=Release `
                -D CMAKE_C_COMPILER=${CLANG_CL} `
                -D CMAKE_C_COMPILER_TARGET=${{ matrix.triple }} `
                -D CMAKE_C_FLAGS="${{ needs.context.outputs.CMAKE_C_FLAGS }}" `
                -D CMAKE_CXX_COMPILER=${CLANG_CL} `
                -D CMAKE_CXX_COMPILER_TARGET=${{ matrix.triple }} `
                -D CMAKE_CXX_FLAGS="${{ needs.context.outputs.CMAKE_CXX_FLAGS }}" `
                -D CMAKE_MT=mt `
                -D CMAKE_INSTALL_PREFIX=${{ github.workspace }}/BuildRoot-DevTools/Library/Developer/Toolchains/unknown-Asserts-development.xctoolchain/usr `
                -D CMAKE_Swift_COMPILER=${SWIFTC} `
                -D CMAKE_Swift_COMPILER_TARGET=${{ matrix.triple }} `
                -D CMAKE_Swift_FLAGS="-sdk ${{ github.workspace }}/BuildRoot/Library/Developer/Platforms/Windows.platform/Developer/SDKs/Windows.sdk ${{ needs.context.outputs.CMAKE_Swift_FLAGS }}" `
                -D CMAKE_Swift_FLAGS_RELEASE="-O" `
                -D CMAKE_SYSTEM_NAME=Windows `
                -D CMAKE_SYSTEM_PROCESSOR=${{ matrix.cpu }} `
                -G Ninja `
                -S ${{ github.workspace }}/SourceCache/swift-system
      - name: Build swift-system
        run: cmake --build ${{ github.workspace }}/BinaryCache/swift-system

      - name: Configure swift-tools-support-core
        run: |
          # Workaround CMake 3.20 issue
          $CLANG_CL = cygpath -m ${{ github.workspace }}/BuildRoot/Library/Developer/Toolchains/unknown-Asserts-development.xctoolchain/usr/bin/clang-cl.exe
          $SWIFTC = cygpath -m ${{ github.workspace }}/BuildRoot/Library/Developer/Toolchains/unknown-Asserts-development.xctoolchain/usr/bin/swiftc.exe

          cmake -B ${{ github.workspace }}/BinaryCache/swift-tools-support-core `
                -D BUILD_SHARED_LIBS=YES `
                -D BUILD_TESTING=NO `
                -D CMAKE_BUILD_TYPE=Release `
                -D CMAKE_C_COMPILER=${CLANG_CL} `
                -D CMAKE_C_COMPILER_TARGET=${{ matrix.triple }} `
                -D CMAKE_C_FLAGS="${{ needs.context.outputs.CMAKE_C_FLAGS }}" `
                -D CMAKE_CXX_COMPILER=${CLANG_CL} `
                -D CMAKE_CXX_COMPILER_TARGET=${{ matrix.triple }} `
                -D CMAKE_CXX_FLAGS="${{ needs.context.outputs.CMAKE_CXX_FLAGS }}" `
                -D CMAKE_MT=mt `
                -D CMAKE_INSTALL_PREFIX=${{ github.workspace }}/BuildRoot-DevTools/Library/Developer/Toolchains/unknown-Asserts-development.xctoolchain/usr `
                -D CMAKE_Swift_COMPILER=${SWIFTC} `
                -D CMAKE_Swift_COMPILER_TARGET=${{ matrix.triple }} `
                -D CMAKE_Swift_FLAGS="-sdk ${{ github.workspace }}/BuildRoot/Library/Developer/Platforms/Windows.platform/Developer/SDKs/Windows.sdk ${{ needs.context.outputs.CMAKE_Swift_FLAGS }}" `
                -D CMAKE_Swift_FLAGS_RELEASE="-O" `
                -D CMAKE_SYSTEM_NAME=Windows `
                -D CMAKE_SYSTEM_PROCESSOR=${{ matrix.cpu }} `
                -G Ninja `
                -S ${{ github.workspace }}/SourceCache/swift-tools-support-core `
                -D SwiftSystem_DIR=${{ github.workspace }}/BinaryCache/swift-system/cmake/modules `
                -D SQLite3_LIBRARY=${{ github.workspace }}/BuildRoot/Library/sqlite-3.36.0/usr/lib/SQLite3.lib `
                -D SQLite3_INCLUDE_DIR=${{ github.workspace }}/BuildRoot/Library/sqlite-3.36.0/usr/include
      - name: Build swift-tools-support-core
        run: cmake --build ${{ github.workspace }}/BinaryCache/swift-tools-support-core

      - name: Configure swift-driver
        run: |
          # Workaround CMake 3.20 issue
          $CLANG_CL = cygpath -m ${{ github.workspace }}/BuildRoot/Library/Developer/Toolchains/unknown-Asserts-development.xctoolchain/usr/bin/clang-cl.exe
          $SWIFTC = cygpath -m ${{ github.workspace }}/BuildRoot/Library/Developer/Toolchains/unknown-Asserts-development.xctoolchain/usr/bin/swiftc.exe

          cmake -B ${{ github.workspace }}/BinaryCache/swift-driver `
                -D BUILD_SHARED_LIBS=YES `
                -D BUILD_TESTING=NO `
                -D CMAKE_BUILD_TYPE=Release `
                -D CMAKE_C_COMPILER=${CLANG_CL} `
                -D CMAKE_C_COMPILER_TARGET=${{ matrix.triple }} `
                -D CMAKE_C_FLAGS="${{ needs.context.outputs.CMAKE_C_FLAGS }}" `
                -D CMAKE_CXX_COMPILER=${CLANG_CL} `
                -D CMAKE_CXX_COMPILER_TARGET=${{ matrix.triple }} `
                -D CMAKE_CXX_FLAGS="${{ needs.context.outputs.CMAKE_CXX_FLAGS }}" `
                -D CMAKE_MT=mt `
                -D CMAKE_INSTALL_PREFIX=${{ github.workspace }}/BuildRoot-DevTools/Library/Developer/Toolchains/unknown-Asserts-development.xctoolchain/usr `
                -D CMAKE_Swift_COMPILER=${SWIFTC} `
                -D CMAKE_Swift_COMPILER_TARGET=${{ matrix.triple }} `
                -D CMAKE_Swift_FLAGS="-sdk ${{ github.workspace }}/BuildRoot/Library/Developer/Platforms/Windows.platform/Developer/SDKs/Windows.sdk ${{ needs.context.outputs.CMAKE_Swift_FLAGS }}" `
                -D CMAKE_Swift_FLAGS_RELEASE="-O" `
                -D CMAKE_SYSTEM_NAME=Windows `
                -D CMAKE_SYSTEM_PROCESSOR=${{ matrix.cpu }} `
                -G Ninja `
                -S ${{ github.workspace }}/SourceCache/swift-driver `
                -D ArgumentParser_DIR=${{ github.workspace }}/BinaryCache/swift-argument-parser/cmake/modules `
                -D LLBuild_DIR=${{ github.workspace }}/BinaryCache/swift-llbuild/cmake/modules `
                -D SwiftSystem_DIR=${{ github.workspace }}/BinaryCache/swift-system/cmake/modules `
                -D SQLite3_LIBRARY=${{ github.workspace }}/BuildRoot/Library/sqlite-3.36.0/usr/lib/SQLite3.lib `
                -D SQLite3_INCLUDE_DIR=${{ github.workspace }}/BuildRoot/Library/sqlite-3.36.0/usr/include `
                -D TSC_DIR=${{ github.workspace }}/BinaryCache/swift-tools-support-core/cmake/modules `
                -D Yams_DIR=${{ github.workspace }}/BinaryCache/yams/cmake/modules
      - name: Build swift-driver
        run: cmake --build ${{ github.workspace }}/BinaryCache/swift-driver

      - name: Configure swift-asn1
        run: |
          # Workaround CMake 3.20 issue
          $CLANG_CL = cygpath -m ${{ github.workspace }}/BuildRoot/Library/Developer/Toolchains/unknown-Asserts-development.xctoolchain/usr/bin/clang-cl.exe
          $SWIFTC = cygpath -m ${{ github.workspace }}/BuildRoot/Library/Developer/Toolchains/unknown-Asserts-development.xctoolchain/usr/bin/swiftc.exe

          cmake -B ${{ github.workspace }}/BinaryCache/swift-asn1 `
                -D BUILD_SHARED_LIBS=NO `
                -D CMAKE_BUILD_TYPE=Release `
                -D CMAKE_Swift_COMPILER=${SWIFTC} `
                -D CMAKE_Swift_COMPILER_TARGET=${{ matrix.triple }} `
                -D CMAKE_Swift_FLAGS="-sdk ${{ github.workspace }}/BuildRoot/Library/Developer/Platforms/Windows.platform/Developer/SDKs/Windows.sdk" `
                -D CMAKE_Swift_FLAGS_RELEASE="-O" `
                -D CMAKE_SYSTEM_NAME=Windows `
                -D CMAKE_SYSTEM_PROCESSOR=${{ matrix.cpu }} `
                -G Ninja `
                -S ${{ github.workspace }}/SourceCache/swift-asn1
      - name: Build swift-asn1
        run: cmake --build ${{ github.workspace }}/BinaryCache/swift-asn1

      - name: Configure swift-certificates
        run: |
          # Workaround CMake 3.20 issue
          $CLANG_CL = cygpath -m ${{ github.workspace }}/BuildRoot/Library/Developer/Toolchains/unknown-Asserts-development.xctoolchain/usr/bin/clang-cl.exe
          $SWIFTC = cygpath -m ${{ github.workspace }}/BuildRoot/Library/Developer/Toolchains/unknown-Asserts-development.xctoolchain/usr/bin/swiftc.exe

          cmake -B ${{ github.workspace }}/BinaryCache/swift-certificates `
                -D BUILD_SHARED_LIBS=NO `
                -D CMAKE_BUILD_TYPE=Release `
                -D CMAKE_Swift_COMPILER=${SWIFTC} `
                -D CMAKE_Swift_COMPILER_TARGET=${{ matrix.triple }} `
                -D CMAKE_Swift_FLAGS="-sdk ${{ github.workspace }}/BuildRoot/Library/Developer/Platforms/Windows.platform/Developer/SDKs/Windows.sdk" `
                -D CMAKE_Swift_FLAGS_RELEASE="-O" `
                -D CMAKE_SYSTEM_NAME=Windows `
                -D CMAKE_SYSTEM_PROCESSOR=${{ matrix.cpu }} `
                -G Ninja `
                -S ${{ github.workspace }}/SourceCache/swift-certificates `
                -D SwiftASN1_DIR=${{ github.workspace }}/BinaryCache/swift-asn1/cmake/modules `
                -D SwiftCrypto_DIR=${{ github.workspace }}/BinaryCache/swift-crypto/cmake/modules
      - name: Build swift-certificates
        run: cmake --build ${{ github.workspace }}/BinaryCache/swift-certificates

      - name: Configure swift-package-manager
        run: |
          # Workaround CMake 3.20 issue
          $CLANG_CL = cygpath -m ${{ github.workspace }}/BuildRoot/Library/Developer/Toolchains/unknown-Asserts-development.xctoolchain/usr/bin/clang-cl.exe
          $SWIFTC = cygpath -m ${{ github.workspace }}/BuildRoot/Library/Developer/Toolchains/unknown-Asserts-development.xctoolchain/usr/bin/swiftc.exe

          cmake -B ${{ github.workspace }}/BinaryCache/swift-package-manager `
                -D BUILD_SHARED_LIBS=YES `
                -D BUILD_TESTING=NO `
                -D CMAKE_BUILD_TYPE=Release `
                -D CMAKE_C_COMPILER=${CLANG_CL} `
                -D CMAKE_C_COMPILER_TARGET=${{ matrix.triple }} `
                -D CMAKE_C_FLAGS="${{ needs.context.outputs.CMAKE_C_FLAGS }}" `
                -D CMAKE_CXX_COMPILER=${CLANG_CL} `
                -D CMAKE_CXX_COMPILER_TARGET=${{ matrix.triple }} `
                -D CMAKE_CXX_FLAGS="${{ needs.context.outputs.CMAKE_CXX_FLAGS }}" `
                -D CMAKE_MT=mt `
                -D CMAKE_INSTALL_PREFIX=${{ github.workspace }}/BuildRoot-DevTools/Library/Developer/Toolchains/unknown-Asserts-development.xctoolchain/usr `
                -D CMAKE_Swift_COMPILER=${SWIFTC} `
                -D CMAKE_Swift_COMPILER_TARGET=${{ matrix.triple }} `
                -D CMAKE_Swift_FLAGS="-sdk ${{ github.workspace }}/BuildRoot/Library/Developer/Platforms/Windows.platform/Developer/SDKs/Windows.sdk ${{ needs.context.outputs.CMAKE_Swift_FLAGS }}" `
                -D CMAKE_Swift_FLAGS_RELEASE="-O" `
                -D CMAKE_SYSTEM_NAME=Windows `
                -D CMAKE_SYSTEM_PROCESSOR=${{ matrix.cpu }} `
                -G Ninja `
                -S ${{ github.workspace }}/SourceCache/swift-package-manager `
                -D ArgumentParser_DIR=${{ github.workspace }}/BinaryCache/swift-argument-parser/cmake/modules `
                -D LLBuild_DIR=${{ github.workspace }}/BinaryCache/swift-llbuild/cmake/modules `
                -D SQLite3_INCLUDE_DIR=${{ github.workspace }}/BuildRoot/Library/sqlite-3.36.0/usr/include `
                -D SQLite3_LIBRARY=${{ github.workspace }}/BuildRoot/Library/sqlite-3.36.0/usr/lib/SQLite3.lib `
                -D SwiftASN1_DIR=${{ github.workspace }}/BinaryCache/swift-asn1/cmake/modules `
                -D SwiftCertificates_DIR=${{ github.workspace }}/BinaryCache/swift-certificates/cmake/modules `
                -D SwiftCollections_DIR=${{ github.workspace }}/BinaryCache/swift-collections/cmake/modules `
                -D SwiftCrypto_DIR=${{ github.workspace }}/BinaryCache/swift-crypto/cmake/modules `
                -D SwiftDriver_DIR=${{ github.workspace }}/BinaryCache/swift-driver/cmake/modules `
                -D SwiftSystem_DIR=${{ github.workspace }}/BinaryCache/swift-system/cmake/modules `
                -D TSC_DIR=${{ github.workspace }}/BinaryCache/swift-tools-support-core/cmake/modules `
                -D Yams_DIR=${{ github.workspace }}/BinaryCache/yams/cmake/modules
      - name: Build swift-package-manager
        run: cmake --build ${{ github.workspace }}/BinaryCache/swift-package-manager

      - name: Configure IndexStoreDB
        run: |
          # Workaround CMake 3.20 issue
          $CLANG_CL = cygpath -m ${{ github.workspace }}/BuildRoot/Library/Developer/Toolchains/unknown-Asserts-development.xctoolchain/usr/bin/clang-cl.exe
          $SWIFTC = cygpath -m ${{ github.workspace }}/BuildRoot/Library/Developer/Toolchains/unknown-Asserts-development.xctoolchain/usr/bin/swiftc.exe

          cmake -B ${{ github.workspace }}/BinaryCache/indexstore-db `
                -D BUILD_SHARED_LIBS=NO `
                -D BUILD_TESTING=NO `
                -D CMAKE_BUILD_TYPE=Release `
                -D CMAKE_C_COMPILER=${CLANG_CL} `
                -D CMAKE_C_COMPILER_TARGET=${{ matrix.triple }} `
                -D CMAKE_C_FLAGS="${{ needs.context.outputs.CMAKE_C_FLAGS }} -Xclang -fno-split-cold-code" `
                -D CMAKE_CXX_COMPILER=${CLANG_CL} `
                -D CMAKE_CXX_COMPILER_TARGET=${{ matrix.triple }} `
                -D CMAKE_CXX_FLAGS="${{ needs.context.outputs.CMAKE_CXX_FLAGS }} -Xclang -fno-split-cold-code -I ${{ github.workspace }}/BuildRoot/Library/Developer/Platforms/Windows.platform/Developer/SDKs/Windows.sdk/usr/include -I ${{ github.workspace }}/BuildRoot/Library/Developer/Platforms/Windows.platform/Developer/SDKs/Windows.sdk/usr/include/Block" `
                -D CMAKE_MT=mt `
                -D CMAKE_INSTALL_PREFIX=${{ github.workspace }}/BuildRoot-DevTools/Library/Developer/Toolchains/unknown-Asserts-development.xctoolchain/usr `
                -D CMAKE_Swift_COMPILER=${SWIFTC} `
                -D CMAKE_Swift_COMPILER_TARGET=${{ matrix.triple }} `
                -D CMAKE_Swift_FLAGS="-sdk ${{ github.workspace }}/BuildRoot/Library/Developer/Platforms/Windows.platform/Developer/SDKs/Windows.sdk ${{ needs.context.outputs.CMAKE_Swift_FLAGS }}" `
                -D CMAKE_Swift_FLAGS_RELEASE="-O" `
                -D CMAKE_SYSTEM_NAME=Windows `
                -D CMAKE_SYSTEM_PROCESSOR=${{ matrix.cpu }} `
                -G Ninja `
                -S ${{ github.workspace }}/SourceCache/indexstore-db
      - name: Build indexstore-db
        run: cmake --build ${{ github.workspace }}/BinaryCache/indexstore-db

      - name: Configure SwiftSyntax
        run: |
          # Workaround CMake 3.20 issue
          $CLANG_CL = cygpath -m ${{ github.workspace }}/BuildRoot/Library/Developer/Toolchains/unknown-Asserts-development.xctoolchain/usr/bin/clang-cl.exe
          $SWIFTC = cygpath -m ${{ github.workspace }}/BuildRoot/Library/Developer/Toolchains/unknown-Asserts-development.xctoolchain/usr/bin/swiftc.exe

          cmake -B ${{ github.workspace }}/BinaryCache/swift-syntax `
                -D BUILD_SHARED_LIBS=NO `
                -D CMAKE_BUILD_TYPE=Release `
                -D CMAKE_C_COMPILER=${CLANG_CL} `
                -D CMAKE_C_COMPILER_TARGET=${{ matrix.triple }} `
                -D CMAKE_C_FLAGS="${{ needs.context.outputs.CMAKE_C_FLAGS }}" `
                -D CMAKE_CXX_COMPILER=${CLANG_CL} `
                -D CMAKE_CXX_COMPILER_TARGET=${{ matrix.triple }} `
                -D CMAKE_CXX_FLAGS="${{ needs.context.outputs.CMAKE_CXX_FLAGS }}" `
                -D CMAKE_MT=mt `
                -D CMAKE_INSTALL_PREFIX=${{ github.workspace }}/BuildRoot-DevTools/Library/Developer/Toolchains/unknown-Asserts-development.xctoolchain/usr `
                -D CMAKE_Swift_COMPILER=${SWIFTC} `
                -D CMAKE_Swift_COMPILER_TARGET=${{ matrix.triple }} `
                -D CMAKE_Swift_FLAGS="-sdk ${{ github.workspace }}/BuildRoot/Library/Developer/Platforms/Windows.platform/Developer/SDKs/Windows.sdk ${{ needs.context.outputs.CMAKE_Swift_FLAGS }}" `
                -D CMAKE_Swift_FLAGS_RELEASE="-O" `
                -D CMAKE_SYSTEM_NAME=Windows `
                -D CMAKE_SYSTEM_PROCESSOR=${{ matrix.cpu }} `
                -G Ninja `
                -S ${{ github.workspace }}/SourceCache/swift-syntax
      - name: Build indexstore-db
        run: cmake --build ${{ github.workspace }}/BinaryCache/swift-syntax

      - name: Configure SourceKit-LSP
        run: |
          # Workaround CMake 3.20 issue
          $CLANG_CL = cygpath -m ${{ github.workspace }}/BuildRoot/Library/Developer/Toolchains/unknown-Asserts-development.xctoolchain/usr/bin/clang-cl.exe
          $SWIFTC = cygpath -m ${{ github.workspace }}/BuildRoot/Library/Developer/Toolchains/unknown-Asserts-development.xctoolchain/usr/bin/swiftc.exe

          cmake -B ${{ github.workspace }}/BinaryCache/sourcekit-lsp `
                -D BUILD_SHARED_LIBS=YES `
                -D BUILD_TESTING=NO `
                -D CMAKE_BUILD_TYPE=Release `
                -D CMAKE_C_COMPILER=${CLANG_CL} `
                -D CMAKE_C_COMPILER_TARGET=${{ matrix.triple }} `
                -D CMAKE_C_FLAGS="${{ needs.context.outputs.CMAKE_C_FLAGS }} -Xclang -fno-split-cold-code" `
                -D CMAKE_CXX_COMPILER=${CLANG_CL} `
                -D CMAKE_CXX_COMPILER_TARGET=${{ matrix.triple }} `
                -D CMAKE_CXX_FLAGS="${{ needs.context.outputs.CMAKE_CXX_FLAGS }} -Xclang -fno-split-cold-code" `
                -D CMAKE_MT=mt `
                -D CMAKE_INSTALL_PREFIX=${{ github.workspace }}/BuildRoot-DevTools/Library/Developer/Toolchains/unknown-Asserts-development.xctoolchain/usr `
                -D CMAKE_Swift_COMPILER=${SWIFTC} `
                -D CMAKE_Swift_COMPILER_TARGET=${{ matrix.triple }} `
                -D CMAKE_Swift_FLAGS="-sdk ${{ github.workspace }}/BuildRoot/Library/Developer/Platforms/Windows.platform/Developer/SDKs/Windows.sdk ${{ needs.context.outputs.CMAKE_Swift_FLAGS }}" `
                -D CMAKE_Swift_FLAGS_RELEASE="-O" `
                -D CMAKE_SYSTEM_NAME=Windows `
                -D CMAKE_SYSTEM_PROCESSOR=${{ matrix.cpu }} `
                -G Ninja `
                -S ${{ github.workspace }}/SourceCache/sourcekit-lsp `
                -D ArgumentParser_DIR=${{ github.workspace }}/BinaryCache/swift-argument-parser/cmake/modules `
                -D IndexStoreDB_DIR=${{ github.workspace }}/BinaryCache/indexstore-db/cmake/modules `
                -D LLBuild_DIR=${{ github.workspace }}/BinaryCache/swift-llbuild/cmake/modules `
                -D SwiftCollections_DIR=${{ github.workspace }}/BinaryCache/swift-collections/cmake/modules `
                -D SwiftPM_DIR=${{ github.workspace }}/BinaryCache/swift-package-manager/cmake/modules `
                -D SwiftSyntax_DIR=${{ github.workspace }}/BinaryCache/swift-syntax/cmake/modules `
                -D SwiftSystem_DIR=${{ github.workspace }}/BinaryCache/swift-system/cmake/modules `
                -D TSC_DIR=${{ github.workspace }}/BinaryCache/swift-tools-support-core/cmake/modules
      - name: Build SourceKit-LSP
        run: cmake --build ${{ github.workspace }}/BinaryCache/SourceKit-LSP

      - name: Install swift-argument-parser
        run: cmake --build ${{ github.workspace }}/BinaryCache/swift-argument-parser --target install
      - name: Install swift-collections
        run: cmake --build ${{ github.workspace }}/BinaryCache/swift-collections --target install
      - name: Install swift-llbuild
        run: cmake --build ${{ github.workspace }}/BinaryCache/swift-llbuild --target install
      - name: Install swift-system
        run: cmake --build ${{ github.workspace }}/BinaryCache/swift-system --target install
      - name: Install swift-tools-support-core
        run: cmake --build ${{ github.workspace }}/BinaryCache/swift-tools-support-core --target install
      - name: Install swift-driver
        run: cmake --build ${{ github.workspace }}/BinaryCache/swift-driver --target install
      - name: Install swift-package-manager
        run: cmake --build ${{ github.workspace }}/BinaryCache/swift-package-manager --target install
      - name: Install SourceKit-LSP
        run: cmake --build ${{ github.workspace }}/BinaryCache/sourcekit-lsp --target install

      - uses: actions/upload-artifact@v3
        with:
          name: devtools-${{ matrix.arch }}
          path: ${{ github.workspace }}/BuildRoot-DevTools/Library

      - uses: microsoft/action-publish-symbols@v2.1.6
        if: ${{ needs.context.outputs.debug_info }}
        with:
          accountName: ${{ vars.SYMBOL_SERVER_ACCOUNT }}
          personalAccessToken: ${{ secrets.SYMBOL_SERVER_PAT }}
          symbolsFolder: ${{ github.workspace }}/BinaryCache

  package_tools:
    name: Package Tools
    runs-on: windows-latest
    needs: [context, compilers, devtools]

    strategy:
      fail-fast: false
      matrix:
        arch: ['amd64'] # , 'arm64']

    steps:
      - name: Download Compilers
        uses: actions/download-artifact@v3
        with:
          name: compilers-${{ matrix.arch }}
          path: ${{ github.workspace }}/BuildRoot/Library
      - uses: actions/download-artifact@v3
        with:
          name: devtools-${{ matrix.arch }}
          path: ${{ github.workspace }}/BuildRoot/Library

      - uses: actions/checkout@v3
        with:
          repository: apple/swift-installer-scripts
          ref: ${{ needs.context.outputs.swift_installer_scripts_revision }}
          path: ${{ github.workspace }}/SourceCache/swift-installer-scripts

      - uses: compnerd/gha-setup-vsdevenv@main
        with:
          host_arch: amd64
          components: 'Microsoft.VisualStudio.Component.VC.Tools.x86.x64;Microsoft.VisualStudio.Component.VC.Tools.ARM64'
          arch: ${{ matrix.arch }}

      - run: |
          $CertificatePath = Join-Path -Path ${env:RUNNER_TEMP} -ChildPath CodeSign.b64
          $PFXPath = Join-Path -Path ${env:RUNNER_TEMP} -ChildPath CodeSign.pfx
          Set-Content -Path $CertificatePath -Value '${{ secrets.CERTIFICATE }}'
          certutil -decode $CertificatePath $PFXPath
          Echo CERTIFICATE=$PFXPath | Out-File -FilePath ${env:GITHUB_ENV} -Encoding utf8 -Append

      - name: Package Build Tools
        run: |
          msbuild -nologo -restore `
              -p:Configuration=Release `
              -p:RunWixToolsOutOfProc=true `
              -p:OutputPath=${{ github.workspace }}\BinaryCache\bld\ `
              -p:IntermediateOutputPath=${{ github.workspace }}\BinaryCache\bld\obj\ `
              -p:SignOutput=true `
              -p:CERTIFICATE=${env:CERTIFICATE} `
              -p:PASSPHRASE=${{ secrets.PASSPHRASE }} `
              -p:DEVTOOLS_ROOT=${{ github.workspace }}/BuildRoot/Library/Developer/Toolchains/unknown-Asserts-development.xctoolchain `
              -p:TOOLCHAIN_ROOT=${{ github.workspace }}/BuildRoot/Library/Developer/Toolchains/unknown-Asserts-development.xctoolchain `
              -p:ProductVersion=${{ needs.context.outputs.swift_version }} `
              ${{ github.workspace }}/SourceCache/swift-installer-scripts/platforms/Windows/bld/bld.wixproj

      - name: Package CLI Tools
        run: |
          msbuild -nologo -restore `
              -p:Configuration=Release `
              -p:RunWixToolsOutOfProc=true `
              -p:OutputPath=${{ github.workspace }}\BinaryCache\cli\ `
              -p:IntermediateOutputPath=${{ github.workspace }}\BinaryCache\cli\obj\ `
              -p:SignOutput=true `
              -p:CERTIFICATE=${env:CERTIFICATE} `
              -p:PASSPHRASE=${{ secrets.PASSPHRASE }} `
              -p:DEVTOOLS_ROOT=${{ github.workspace }}/BuildRoot/Library/Developer/Toolchains/unknown-Asserts-development.xctoolchain `
              -p:TOOLCHAIN_ROOT=${{ github.workspace }}/BuildRoot/Library/Developer/Toolchains/unknown-Asserts-development.xctoolchain `
              -p:SWIFT_FORMAT_BUILD=false `
              -p:ProductVersion=${{ needs.context.outputs.swift_version }} `
              ${{ github.workspace }}/SourceCache/swift-installer-scripts/platforms/Windows/cli/cli.wixproj

      - name: Package Debugging Tools
        run: |
          msbuild -nologo -restore `
              -p:Configuration=Release `
              -p:RunWixToolsOutOfProc=true `
              -p:OutputPath=${{ github.workspace }}\BinaryCache\dbg\ `
              -p:IntermediateOutputPath=${{ github.workspace }}\BinaryCache\dbg\obj\ `
              -p:SignOutput=true `
              -p:CERTIFICATE=${env:CERTIFICATE} `
              -p:PASSPHRASE=${{ secrets.PASSPHRASE }} `
              -p:DEVTOOLS_ROOT=${{ github.workspace }}/BuildRoot/Library/Developer/Toolchains/unknown-Asserts-development.xctoolchain `
              -p:TOOLCHAIN_ROOT=${{ github.workspace }}/BuildRoot/Library/Developer/Toolchains/unknown-Asserts-development.xctoolchain `
              -p:SWIFT_INSPECT_BUILD=false `
              -p:ProductVersion=${{ needs.context.outputs.swift_version }} `
              ${{ github.workspace }}/SourceCache/swift-installer-scripts/platforms/Windows/dbg/dbg.wixproj

      - name: Package IDE Tools
        run: |
          msbuild -nologo -restore `
              -p:Configuration=Release `
              -p:RunWixToolsOutOfProc=true `
              -p:OutputPath=${{ github.workspace }}\BinaryCache\ide\ `
              -p:IntermediateOutputPath=${{ github.workspace }}\BinaryCache\ide\obj\ `
              -p:SignOutput=true `
              -p:CERTIFICATE=${env:CERTIFICATE} `
              -p:PASSPHRASE=${{ secrets.PASSPHRASE }} `
              -p:DEVTOOLS_ROOT=${{ github.workspace }}/BuildRoot/Library/Developer/Toolchains/unknown-Asserts-development.xctoolchain `
              -p:TOOLCHAIN_ROOT=${{ github.workspace }}/BuildRoot/Library/Developer/Toolchains/unknown-Asserts-development.xctoolchain `
              -p:ProductVersion=${{ needs.context.outputs.swift_version }} `
              ${{ github.workspace }}/SourceCache/swift-installer-scripts/platforms/Windows/ide/ide.wixproj

      - uses: actions/upload-artifact@v3
        with:
          name: bld-${{ matrix.arch }}-msi
          path: ${{ github.workspace }}/BinaryCache/bld/bld.msi

      - uses: actions/upload-artifact@v3
        with:
          name: cli-${{ matrix.arch }}-msi
          path: ${{ github.workspace }}/BinaryCache/cli/cli.msi

      - uses: actions/upload-artifact@v3
        with:
          name: dbg-${{ matrix.arch }}-msi
          path: ${{ github.workspace }}/BinaryCache/dbg/dbg.msi

      - uses: actions/upload-artifact@v3
        with:
          name: ide-${{ matrix.arch }}-msi
          path: ${{ github.workspace }}/BinaryCache/ide/ide.msi

  package_sdk_runtime:
    name: Package SDK & Runtime
    runs-on: windows-latest
    needs: [context, sdk]

    strategy:
      fail-fast: false
      matrix:
        include:
          - arch: amd64
            platform: x64
          # - arch: arm64
          #   platform: arm64

    steps:
      - uses: actions/download-artifact@v3
        with:
          name: windows-sdk-${{ matrix.arch }}
          path: ${{ github.workspace }}/BuildRoot/Library/Developer/Platforms/Windows.platform

      - uses: actions/checkout@v3
        with:
          repository: apple/swift-installer-scripts
          ref: ${{ needs.context.outputs.swift_installer_scripts_revision }}
          path: ${{ github.workspace }}/SourceCache/swift-installer-scripts

      - uses: compnerd/gha-setup-vsdevenv@main
        with:
          host_arch: amd64
          components: 'Microsoft.VisualStudio.Component.VC.Tools.x86.x64;Microsoft.VisualStudio.Component.VC.Tools.ARM64'
          arch: ${{ matrix.arch }}

      - run: |
          $CertificatePath = Join-Path -Path ${env:RUNNER_TEMP} -ChildPath CodeSign.b64
          $PFXPath = Join-Path -Path ${env:RUNNER_TEMP} -ChildPath CodeSign.pfx
          Set-Content -Path $CertificatePath -Value '${{ secrets.CERTIFICATE }}'
          certutil -decode $CertificatePath $PFXPath
          Echo CERTIFICATE=$PFXPath | Out-File -FilePath ${env:GITHUB_ENV} -Encoding utf8 -Append

      - name: Package SDK
        run: |
          msbuild -nologo -restore `
              -p:Configuration=Release `
              -p:RunWixToolsOutOfProc=true `
              -p:OutputPath=${{ github.workspace }}\BinaryCache\sdk\ `
              -p:IntermediateOutputPath=${{ github.workspace }}\BinaryCache\sdk\obj\ `
              -p:SignOutput=true `
              -p:CERTIFICATE=${env:CERTIFICATE} `
              -p:PASSPHRASE=${{ secrets.PASSPHRASE }} `
              -p:PLATFORM_ROOT=${{ github.workspace }}/BuildRoot/Library/Developer/Platforms/Windows.platform `
              -p:SDK_ROOT=${{ github.workspace }}/BuildRoot/Library/Developer/Platforms/Windows.platform/Developer/SDKs/Windows.sdk `
              -p:ProductVersion=${{ needs.context.outputs.swift_version }} `
              -p:InstallerPlatform=${{ matrix.platform }} `
              ${{ github.workspace }}/SourceCache/swift-installer-scripts/platforms/Windows/sdk/sdk.wixproj

      - name: Package Runtime
        run: |
          msbuild -nologo -restore `
              -p:Configuration=Release `
              -p:RunWixToolsOutOfProc=true `
              -p:OutputPath=${{ github.workspace }}\BinaryCache\runtime\ `
              -p:IntermediateOutputPath=${{ github.workspace }}\BinaryCache\runtime\obj\ `
              -p:SignOutput=true `
              -p:CERTIFICATE=${env:CERTIFICATE} `
              -p:PASSPHRASE=${{ secrets.PASSPHRASE }} `
              -p:PLATFORM_ROOT=${{ github.workspace }}/BuildRoot/Library/Developer/Platforms/Windows.platform `
              -p:SDK_ROOT=${{ github.workspace }}/BuildRoot/Library/Developer/Platforms/Windows.platform/Developer/SDKs/Windows.sdk `
              -p:ProductVersion=${{ needs.context.outputs.swift_version }} `
              ${{ github.workspace }}/SourceCache/swift-installer-scripts/platforms/Windows/runtime/runtime.wixproj

      - uses: actions/upload-artifact@v3
        with:
          name: sdk-windows-${{ matrix.arch }}-msi
          path: ${{ github.workspace }}/BinaryCache/sdk/sdk.msi
      - uses: actions/upload-artifact@v3
        with:
          name: runtime-windows-${{ matrix.arch }}-msi
          path: ${{ github.workspace }}/BinaryCache/runtime/runtime.msi

  installer:
    runs-on: windows-latest
    needs: [context, package_tools, package_sdk_runtime]

    strategy:
      fail-fast: false
      matrix:
        arch: ['amd64'] # , 'arm64']

    steps:
      - uses: actions/download-artifact@v3
        with:
          name: bld-${{ matrix.arch }}-msi
          path: ${{ github.workspace }}/BuildRoot
      - uses: actions/download-artifact@v3
        with:
          name: cli-${{ matrix.arch }}-msi
          path: ${{ github.workspace }}/BuildRoot
      - uses: actions/download-artifact@v3
        with:
          name: dbg-${{ matrix.arch }}-msi
          path: ${{ github.workspace }}/BuildRoot
      - uses: actions/download-artifact@v3
        with:
          name: ide-${{ matrix.arch }}-msi
          path: ${{ github.workspace }}/BuildRoot
      - uses: actions/download-artifact@v3
        with:
          name: runtime-windows-${{ matrix.arch }}-msi
          path: ${{ github.workspace }}/BuildRoot
      - uses: actions/download-artifact@v3
        with:
          name: sdk-windows-${{ matrix.arch }}-msi
          path: ${{ github.workspace }}/BuildRoot

      - uses: actions/checkout@v3
        with:
          repository: apple/swift-installer-scripts
          ref: ${{ needs.context.outputs.swift_installer_scripts_revision }}
          path: ${{ github.workspace }}/SourceCache/swift-installer-scripts

      - uses: compnerd/gha-setup-vsdevenv@main
        with:
          host_arch: amd64
          components: 'Microsoft.VisualStudio.Component.VC.Tools.x86.x64;Microsoft.VisualStudio.Component.VC.Tools.ARM64'
          arch: ${{ matrix.arch }}

      - run: |
          $CertificatePath = Join-Path -Path ${env:RUNNER_TEMP} -ChildPath CodeSign.b64
          $PFXPath = Join-Path -Path ${env:RUNNER_TEMP} -ChildPath CodeSign.pfx
          Set-Content -Path $CertificatePath -Value '${{ secrets.CERTIFICATE }}'
          certutil -decode $CertificatePath $PFXPath
          Echo CERTIFICATE=$PFXPath | Out-File -FilePath ${env:GITHUB_ENV} -Encoding utf8 -Append

      - name: Package
        run: |
          msbuild -nologo -restore `
              -p:Configuration=Release `
              -p:RunWixToolsOutOfProc=true `
              -p:OutputPath=${{ github.workspace }}\BinaryCache\installer\ `
              -p:IntermediateOutputPath=${{ github.workspace }}\BinaryCache\installer\obj\ `
              -p:SignOutput=true `
              -p:CERTIFICATE=${env:CERTIFICATE} `
              -p:PASSPHRASE=${{ secrets.PASSPHRASE }} `
              -p:MSI_LOCATION=${{ github.workspace }}/BuildRoot `
              -p:ProductVersion=${{ needs.context.outputs.swift_version }}-${{ needs.context.outputs.swift_tag }} `
              ${{ github.workspace }}/SourceCache/swift-installer-scripts/platforms/Windows/bundle/installer.wixproj

      - uses: actions/upload-artifact@v3
        with:
          name: installer-${{ matrix.arch }}
          path: ${{ github.workspace }}/BinaryCache/installer/installer.exe

  smoke_test:
    runs-on: windows-latest
    needs: [installer]

    steps:
      - uses: actions/download-artifact@v3
        with:
          name: installer-amd64
          path: ${{ github.workspace }}/tmp

      # TODO(compnerd): migrate this to compnerd/gha-setup-swift after the work that @mangini is doing is completed
      - run: |
          function Update-EnvironmentVariables {
            foreach ($level in "Machine", "User") {
              [Environment]::GetEnvironmentVariables($level).GetEnumerator() | % {
                # For Path variables, append the new values, if they're not already in there
                if ($_.Name -Match 'Path$') {
                  $_.Value = ($((Get-Content "Env:$($_.Name)") + ";$($_.Value)") -Split ';' | Select -Unique) -Join ';'
                }
                $_
              } | Set-Content -Path { "Env:$($_.Name)" }
            }
          }

          try {
            Write-Host "Starting Install installer.exe..."
            $Process = Start-Process -FilePath ${{ github.workspace }}/tmp/installer.exe -ArgumentList ("-q") -Wait -PassThru
            $ExitCode = $Process.ExitCode
            if ($ExitCode -eq 0 -or $ExitCode -eq 3010) {
              Write-Host "Installation successful"
            } else {
              Write-Host "non-zero exit code returned by the installation process: $ExitCode"
              exit $ExitCode
            }
          } catch {
            Write-Host "Failed to install: $($_.Exception.Message)"
            exit 1
          }
          Update-EnvironmentVariables

          # Reset Path and environment
          echo "$env:Path" | Out-File -FilePath $env:GITHUB_PATH -Encoding utf8
          Get-ChildItem Env: | % { echo "$($_.Name)=$($_.Value)" | Out-File -FilePath $env:GITHUB_ENV -Encoding utf8 -Append }

      - uses: actions/checkout@v3
        with:
          repository: compnerd/swift-win32
          ref: refs/heads/main
          path: ${{ github.workspace }}/SourceCache/swift-win32

      - run: swift build
        working-directory: ${{ github.workspace }}/SourceCache/swift-win32

      - run: swift test -Xswiftc -DENABLE_TESTING
        working-directory: ${{ github.workspace }}/SourceCache/swift-win32

  snapshot:
    runs-on: ubuntu-latest
    needs: [context, smoke_test]

    steps:
      - uses: actions/checkout@v3
        with:
          ref: refs/heads/main

      - uses: actions/download-artifact@v3
        with:
          name: stable.xml

      - run: |
          git config --global user.name 'github-action[bot]'
          git config --global user.email 'github-actions[bot]@users.noreply.github.com'
          if ! git diff --exit-code ; then
            git add stable.xml
            git commit -m "repo: update stable revision snapshot ${{ needs.context.outputs.swift_tag }}"
            git push origin HEAD:main
          fi

  release:
    runs-on: ubuntu-latest
    needs: [context, smoke_test]

    steps:
      - uses: actions/download-artifact@v3
        with:
          name: installer-amd64
          path: ${{ github.workspace }}/tmp

<<<<<<< HEAD
      - uses: actions/download-artifact@v3
        with:
          name: runtime-windows-amd64-msi
          path: ${{ github.workspace }}/tmp/amd64

      - uses: actions/download-artifact@v3
        with:
          name: swift-format-msi
          path: ${{ github.workspace }}/tmp

      - uses: actions/download-artifact@v3
        with:
          name: swift-inspect-msi
          path: ${{ github.workspace }}/tmp

=======
>>>>>>> ff29ad7e
      - uses: actions/create-release@v1
        env:
          GITHUB_TOKEN: ${{ secrets.GITHUB_TOKEN }}
        id: create_release
        with:
          draft: false
          prerelease: false
          release_name: ${{ needs.context.outputs.swift_tag }}
          tag_name: ${{ needs.context.outputs.swift_tag }}

      - uses: actions/upload-release-asset@v1.0.2
        env:
          GITHUB_TOKEN: ${{ secrets.GITHUB_TOKEN }}
        with:
          asset_content_type: application/octet-stream
          asset_name: installer-amd64.exe
          asset_path: ${{ github.workspace }}/tmp/installer.exe
<<<<<<< HEAD
          upload_url: ${{ steps.create_release.outputs.upload_url }}
      - uses: actions/upload-release-asset@v1.0.2
        env:
          GITHUB_TOKEN: ${{ secrets.GITHUB_TOKEN }}
        with:
          asset_content_type: application/octet-stream
          asset_name: runtime-amd64.msi
          asset_path: ${{ github.workspace }}/tmp/amd64/runtime.msi
          upload_url: ${{ steps.create_release.outputs.upload_url }}
      - uses: actions/upload-release-asset@v1.0.2
        env:
          GITHUB_TOKEN: ${{ secrets.GITHUB_TOKEN }}
        with:
          asset_content_type: application/octet-stream
          asset_name: swift-format.msi
          asset_path: ${{ github.workspace }}/tmp/swift-format.msi
          upload_url: ${{ steps.create_release.outputs.upload_url }}
      - uses: actions/upload-release-asset@v1.0.2
        env:
          GITHUB_TOKEN: ${{ secrets.GITHUB_TOKEN }}
        with:
          asset_content_type: application/octet-stream
          asset_name: swift-inspect.msi
          asset_path: ${{ github.workspace }}/tmp/swift-inspect.msi
          upload_url: ${{ steps.create_release.outputs.upload_url }}
=======
          upload_url: ${{ steps.create_release.outputs.upload_url }}
>>>>>>> ff29ad7e
<|MERGE_RESOLUTION|>--- conflicted
+++ resolved
@@ -1997,24 +1997,6 @@
           name: installer-amd64
           path: ${{ github.workspace }}/tmp
 
-<<<<<<< HEAD
-      - uses: actions/download-artifact@v3
-        with:
-          name: runtime-windows-amd64-msi
-          path: ${{ github.workspace }}/tmp/amd64
-
-      - uses: actions/download-artifact@v3
-        with:
-          name: swift-format-msi
-          path: ${{ github.workspace }}/tmp
-
-      - uses: actions/download-artifact@v3
-        with:
-          name: swift-inspect-msi
-          path: ${{ github.workspace }}/tmp
-
-=======
->>>>>>> ff29ad7e
       - uses: actions/create-release@v1
         env:
           GITHUB_TOKEN: ${{ secrets.GITHUB_TOKEN }}
@@ -2032,32 +2014,4 @@
           asset_content_type: application/octet-stream
           asset_name: installer-amd64.exe
           asset_path: ${{ github.workspace }}/tmp/installer.exe
-<<<<<<< HEAD
-          upload_url: ${{ steps.create_release.outputs.upload_url }}
-      - uses: actions/upload-release-asset@v1.0.2
-        env:
-          GITHUB_TOKEN: ${{ secrets.GITHUB_TOKEN }}
-        with:
-          asset_content_type: application/octet-stream
-          asset_name: runtime-amd64.msi
-          asset_path: ${{ github.workspace }}/tmp/amd64/runtime.msi
-          upload_url: ${{ steps.create_release.outputs.upload_url }}
-      - uses: actions/upload-release-asset@v1.0.2
-        env:
-          GITHUB_TOKEN: ${{ secrets.GITHUB_TOKEN }}
-        with:
-          asset_content_type: application/octet-stream
-          asset_name: swift-format.msi
-          asset_path: ${{ github.workspace }}/tmp/swift-format.msi
-          upload_url: ${{ steps.create_release.outputs.upload_url }}
-      - uses: actions/upload-release-asset@v1.0.2
-        env:
-          GITHUB_TOKEN: ${{ secrets.GITHUB_TOKEN }}
-        with:
-          asset_content_type: application/octet-stream
-          asset_name: swift-inspect.msi
-          asset_path: ${{ github.workspace }}/tmp/swift-inspect.msi
-          upload_url: ${{ steps.create_release.outputs.upload_url }}
-=======
-          upload_url: ${{ steps.create_release.outputs.upload_url }}
->>>>>>> ff29ad7e
+          upload_url: ${{ steps.create_release.outputs.upload_url }}
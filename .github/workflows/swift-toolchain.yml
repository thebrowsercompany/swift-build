name: swift-toolchain

on:
  schedule:
    - cron: "0 */6 * * *"
  workflow_dispatch:
    inputs:
      snapshot:
        description: 'Build Swift at a tagged snapshot'
        default: false
        type: boolean
      swift_tag:
        description: 'Swift Build Tag'
        required: false

      swift_version:
        description: 'Swift Version'
        default: '0.0.0'
        required: false
        type: string

      debug_info:
        description: 'Emit PDBs (Debug Info)'
        default: true
        type: boolean
      signed:
        description: 'Code Sign'
        default: false
        type: boolean
  workflow_call:
    inputs:
      snapshot:
        description: 'Build Swift at a tagged snapshot'
        default: false
        type: boolean
      swift_version:
        description: 'Swift Version'
        default: '0.0.0'
        required: false
        type: string

      debug_info:
        description: 'Emit PDBs (Debug Info)'
        default: true
        type: boolean
      signed:
        description: 'Code Sign'
        default: false
        type: boolean
<<<<<<< HEAD
=======
  workflow_call:
    inputs:
      snapshot:
        description: 'Build Swift at a tagged snapshot'
        default: false
        type: boolean
      swift_version:
        description: 'Swift Version'
        default: '0.0.0'
        required: false
        type: string

      debug_info:
        description: 'Emit PDBs (Debug Info)'
        default: true
        type: boolean
      signed:
        description: 'Code Sign'
        default: false
        type: boolean
>>>>>>> 3d37d0ec
    secrets:
      SYMBOL_SERVER_PAT:
        required: true
      CERTIFICATE:
        required: true
      PASSPHRASE:
        required: true

env:
  SCCACHE_DIRECT: yes

jobs:
  context:
    runs-on: ubuntu-latest
    outputs:
      curl_revision: ${{ steps.context.outputs.curl_revision }}
      icu_revision: ${{ steps.context.outputs.icu_revision }}
      indexstore_db_revision: ${{ steps.context.outputs.indexstore_db_revision }}
      libxml2_revision: ${{ steps.context.outputs.libxml2_revision }}
      llvm_project_revision: ${{ steps.context.outputs.llvm_project_revision }}
      sourcekit_lsp_revision: ${{ steps.context.outputs.sourcekit_lsp_revision }}
      swift_argument_parser_revision: ${{ steps.context.outputs.swift_argument_parser_revision }}
      swift_asn1_revision: ${{ steps.context.outputs.swift_asn1_revision }}
      swift_certificates_revision: ${{ steps.context.outputs.swift_certificates_revision }}
      swift_cmark_revision: ${{ steps.context.outputs.swift_cmark_revision }}
      swift_collections_revision: ${{ steps.context.outputs.swift_collections_revision }}
      swift_corelibs_foundation_revision: ${{ steps.context.outputs.swift_corelibs_foundation_revision }}
      swift_corelibs_libdispatch_revision: ${{ steps.context.outputs.swift_corelibs_libdispatch_revision }}
      swift_corelibs_xctest_revision: ${{ steps.context.outputs.swift_corelibs_xctest_revision }}
      swift_crypto_revision: ${{ steps.context.outputs.swift_crypto_revision }}
      swift_driver_revision: ${{ steps.context.outputs.swift_driver_revision }}
      swift_experimental_string_processing_revision: ${{ steps.context.outputs.swift_experimental_string_processing_revision }}
      swift_installer_scripts_revision: ${{ steps.context.outputs.swift_installer_scripts_revision }}
      swift_llbuild_revision: ${{ steps.context.outputs.swift_llbuild_revision }}
      swift_package_manager_revision: ${{ steps.context.outputs.swift_package_manager_revision }}
      swift_revision: ${{ steps.context.outputs.swift_revision }}
      swift_syntax_revision: ${{ steps.context.outputs.swift_syntax_revision }}
      swift_system_revision: ${{ steps.context.outputs.swift_system_revision }}
      swift_tools_support_core_revision: ${{ steps.context.outputs.swift_tools_support_core_revision }}
      yams_revision: ${{ steps.context.outputs.yams_revision }}
      zlib_revision: ${{ steps.context.outputs.zlib_revision }}
      CMAKE_C_FLAGS: ${{ steps.context.outputs.CMAKE_C_FLAGS }}
      CMAKE_CXX_FLAGS: ${{ steps.context.outputs.CMAKE_CXX_FLAGS }}
      CMAKE_EXE_LINKER_FLAGS: ${{ steps.context.outputs.CMAKE_EXE_LINKER_FLAGS }}
      CMAKE_SHARED_LINKER_FLAGS: ${{ steps.context.outputs.CMAKE_SHARED_LINKER_FLAGS }}
      CMAKE_Swift_FLAGS: ${{ steps.context.outputs.CMAKE_Swift_FLAGS }}
      debug_info: ${{ steps.context.outputs.debug_info }}
      signed: ${{ steps.context.outputs.signed }}
      swift_version: ${{ steps.context.outputs.swift_version }}
      swift_tag: ${{ steps.context.outputs.swift_tag }}
      windows_build_runner: ${{ steps.context.outputs.windows_build_runner }}
      compilers_build_runner: ${{ steps.context.outputs.compilers_build_runner }}
    steps:
      - id: context
        name: Generate Build Context
        run: |
          # TODO(compnerd) can we make this more silent?
          sudo DEBIAN_FRONTEND=noninteractive apt-get -qq update -yq
          sudo DEBIAN_FRONTEND=noninteractive apt-get -qq -o Dpkg::Use-Pty=0 install -yq repo libxml2-utils

          # Which branch is this workflow based on
          branch_version_string=${{ inputs.swift_version || '0.0.0' }}
          if [[ $branch_version_string == *.* ]]; then
            branch_name=$(echo ${branch_version_string} | awk -F. '{ ver=$1"."$2; print (ver == "0.0") ? "main" : "release/"ver }')
          else
            branch_name="release/$branch_version_string"
          fi

          repo init --quiet --groups default --depth 1 -u https://github.com/compnerd/swift-build -b $branch_name
          repo sync --quiet --no-clone-bundle --no-tags --jobs $(nproc --all)

          if [[ "${{ inputs.snapshot }}" == "true" ]] ; then
            tee -a "${GITHUB_OUTPUT}" <<-EOF
          indexstore_db_revision=refs/tags/${{ inputs.swift_tag }}
          llvm_project_revision=refs/tags/${{ inputs.swift_tag }}
          sourcekit_lsp_revision=refs/tags/${{ inputs.swift_tag }}
          swift_revision=refs/tags/${{ inputs.swift_tag }}
          swift_argument_parser_revision=refs/tags/1.2.2
          swift_asn1_revision=refs/tags/0.7.0
          swift_certificates_revision=refs/tags/0.1.0
          swift_cmark_revision=refs/tags/${{ inputs.swift_tag }}
          swift_collections_revision=refs/tags/1.0.4
          swift_corelibs_foundation_revision=refs/tags/${{ inputs.swift_tag }}
          swift_corelibs_libdispatch_revision=refs/tags/${{ inputs.swift_tag }}
          swift_corelibs_xctest_revision=refs/tags/${{ inputs.swift_tag }}
          swift_crypto_revision=refs/tags/2.4.0
          swift_driver_revision=refs/tags/${{ inputs.swift_tag }}
          swift_experimental_string_processing_revision=refs/tags/${{ inputs.swift_tag }}
          swift_installer_scripts_revision=refs/heads/main
          swift_llbuild_revision=refs/tags/${{ inputs.swift_tag }}
          swift_package_manager_revision=refs/tags/${{ inputs.swift_tag }}
          swift_syntax_revision=refs/tags/${{ inputs.swift_tag }}
          swift_system_revision=refs/tags/1.1.1
          swift_tools_support_core_revision=refs/tags/${{ inputs.swift_tag }}
          curl_revision=refs/tags/curl-8_4_0
          libxml2_revision=refs/tags/v2.11.5
          yams_revision=refs/tags/5.0.4
          zlib_revision=refs/tags/v1.2.13
          icu_revision=refs/heads/maint/maint-69
          EOF
          else
            repo manifest -r --suppress-upstream-revision --suppress-dest-branch | \
                  xmllint --xpath "//project/@name | //project/@revision" - | \
                  xargs -n2 | \
                  awk -F'[= ]' '{
                    split($2, repo, "/");
                    gsub(/-/, "_", repo[2]);
                    print tolower(repo[2]) "_revision=" $4
                  }' | tee -a "${GITHUB_OUTPUT}"
            repo manifest -r --suppress-upstream-revision --suppress-dest-branch -o - | sed -E 's,[[:space:]]+$,,' > stable.xml
          fi

          if [[ "${{ github.event_name }}" == "schedule" || "${{ inputs.debug_info }}" == "true" ]]; then
            echo debug_info=true >> ${GITHUB_OUTPUT}
            echo CMAKE_C_FLAGS="/GS- /Gw /Gy /Oi /Oy /Z7 /Zc:inline /Zc:preprocessor" >> ${GITHUB_OUTPUT}
            echo CMAKE_CXX_FLAGS="/GS- /Gw /Gy /Oi /Oy /Z7 /Zc:inline /Zc:preprocessor /Zc:__cplusplus" >> ${GITHUB_OUTPUT}
            echo CMAKE_EXE_LINKER_FLAGS="-incremental:no -debug -opt:ref -opt:icf" >> ${GITHUB_OUTPUT}
            echo CMAKE_SHARED_LINKER_FLAGS="-incremental:no -debug -opt:ref -opt:icf" >> ${GITHUB_OUTPUT}
            echo CMAKE_Swift_FLAGS="-g -debug-info-format=codeview -Xlinker -debug -Xlinker -incremental:no -Xlinker -opt:ref -Xlinker -opt:icf" >> ${GITHUB_OUTPUT}
          else
            echo debug_info=false >> ${GITHUB_OUTPUT}
            echo CMAKE_C_FLAGS="/GS- /Gw /Gy /Oi /Oy /Zc:inline /Zc:preprocessor" >> ${GITHUB_OUTPUT}
            echo CMAKE_CXX_FLAGS="/GS- /Gw /Gy /Oi /Oy /Zc:inline /Zc:preprocessor /Zc:__cplusplus" >> ${GITHUB_OUTPUT}
            echo CMAKE_EXE_LINKER_FLAGS="" >> ${GITHUB_OUTPUT}
            echo CMAKE_SHARED_LINKER_FLAGS="" >> ${GITHUB_OUTPUT}
            echo CMAKE_Swift_FLAGS="-Xlinker -incremental:no -Xlinker -opt:ref -Xlinker -opt:icf" >> ${GITHUB_OUTPUT}
          fi

          if [[ "${{ github.event_name }}" == "schedule" || "${{ inputs.signed }}" == "true" ]]; then
            # FIXME(compnerd) enable this when requested
            echo signed=false >> ${GITHUB_OUTPUT}
          else
            echo signed=false >> ${GITHUB_OUTPUT}
          fi

          echo swift_version=${{ inputs.swift_version || '0.0.0' }} | tee -a ${GITHUB_OUTPUT}
          if [[ -n "${{ inputs.swift_tag }}" ]] ; then
            echo swift_tag=${{ inputs.swift_tag }} | tee -a ${GITHUB_OUTPUT}
          else
            if [[ "$branch_name" == "main" ]] ; then
              echo swift_tag=$(date +%Y%m%d.$(date +%-H/6 | bc)) | tee -a ${GITHUB_OUTPUT}
            else
              echo swift_tag=swift-"$branch_version_string"-$(date +%Y%m%d.$(date +%-H/6 | bc)) | tee -a ${GITHUB_OUTPUT}
            fi
          fi

          echo windows_build_runner=${{ vars.WINDOWS_BUILD_RUNNER || 'windows-latest' }} >> ${GITHUB_OUTPUT}
          echo compilers_build_runner=${{ vars.COMPILERS_BUILD_RUNNER || vars.WINDOWS_BUILD_RUNNER || 'windows-latest' }} >> ${GITHUB_OUTPUT}

      - uses: actions/upload-artifact@v4
        with:
          name: stable.xml
          path: stable.xml
          if-no-files-found: ignore

  sqlite:
    needs: [context]
    runs-on: ${{ needs.context.outputs.windows_build_runner }}

    strategy:
      fail-fast: false
      matrix:
        arch: ['amd64', 'arm64', 'x86']

    steps:
      - uses: actions/checkout@v4
        with:
          path: ${{ github.workspace }}/SourceCache/swift-build
          show-progress: false

      - name: download sqlite
        run: |
          curl.exe -sL "https://sqlite.org/2023/sqlite-amalgamation-3430200.zip" -o $env:TEMP\sqlite-amalgamation-3430200.zip
          New-Item -ItemType Directory -Path ${{ github.workspace }}\SourceCache\sqlite-3.43.2
          unzip.exe -j -o $env:TEMP\sqlite-amalgamation-3430200.zip -d ${{ github.workspace }}\SourceCache\sqlite-3.43.2

      - name: Copy CMakeLists.txt
        run: Copy-Item ${{ github.workspace }}\SourceCache\swift-build\cmake\SQLite\CMakeLists.txt -destination ${{ github.workspace }}\SourceCache\sqlite-3.43.2\CMakeLists.txt

      - uses: compnerd/gha-setup-vsdevenv@main
        with:
          host_arch: amd64
          components: 'Microsoft.VisualStudio.Component.VC.Tools.x86.x64;Microsoft.VisualStudio.Component.VC.Tools.ARM64'
          arch: ${{ matrix.arch }}

      - name: Setup sccache
        uses: compnerd/ccache-action@sccache-0.7.4
        with:
          max-size: 100M
          key: sccache-windows-${{ matrix.arch }}-sqlite
          variant: sccache

      - name: Configure SQLite
        run: |
          cmake -B ${{ github.workspace }}/BinaryCache/sqlite-3.43.2 `
                -D BUILD_SHARED_LIBS=NO `
                -D CMAKE_BUILD_TYPE=Release `
                -D CMAKE_C_COMPILER=cl `
                -D CMAKE_C_COMPILER_LAUNCHER=sccache `
                -D CMAKE_C_FLAGS="${{ needs.context.outputs.CMAKE_C_FLAGS }}" `
                -D CMAKE_CXX_COMPILER=cl `
                -D CMAKE_CXX_COMPILER_LAUNCHER=sccache `
                -D CMAKE_CXX_FLAGS="${{ needs.context.outputs.CMAKE_CXX_FLAGS }}" `
                -D CMAKE_MT=mt `
                -D CMAKE_INSTALL_PREFIX=${{ github.workspace }}/BuildRoot/Library/sqlite-3.43.2/usr `
                -G Ninja `
                -S ${{ github.workspace }}/SourceCache/sqlite-3.43.2
      - name: Build SQLite
        run: cmake --build ${{ github.workspace }}/BinaryCache/sqlite-3.43.2
      - name: Install SQLite
        run: cmake --build ${{ github.workspace }}/BinaryCache/sqlite-3.43.2 --target install

      - uses: actions/upload-artifact@v4
        with:
          name: sqlite-${{ matrix.arch }}-3.43.2
          path: ${{ github.workspace }}/BuildRoot/Library/sqlite-3.43.2/usr

  icu_tools:
    needs: [context]
    runs-on: ${{ needs.context.outputs.windows_build_runner }}

    steps:
      - uses: actions/checkout@v4
        with:
          repository: apple/swift-installer-scripts
          ref: ${{ needs.context.outputs.swift_installer_scripts_revision }}
          path: ${{ github.workspace }}/SourceCache/swift-installer-scripts
          show-progress: false

      - uses: actions/checkout@v4
        with:
          repository: unicode-org/icu
          ref: ${{ needs.context.outputs.icu_revision }}
          path: ${{ github.workspace }}/SourceCache/icu
          show-progress: false

      - name: Copy CMakeLists.txt
        run: Copy-Item ${{ github.workspace }}\SourceCache\swift-installer-scripts\shared\ICU\CMakeLists.txt -destination ${{ github.workspace }}\SourceCache\icu\icu4c\CMakeLists.txt

      - uses: compnerd/gha-setup-vsdevenv@main
        with:
          host_arch: amd64
          components: 'Microsoft.VisualStudio.Component.VC.Tools.x86.x64;Microsoft.VisualStudio.Component.VC.Tools.ARM64'
          arch: amd64

      - name: Setup sccache
        uses: compnerd/ccache-action@sccache-0.7.4
        with:
          max-size: 100M
          key: sccache-windows-amd64-icu_tools
          variant: sccache

      - name: Configure ICU Build Tools
        run:
          cmake -B ${{ github.workspace }}/BinaryCache/icu-tools-69.1 `
                -D BUILD_SHARED_LIBS=NO `
                -D BUILD_TOOLS=YES `
                -D CMAKE_BUILD_TYPE=Release `
                -D CMAKE_C_COMPILER=cl `
                -D CMAKE_C_COMPILER_LAUNCHER=sccache `
                -D CMAKE_C_FLAGS="${{ needs.context.outputs.CMAKE_C_FLAGS }}" `
                -D CMAKE_CXX_COMPILER=cl `
                -D CMAKE_CXX_COMPILER_LAUNCHER=sccache `
                -D CMAKE_CXX_FLAGS="${{ needs.context.outputs.CMAKE_CXX_FLAGS }}" `
                -D CMAKE_MT=mt `
                -D CMAKE_INSTALL_PREFIX=${{ github.workspace }}/BuildRoot/Library/icu-69.1/usr `
                -G Ninja `
                -S ${{ github.workspace }}/SourceCache/icu/icu4c

      - name: Build ICU Tools
        run: cmake --build ${{ github.workspace }}/BinaryCache/icu-tools-69.1

      - uses: actions/upload-artifact@v4
        with:
          name: icu-tools-69.1
          path: |
            ${{ github.workspace }}/BinaryCache/icu-tools-69.1/genbrk.exe
            ${{ github.workspace }}/BinaryCache/icu-tools-69.1/gencfu.exe
            ${{ github.workspace }}/BinaryCache/icu-tools-69.1/gencnval.exe
            ${{ github.workspace }}/BinaryCache/icu-tools-69.1/gendict.exe
            ${{ github.workspace }}/BinaryCache/icu-tools-69.1/genrb.exe
            ${{ github.workspace }}/BinaryCache/icu-tools-69.1/gensprep.exe
            ${{ github.workspace }}/BinaryCache/icu-tools-69.1/icupkg.exe
            ${{ github.workspace }}/BinaryCache/icu-tools-69.1/makeconv.exe
            ${{ github.workspace }}/BinaryCache/icu-tools-69.1/pkgdata.exe

  icu:
    needs: [context, icu_tools]
    runs-on: ${{ needs.context.outputs.windows_build_runner }}

    strategy:
      fail-fast: false
      matrix:
        include:
          - arch: 'amd64'
            BUILD_TOOLS: NO
          - arch: 'arm64'
            BUILD_TOOLS: NO
          - arch: 'x86'
            BUILD_TOOLS: YES

    steps:
      - uses: actions/download-artifact@v4
        with:
          name: icu-tools-69.1
          path: ${{ github.workspace }}/BinaryCache/icu-tools-69.1/usr/bin

      - uses: actions/checkout@v4
        with:
          repository: apple/swift-installer-scripts
          ref: ${{ needs.context.outputs.swift_installer_scripts_revision }}
          path: ${{ github.workspace }}/SourceCache/swift-installer-scripts
          show-progress: false

      - uses: actions/checkout@v4
        with:
          repository: unicode-org/icu
          ref: ${{ needs.context.outputs.icu_revision }}
          path: ${{ github.workspace }}/SourceCache/icu
          show-progress: false

      - name: Copy CMakeLists.txt
        run: Copy-Item ${{ github.workspace }}\SourceCache\swift-installer-scripts\shared\ICU\CMakeLists.txt -destination ${{ github.workspace }}\SourceCache\icu\icu4c\CMakeLists.txt

      - uses: compnerd/gha-setup-vsdevenv@main
        with:
          host_arch: amd64
          components: 'Microsoft.VisualStudio.Component.VC.Tools.x86.x64;Microsoft.VisualStudio.Component.VC.Tools.ARM64'
          arch: ${{ matrix.arch }}

      - name: Setup sccache
        uses: compnerd/ccache-action@sccache-0.7.4
        with:
          max-size: 100M
          key: sccache-windows-${{ matrix.arch }}-icu
          variant: sccache

      - name: Configure ICU
        run: |
          cmake -B ${{ github.workspace }}/BinaryCache/icu-69.1 `
                -D BUILD_SHARED_LIBS=NO `
                -D BUILD_TOOLS=${{ matrix.BUILD_TOOLS }} `
                -D CMAKE_BUILD_TYPE=Release `
                -D CMAKE_C_COMPILER=cl `
                -D CMAKE_C_COMPILER_LAUNCHER=sccache `
                -D CMAKE_C_FLAGS="${{ needs.context.outputs.CMAKE_C_FLAGS }}" `
                -D CMAKE_CXX_COMPILER=cl `
                -D CMAKE_CXX_COMPILER_LAUNCHER=sccache `
                -D CMAKE_CXX_FLAGS="${{ needs.context.outputs.CMAKE_CXX_FLAGS }}" `
                -D CMAKE_MT=mt `
                -D CMAKE_INSTALL_PREFIX=${{ github.workspace }}/BuildRoot/Library/icu-69.1/usr `
                -D MSVC_C_ARCHITECTURE_ID=${{ matrix.arch }} `
                -D ICU_TOOLS_DIR=${{ github.workspace }}/BinaryCache/icu-tools-69.1/usr/bin `
                -G Ninja `
                -S ${{ github.workspace }}/SourceCache/icu/icu4c
      - name: Build ICU
        run: cmake --build ${{ github.workspace }}/BinaryCache/icu-69.1
      - name: Install ICU
        run: cmake --build ${{ github.workspace }}/BinaryCache/icu-69.1 --target install

      - uses: actions/upload-artifact@v4
        with:
          name: icu-${{ matrix.arch }}-69.1
          path: ${{ github.workspace }}/BuildRoot/Library/icu-69.1/usr

  build_tools:
    needs: [context]
    runs-on: ${{ needs.context.outputs.windows_build_runner }}

    steps:
      - uses: actions/checkout@v4
        with:
          repository: apple/llvm-project
          ref: ${{ needs.context.outputs.llvm_project_revision }}
          path: ${{ github.workspace }}/SourceCache/llvm-project
          show-progress: false
      - uses: actions/checkout@v4
        with:
          repository: apple/swift
          ref: ${{ needs.context.outputs.swift_revision }}
          path: ${{ github.workspace }}/SourceCache/swift
          show-progress: false

      - uses: compnerd/gha-setup-vsdevenv@main

      - name: Setup sccache
        uses: compnerd/ccache-action@sccache-0.7.4
        with:
          max-size: 100M
          key: sccache-windows-amd64-build_tools
          variant: sccache

      - name: Configure Tools
        run: |
          cmake -B ${{ github.workspace }}/BinaryCache/0 `
                -D CMAKE_BUILD_TYPE=Release `
                -D CMAKE_C_COMPILER=cl `
                -D CMAKE_C_COMPILER_LAUNCHER=sccache `
                -D CMAKE_C_FLAGS="${{ needs.context.outputs.CMAKE_C_FLAGS }}" `
                -D CMAKE_CXX_COMPILER=cl `
                -D CMAKE_CXX_COMPILER_LAUNCHER=sccache `
                -D CMAKE_CXX_FLAGS="${{ needs.context.outputs.CMAKE_CXX_FLAGS }}" `
                -D CMAKE_MT=mt `
                -G Ninja `
                -S ${{ github.workspace }}/SourceCache/llvm-project/llvm `
                -D LLVM_ENABLE_ASSERTIONS=NO `
                -D LLVM_ENABLE_LIBEDIT=NO `
                -D LLVM_ENABLE_LIBXML2=NO `
                -D LLVM_ENABLE_PROJECTS="clang;clang-tools-extra;lldb" `
                -D LLVM_EXTERNAL_PROJECTS="swift" `
                -D LLVM_EXTERNAL_SWIFT_SOURCE_DIR=${{ github.workspace }}/SourceCache/swift `
                -D LLDB_ENABLE_PYTHON=NO `
                -D LLDB_INCLUDE_TESTS=NO `
                -D LLDB_ENABLE_SWIFT_SUPPORT=NO `
                -D SWIFT_BUILD_DYNAMIC_SDK_OVERLAY=NO `
                -D SWIFT_BUILD_DYNAMIC_STDLIB=NO `
                -D SWIFT_BUILD_HOST_DISPATCH=NO `
                -D SWIFT_BUILD_LIBEXEC=NO `
                -D SWIFT_BUILD_REGEX_PARSER_IN_COMPILER=NO `
                -D SWIFT_BUILD_REMOTE_MIRROR=NO `
                -D SWIFT_BUILD_SOURCEKIT=NO `
                -D SWIFT_BUILD_STATIC_SDK_OVERLAY=NO `
                -D SWIFT_BUILD_STATIC_STDLIB=NO `
                -D SWIFT_BUILD_SWIFT_SYNTAX=NO `
                -D SWIFT_ENABLE_DISPATCH=NO `
                -D SWIFT_INCLUDE_APINOTES=NO `
                -D SWIFT_INCLUDE_DOCS=NO `
                -D SWIFT_INCLUDE_TESTS=NO
      - name: Build llvm-tblgen
        run: cmake --build ${{ github.workspace }}/BinaryCache/0 --target llvm-tblgen
      - name: Build clang-tblgen
        run: cmake --build ${{ github.workspace }}/BinaryCache/0 --target clang-tblgen
      - name: Build lldb-tblgen
        run: cmake --build ${{ github.workspace }}/BinaryCache/0 --target lldb-tblgen
      - name: Build llvm-config
        run: cmake --build ${{ github.workspace }}/BinaryCache/0 --target llvm-config
      - name: Build clang-pseudo-gen
        run: cmake --build ${{ github.workspace }}/BinaryCache/0 --target clang-pseudo-gen
      - name: Build clang-tidy-confusable-chars-gen
        run: cmake --build ${{ github.workspace }}/BinaryCache/0 --target clang-tidy-confusable-chars-gen
      - name: Build swift-def-to-strings-converter
        run: cmake --build ${{ github.workspace }}/BinaryCache/0 --target swift-def-to-strings-converter
      - name: Build swift-serialize-diagnostics
        run: cmake --build ${{ github.workspace }}/BinaryCache/0 --target swift-serialize-diagnostics
      - name: Build swift-compatibility-symbols
        run: cmake --build ${{ github.workspace }}/BinaryCache/0 --target swift-compatibility-symbols

      - uses: actions/upload-artifact@v4
        with:
          name: build-tools
          path: |
            ${{ github.workspace }}/BinaryCache/0/bin/llvm-tblgen.exe
            ${{ github.workspace }}/BinaryCache/0/bin/clang-tblgen.exe
            ${{ github.workspace }}/BinaryCache/0/bin/lldb-tblgen.exe
            ${{ github.workspace }}/BinaryCache/0/bin/llvm-config.exe
            ${{ github.workspace }}/BinaryCache/0/bin/clang-pseudo-gen.exe
            ${{ github.workspace }}/BinaryCache/0/bin/clang-tidy-confusable-chars-gen.exe
            ${{ github.workspace }}/BinaryCache/0/bin/swift-def-to-strings-converter.exe
            ${{ github.workspace }}/BinaryCache/0/bin/swift-serialize-diagnostics.exe
            ${{ github.workspace }}/BinaryCache/0/bin/swift-compatibility-symbols.exe

  compilers:
    runs-on: ${{ needs.context.outputs.compilers_build_runner }}
    needs: [context, build_tools]

    env:
      # Must be a full version string from https://www.nuget.org/packages/pythonarm64
      PYTHON_VERSION: 3.9.10

    strategy:
      fail-fast: false
      matrix:
        include:
          - arch: 'amd64'
            cpu: 'x86_64'
            triple: 'x86_64-unknown-windows-msvc'

          - arch: 'arm64'
            cpu: 'aarch64'
            triple: 'aarch64-unknown-windows-msvc'

    steps:
      - uses: actions/download-artifact@v4
        with:
          name: build-tools
          path: ${{ github.workspace }}/BinaryCache/0/bin

      - uses: actions/checkout@v4
        with:
          repository: apple/llvm-project
          ref: ${{ needs.context.outputs.llvm_project_revision }}
          path: ${{ github.workspace }}/SourceCache/llvm-project
          show-progress: false
      - uses: actions/checkout@v4
        with:
          repository: apple/swift-cmark
          ref: ${{ needs.context.outputs.swift_cmark_revision }}
          path: ${{ github.workspace }}/SourceCache/swift-cmark
          show-progress: false
      - uses: actions/checkout@v4
        with:
          repository: apple/swift
          ref: ${{ needs.context.outputs.swift_revision }}
          path: ${{ github.workspace }}/SourceCache/swift
          show-progress: false
      - uses: actions/checkout@v4
        with:
          repository: apple/swift-experimental-string-processing
          ref: ${{ needs.context.outputs.swift_experimental_string_processing_revision }}
          path: ${{ github.workspace }}/SourceCache/swift-experimental-string-processing
          show-progress: false
      - uses: actions/checkout@v4
        with:
          repository: apple/swift-syntax
          ref: ${{ needs.context.outputs.swift_syntax_revision }}
          path: ${{ github.workspace }}/SourceCache/swift-syntax
          show-progress: false
      - uses: actions/checkout@v4
        with:
          repository: apple/swift-corelibs-libdispatch
          ref: ${{ needs.context.outputs.swift_corelibs_libdispatch_revision }}
          path: ${{ github.workspace }}/SourceCache/swift-corelibs-libdispatch
          show-progress: false

      - name: Install Python ${{ env.PYTHON_VERSION }} (Host)
        uses: actions/setup-python@v4
        id: python
        with:
          python-version: '${{ env.PYTHON_VERSION }}'

      # TODO(lxbndr) use actions/cache to improve this step timings
      - name: Install Python ${{ env.PYTHON_VERSION }} (arm64)
        if: matrix.arch == 'arm64'
        run: |
          nuget install pythonarm64 -Version ${{ env.PYTHON_VERSION }}

      - name: Export Python Location
        run: |
          echo "PYTHON_LOCATION_amd64=$env:pythonLocation" | Out-File -FilePath $env:GITHUB_ENV -Encoding utf8 -Append
          echo "PYTHON_LOCATION_arm64=${{ github.workspace }}\pythonarm64.${{ env.PYTHON_VERSION }}\tools" | Out-File -FilePath $env:GITHUB_ENV -Encoding utf8 -Append

      - uses: compnerd/gha-setup-vsdevenv@main
        with:
          host_arch: amd64
          toolset_version: 14.37.32822
          components: 'Microsoft.VisualStudio.Component.VC.14.37.17.7.x86.x64;Microsoft.VisualStudio.Component.VC.14.37.17.7.ARM64'
          arch: ${{ matrix.arch }}

      - name: Install Swift Toolchain
        uses: compnerd/gha-setup-swift@main
        with:
          github-repo: thebrowsercompany/swift-build
          github-token: ${{ secrets.GITHUB_TOKEN }}
          release-asset-name: installer-amd64.exe
          release-tag-name: '20231016.0'

      - name: Workaround MSVC#10444970
        if: matrix.arch == 'arm64'
        run: |
          $clangTooling = "${{ github.workspace }}/SourceCache/llvm-project/clang/lib/Tooling/Inclusions/Stdlib/CMakeLists.txt"
          Set-Content $clangTooling @"
          $(Get-Content -Raw $clangTooling)
          set_source_files_properties(StandardLibrary.cpp PROPERTIES
            COMPILE_FLAGS "/Od /Gw /Oi /Oy /Gw /Ob2 /Ot /GF")
          "@

          $clangCodeGen = "${{ github.workspace }}/SourceCache/llvm-project/clang/lib/CodeGen/CMakeLists.txt"
          Set-Content $clangCodeGen @"
          $(Get-Content -Raw $clangCodeGen)
          set_source_files_properties(CGBuiltin.cpp PROPERTIES
            COMPILE_FLAGS "/Od /Gw /Oi /Oy /Gw /Ob2 /Ot /GF")
          "@

      - name: Setup sccache
        uses: compnerd/ccache-action@sccache-0.7.4
        with:
          max-size: 500M
          key: sccache-windows-${{ matrix.arch }}-compilers
          variant: sccache

      - name: Configure Compilers
        run: |
          if ( "${{ matrix.arch }}" -eq "arm64" ) {
            $CMAKE_SYSTEM_NAME="-D CMAKE_SYSTEM_NAME=Windows"
            $CMAKE_SYSTEM_PROCESSOR="-D CMAKE_SYSTEM_PROCESSOR=ARM64"
            $CACHE="Windows-aarch64.cmake"

            # FIXME(compnerd) re-enable runtimes after we sort out compiler-rt
            (Get-Content ${{ github.workspace }}/SourceCache/swift/cmake/caches/Windows-aarch64.cmake).Replace(' runtimes', '') | Set-Content ${{ github.workspace }}/SourceCache/swift/cmake/caches/Windows-aarch64.cmake
          } else {
            $CACHE="Windows-x86_64.cmake"
          }
          $SWIFTC = cygpath -m (Get-Command swiftc).Source
          $SDKROOT = cygpath -m ${env:SDKROOT}
          $CLANG_LOCATION = cygpath -m (Split-Path (Get-Command clang-cl).Source)
          Remove-Item env:\SDKROOT
          cmake -B ${{ github.workspace }}/BinaryCache/1 `
                -C ${{ github.workspace }}/SourceCache/swift/cmake/caches/${CACHE} `
                -D CMAKE_BUILD_TYPE=Release `
                -D CMAKE_C_COMPILER=cl `
                -D CMAKE_C_COMPILER_LAUNCHER=sccache `
                -D CMAKE_C_FLAGS="${{ needs.context.outputs.CMAKE_C_FLAGS }}" `
                -D CMAKE_CXX_COMPILER=cl `
                -D CMAKE_CXX_COMPILER_LAUNCHER=sccache `
                -D CMAKE_CXX_FLAGS="${{ needs.context.outputs.CMAKE_CXX_FLAGS }}" `
                -D CMAKE_MT=mt `
                -D CMAKE_Swift_COMPILER="${SWIFTC}" `
                -D CMAKE_Swift_COMPILER_WORKS=YES `
                -D CMAKE_Swift_FLAGS="-sdk \`"${SDKROOT}\`"" `
                -D CMAKE_EXE_LINKER_FLAGS="${{ needs.context.outputs.CMAKE_EXE_LINKER_FLAGS }}" `
                -D CMAKE_INSTALL_PREFIX=${{ github.workspace }}/BuildRoot/Library/Developer/Toolchains/unknown-Asserts-development.xctoolchain/usr `
                -D CMAKE_SHARED_LINKER_FLAGS="${{ needs.context.outputs.CMAKE_SHARED_LINKER_FLAGS }}" `
                ${CMAKE_SYSTEM_NAME} `
                ${CMAKE_SYSTEM_PROCESSOR} `
                -G Ninja `
                -S ${{ github.workspace }}/SourceCache/llvm-project/llvm `
                -D CLANG_TABLEGEN=${{ github.workspace }}/BinaryCache/0/bin/clang-tblgen.exe `
                -D CLANG_TIDY_CONFUSABLE_CHARS_GEN=${{ github.workspace }}/BinaryCache/0/bin/clang-tidy-confusable-chars-gen.exe `
                -D LLDB_TABLEGEN=${{ github.workspace }}/BinaryCache/0/bin/lldb-tblgen.exe `
                -D LLVM_CONFIG_PATH=${{ github.workspace }}/BinaryCache/0/bin/llvm-config.exe `
                -D LLVM_EXTERNAL_SWIFT_SOURCE_DIR=${{ github.workspace }}/SourceCache/swift `
                -D LLVM_EXTERNAL_CMARK_SOURCE_DIR=${{ github.workspace }}/SourceCache/swift-cmark `
                -D LLVM_NATIVE_TOOL_DIR=${{ github.workspace }}/BinaryCache/0/bin `
                -D LLVM_TABLEGEN=${{ github.workspace }}/BinaryCache/0/bin/llvm-tblgen.exe `
                -D LLVM_USE_HOST_TOOLS=NO `
                -D SWIFT_BUILD_DYNAMIC_SDK_OVERLAY=NO `
                -D SWIFT_BUILD_DYNAMIC_STDLIB=NO `
                -D SWIFT_BUILD_REMOTE_MIRROR=NO `
                -D SWIFT_BUILD_SWIFT_SYNTAX=YES `
                -D SWIFT_CLANG_LOCATION=${CLANG_LOCATION} `
                -D SWIFT_ENABLE_EXPERIMENTAL_CONCURRENCY=YES `
                -D SWIFT_ENABLE_EXPERIMENTAL_CXX_INTEROP=YES `
                -D SWIFT_ENABLE_EXPERIMENTAL_DISTRIBUTED=YES `
                -D SWIFT_ENABLE_EXPERIMENTAL_DIFFERENTIABLE_PROGRAMMING=YES `
                -D SWIFT_ENABLE_EXPERIMENTAL_OBSERVATION=YES `
                -D SWIFT_ENABLE_EXPERIMENTAL_STRING_PROCESSING=YES `
                -D SWIFT_NATIVE_SWIFT_TOOLS_PATH=${{ github.workspace }}/BinaryCache/0/bin `
                -D SWIFT_PATH_TO_LIBDISPATCH_SOURCE=${{ github.workspace }}/SourceCache/swift-corelibs-libdispatch `
                -D SWIFT_PATH_TO_SWIFT_SYNTAX_SOURCE=${{ github.workspace }}/SourceCache/swift-syntax `
                -D SWIFT_PATH_TO_STRING_PROCESSING_SOURCE=${{ github.workspace }}/SourceCache/swift-experimental-string-processing `
                -D SWIFT_PATH_TO_SWIFT_SDK="${SDKROOT}" `
                -D CLANG_VENDOR=compnerd.org `
                -D CLANG_VENDOR_UTI=org.compnerd.dt `
                -D PACKAGE_VENDOR=compnerd.org `
                -D SWIFT_VENDOR=compnerd.org `
                -D LLVM_PARALLEL_LINK_JOBS=8 `
                -D SWIFT_PARALLEL_LINK_JOBS=8 `
                -D LLVM_APPEND_VC_REV=NO `
                -D LLVM_VERSION_SUFFIX="" `
                -D LLDB_PYTHON_EXE_RELATIVE_PATH=python.exe `
                -D LLDB_PYTHON_EXT_SUFFIX=.pyd `
                -D LLDB_PYTHON_RELATIVE_PATH=lib/site-packages `
                -D Python3_EXECUTABLE=${{ steps.python.outputs.python-path }} `
                -D Python3_INCLUDE_DIR=$env:PYTHON_LOCATION_${{ matrix.arch }}\include `
                -D Python3_LIBRARY=$env:PYTHON_LOCATION_${{ matrix.arch }}\libs\python39.lib `
                -D Python3_ROOT_DIR=$env:pythonLocation

      - name: Build Compiler Distribution
        run: cmake --build ${{ github.workspace }}/BinaryCache/1 --target distribution

      - name: Install Compiler Distribution
        run: cmake --build ${{ github.workspace }}/BinaryCache/1 --target install-distribution-stripped

      - name: Upload Compilers
        uses: actions/upload-artifact@v4
        with:
          name: compilers-${{ matrix.arch }}
          path: ${{ github.workspace }}/BuildRoot/Library

      - name: extract swift-syntax
        run: |
          $module = "${{ github.workspace }}/BinaryCache/1/cmake/modules/SwiftSyntaxConfig.cmake"
          $bindir = cygpath -m ${{ github.workspace }}/BinaryCache/1
          (Get-Content $module).Replace("${bindir}", '<BINARY_DIR>') | Set-Content $module
          New-Item -Path ${{ github.workspace }}/BinaryCache/swift-syntax/lib/swift/host -ItemType Directory | Out-Null
          Copy-Item -Path "${{ github.workspace }}/BuildRoot/Library/Developer/Toolchains/unknown-Asserts-development.xctoolchain/usr/lib/*.lib" -Destination "${{ github.workspace }}/BinaryCache/swift-syntax/lib"
          Copy-Item -Path "${{ github.workspace }}/BuildRoot/Library/Developer/Toolchains/unknown-Asserts-development.xctoolchain/usr/lib/*.lib" -Destination "${{ github.workspace }}/BinaryCache/swift-syntax/lib/swift/host"
          Copy-Item -Path "${{ github.workspace }}/BuildRoot/Library/Developer/Toolchains/unknown-Asserts-development.xctoolchain/usr/lib/swift/host/*.swiftmodule" -Destination "${{ github.workspace }}/BinaryCache/swift-syntax/lib/swift/host" -Recurse
          New-Item -Path ${{ github.workspace }}/BinaryCache/swift-syntax/cmake/modules -ItemType Directory | Out-Null
          Copy-Item -Path $module -Destination "${{ github.workspace }}/BinaryCache/swift-syntax/cmake/modules"

      - name: Upload swift-syntax
        uses: actions/upload-artifact@v4
        with:
          name: swift-syntax-${{ matrix.arch }}
          path: ${{ github.workspace }}/BinaryCache/swift-syntax

      # TODO(compnerd) this takes ~1h due to the size, see if we can compress first
      - uses: actions/upload-artifact@v4
        if: false # ${{ needs.context.outputs.debug_info }}
        with:
          name: compilers-${{ matrix.arch }}-debug-info
          path: |
            ${{ github.workspace }}/BinaryCache/1/**/*.pdb

      - uses: microsoft/action-publish-symbols@v2.1.6
        if: ${{ needs.context.outputs.debug_info }}
        with:
          accountName: ${{ vars.SYMBOL_SERVER_ACCOUNT }}
          personalAccessToken: ${{ secrets.SYMBOL_SERVER_PAT }}
          symbolsFolder: ${{ github.workspace }}/BinaryCache/1

  zlib:
    needs: [context]
    runs-on: ${{ needs.context.outputs.windows_build_runner }}

    strategy:
      fail-fast: false
      matrix:
        arch: ['amd64', 'arm64', 'x86']

    steps:
      - uses: actions/checkout@v4
        with:
          repository: madler/zlib
          ref: ${{ needs.context.outputs.zlib_revision }}
          path: ${{ github.workspace }}/SourceCache/zlib
          show-progress: false

      - uses: compnerd/gha-setup-vsdevenv@main
        with:
          host_arch: amd64
          components: 'Microsoft.VisualStudio.Component.VC.Tools.x86.x64;Microsoft.VisualStudio.Component.VC.Tools.ARM64'
          arch: ${{ matrix.arch }}

      - name: Setup sccache
        uses: compnerd/ccache-action@sccache-0.7.4
        with:
          max-size: 100M
          key: sccache-windows-${{ matrix.arch }}-zlib
          variant: sccache

      - name: Configure zlib
        run: |
          cmake -B ${{ github.workspace }}/BinaryCache/zlib-1.3 `
                -D BUILD_SHARED_LIBS=NO `
                -D CMAKE_BUILD_TYPE=Release `
                -D CMAKE_C_COMPILER=cl `
                -D CMAKE_C_COMPILER_LAUNCHER=sccache `
                -D CMAKE_C_FLAGS="${{ needs.context.outputs.CMAKE_C_FLAGS }}" `
                -D CMAKE_CXX_COMPILER=cl `
                -D CMAKE_CXX_COMPILER_LAUNCHER=sccache `
                -D CMAKE_CXX_FLAGS="${{ needs.context.outputs.CMAKE_CXX_FLAGS }}" `
                -D CMAKE_MT=mt `
                -D CMAKE_INSTALL_PREFIX=${{ github.workspace }}/BuildRoot/Library/zlib-1.3/usr `
                -G Ninja `
                -S ${{ github.workspace }}/SourceCache/zlib `
                -D SKIP_INSTALL_FILES=YES
      - name: Build zlib
        run: cmake --build ${{ github.workspace }}/BinaryCache/zlib-1.3
      - name: Install zlib
        run: cmake --build ${{ github.workspace }}/BinaryCache/zlib-1.3 --target install

      - uses: actions/upload-artifact@v4
        with:
          name: zlib-${{ matrix.arch }}-1.3
          path: ${{ github.workspace }}/BuildRoot/Library/zlib-1.3/usr

  curl:
    needs: [context, zlib]
    runs-on: ${{ needs.context.outputs.windows_build_runner }}

    strategy:
      fail-fast: false
      matrix:
        arch: ['amd64', 'arm64', 'x86']

    steps:
      - uses: actions/checkout@v4
        with:
          repository: curl/curl
          ref: ${{ needs.context.outputs.curl_revision }}
          path: ${{ github.workspace }}/SourceCache/curl
          show-progress: false

      - uses: actions/download-artifact@v4
        with:
          name: zlib-${{ matrix.arch }}-1.3
          path: ${{ github.workspace }}/BuildRoot/Library/zlib-1.3/usr

      - uses: compnerd/gha-setup-vsdevenv@main
        with:
          host_arch: amd64
          components: 'Microsoft.VisualStudio.Component.VC.Tools.x86.x64;Microsoft.VisualStudio.Component.VC.Tools.ARM64'
          arch: ${{ matrix.arch }}

      - name: Setup sccache
        uses: compnerd/ccache-action@sccache-0.7.4
        with:
          max-size: 100M
          key: sccache-windows-${{ matrix.arch }}-curl
          variant: sccache

      - name: Configure curl
        run: |
          cmake -B ${{ github.workspace }}/BinaryCache/curl-7.77.0 `
                -D BUILD_SHARED_LIBS=NO `
                -D CMAKE_BUILD_TYPE=Release `
                -D CMAKE_C_COMPILER=cl `
                -D CMAKE_C_COMPILER_LAUNCHER=sccache `
                -D CMAKE_C_FLAGS="${{ needs.context.outputs.CMAKE_C_FLAGS }}" `
                -D CMAKE_CXX_COMPILER=cl `
                -D CMAKE_CXX_COMPILER_LAUNCHER=sccache `
                -D CMAKE_CXX_FLAGS="${{ needs.context.outputs.CMAKE_CXX_FLAGS }}" `
                -D CMAKE_MT=mt `
                -D CMAKE_INSTALL_PREFIX=${{ github.workspace }}/BuildRoot/Library/curl-7.77.0/usr `
                -G Ninja `
                -S ${{ github.workspace }}/SourceCache/curl `
                -D BUILD_TESTING=NO `
                -D BUILD_CURL_EXE=NO `
                -D CURL_CA_BUNDLE="none" `
                -D CURL_CA_FALLBACK=NO `
                -D CURL_CA_PATH="none" `
                -D CURL_BROTLI=NO `
                -D CURL_DISABLE_ALTSVC=NO `
                -D CURL_DISABLE_AWS=YES `
                -D CURL_DISABLE_BASIC_AUTH=NO `
                -D CURL_DISABLE_BEARER_AUTH=NO `
                -D CURL_DISABLE_COOKIES=NO `
                -D CURL_DISABLE_DICT=YES `
                -D CURL_DISABLE_DIGEST_AUTH=NO `
                -D CURL_DISABLE_DOH=NO `
                -D CURL_DISABLE_FILE=YES `
                -D CURL_DISABLE_FORM_API=NO `
                -D CURL_DISABLE_FTP=YES `
                -D CURL_DISABLE_GETOPTIONS=NO `
                -D CURL_DISABLE_GOPHER=YES `
                -D CURL_DISABLE_HSTS=NO `
                -D CURL_DISABLE_HTTP=NO `
                -D CURL_DISABLE_HTTP_AUTH=NO `
                -D CURL_DISABLE_IMAP=YES `
                -D CURL_DISABLE_KERBEROS_AUTH=NO `
                -D CURL_DISABLE_LDAP=YES `
                -D CURL_DISABLE_LDAPS=YES `
                -D CURL_DISABLE_MIME=NO `
                -D CURL_DISABLE_MQTT=YES `
                -D CURL_DISABLE_NEGOTIATE_AUTH=NO `
                -D CURL_DISABLE_NETRC=NO `
                -D CURL_DISABLE_NTLM=NO `
                -D CURL_DISABLE_PARSEDATE=NO `
                -D CURL_DISABLE_POP3=YES `
                -D CURL_DISABLE_PROGRESS_METER=YES `
                -D CURL_DISABLE_PROXY=NO `
                -D CURL_DISABLE_RTSP=YES `
                -D CURL_DISABLE_SHUFFLE_DNS=YES `
                -D CURL_DISABLE_SMB=YES `
                -D CURL_DISABLE_SMTP=YES `
                -D CURL_DISABLE_SOCKETPAIR=YES `
                -D CURL_DISABLE_SRP=NO `
                -D CURL_DISABLE_TELNET=YES `
                -D CURL_DISABLE_TFTP=YES `
                -D CURL_DISABLE_VERBOSE_STRINGS=NO `
                -D CURL_LTO=NO `
                -D CURL_USE_BEARSSL=NO `
                -D CURL_USE_GNUTLS=NO `
                -D CURL_USE_GSSAPI=NO `
                -D CURL_USE_LIBPSL=NO `
                -D CURL_USE_LIBSSH=NO `
                -D CURL_USE_LIBSSH2=NO `
                -D CURL_USE_MBEDTLS=NO `
                -D CURL_USE_OPENSSL=NO `
                -D CURL_USE_SCHANNEL=YES `
                -D CURL_USE_WOLFSSL=NO `
                -D CURL_WINDOWS_SSPI=YES `
                -D CURL_ZLIB=YES `
                -D CURL_ZSTD=NO `
                -D ENABLE_ARES=NO `
                -D ENABLE_CURLDEBUG=NO `
                -D ENABLE_DEBUG=NO `
                -D ENABLE_IPV6=YES `
                -D ENABLE_MANUAL=NO `
                -D ENABLE_THREADED_RESOLVER=NO `
                -D ENABLE_UNICODE=YES `
                -D ENABLE_UNIX_SOCKETS=NO `
                -D ENABLE_WEBSOCKETS=NO `
                -D HAVE_POLL_FINE=NO `
                -D USE_IDN2=NO `
                -D USE_MSH3=NO `
                -D USE_NGHTTP2=NO `
                -D USE_NGTCP2=NO `
                -D USE_QUICHE=NO `
                -D USE_WIN32_IDN=YES `
                -D USE_WIN32_LARGE_FILES=YES `
                -D USE_WIN32_LDAP=NO `
                -D ZLIB_ROOT=${{ github.workspace }}/BuildRoot/Library/zlib-1.3/usr  `
                -D ZLIB_LIBRARY=${{ github.workspace }}/BuildRoot/Library/zlib-1.3/usr/lib/zlibstatic.lib
      - name: Build curl
        run: cmake --build ${{ github.workspace }}/BinaryCache/curl-7.77.0
      - name: Install curl
        run: cmake --build ${{ github.workspace }}/BinaryCache/curl-7.77.0 --target install

      - uses: actions/upload-artifact@v4
        with:
          name: curl-${{ matrix.arch }}-7.77.0
          path: ${{ github.workspace }}/BuildRoot/Library/curl-7.77.0/usr

  libxml2:
    needs: [context]
    runs-on: ${{ needs.context.outputs.windows_build_runner }}

    strategy:
      fail-fast: false
      matrix:
        arch: ['amd64', 'arm64', 'x86']

    steps:
      - uses: actions/checkout@v4
        with:
          repository: gnome/libxml2
          ref: ${{ needs.context.outputs.libxml2_revision }}
          path: ${{ github.workspace }}/SourceCache/libxml2
          show-progress: false

      - uses: compnerd/gha-setup-vsdevenv@main
        with:
          host_arch: amd64
          components: 'Microsoft.VisualStudio.Component.VC.Tools.x86.x64;Microsoft.VisualStudio.Component.VC.Tools.ARM64'
          arch: ${{ matrix.arch }}

      - name: Setup sccache
        uses: compnerd/ccache-action@sccache-0.7.4
        with:
          max-size: 100M
          key: sccache-windows-${{ matrix.arch }}-libxml2
          variant: sccache

      - name: Configure libxml2
        run: |
          cmake -B ${{ github.workspace }}/BinaryCache/libxml2-2.11.5 `
                -D BUILD_SHARED_LIBS=NO `
                -D CMAKE_BUILD_TYPE=Release `
                -D CMAKE_C_COMPILER=cl `
                -D CMAKE_C_COMPILER_LAUNCHER=sccache `
                -D CMAKE_C_FLAGS="${{ needs.context.outputs.CMAKE_C_FLAGS }}" `
                -D CMAKE_CXX_COMPILER=cl `
                -D CMAKE_CXX_COMPILER_LAUNCHER=sccache `
                -D CMAKE_CXX_FLAGS="${{ needs.context.outputs.CMAKE_CXX_FLAGS }}" `
                -D CMAKE_MT=mt `
                -D CMAKE_INSTALL_PREFIX=${{ github.workspace }}/BuildRoot/Library/libxml2-2.11.5/usr `
                -G Ninja `
                -S ${{ github.workspace }}/SourceCache/libxml2 `
                -D LIBXML2_WITH_ICONV=NO `
                -D LIBXML2_WITH_ICU=NO `
                -D LIBXML2_WITH_LZMA=NO `
                -D LIBXML2_WITH_PYTHON=NO `
                -D LIBXML2_WITH_TESTS=NO `
                -D LIBXML2_WITH_THREADS=YES `
                -D LIBXML2_WITH_ZLIB=NO
      - name: Build libxml2
        run: cmake --build ${{ github.workspace }}/BinaryCache/libxml2-2.11.5
      - name: Install libxml2
        run: cmake --build ${{ github.workspace }}/BinaryCache/libxml2-2.11.5 --target install

      - uses: actions/upload-artifact@v4
        with:
          name: libxml2-${{ matrix.arch }}-2.11.5
          path: ${{ github.workspace }}/BuildRoot/Library/libxml2-2.11.5/usr

  sdk:
    continue-on-error: ${{ matrix.arch != 'amd64' }}
    needs: [context, icu, libxml2, curl, zlib, compilers]
    runs-on: ${{ needs.context.outputs.windows_build_runner }}

    strategy:
      fail-fast: false
      matrix:
        include:
          - arch: 'amd64'
            cpu: 'x86_64'
            triple: 'x86_64-unknown-windows-msvc'

          - arch: 'arm64'
            cpu: 'aarch64'
            triple: 'aarch64-unknown-windows-msvc'

          - arch: 'x86'
            cpu: 'i686'
            triple: 'i686-unknown-windows-msvc'

    steps:
      - uses: actions/download-artifact@v4
        with:
          name: icu-${{ matrix.arch }}-69.1
          path: ${{ github.workspace }}/BuildRoot/Library/icu-69.1/usr
      - uses: actions/download-artifact@v4
        with:
          name: libxml2-${{ matrix.arch }}-2.11.5
          path: ${{ github.workspace }}/BuildRoot/Library/libxml2-2.11.5/usr
      - uses: actions/download-artifact@v4
        with:
          name: curl-${{ matrix.arch }}-7.77.0
          path: ${{ github.workspace }}/BuildRoot/Library/curl-7.77.0/usr
      - uses: actions/download-artifact@v4
        with:
          name: zlib-${{ matrix.arch }}-1.3
          path: ${{ github.workspace }}/BuildRoot/Library/zlib-1.3/usr
      - name: Download Compilers
        uses: actions/download-artifact@v4
        with:
          name: compilers-amd64
          path: ${{ github.workspace }}/BuildRoot/Library

      - uses: actions/checkout@v4
        with:
          repository: apple/llvm-project
          ref: ${{ needs.context.outputs.llvm_project_revision }}
          path: ${{ github.workspace }}/SourceCache/llvm-project
          show-progress: false
      - uses: actions/checkout@v4
        with:
          repository: apple/swift
          ref: ${{ needs.context.outputs.swift_revision }}
          path: ${{ github.workspace }}/SourceCache/swift
          show-progress: false
      - uses: actions/checkout@v4
        with:
          repository: apple/swift-syntax
          ref: ${{ needs.context.outputs.swift_syntax_revision }}
          path: ${{ github.workspace }}/SourceCache/swift-syntax
          show-progress: false
      - uses: actions/checkout@v4
        with:
          repository: apple/swift-corelibs-libdispatch
          ref: ${{ needs.context.outputs.swift_corelibs_libdispatch_revision }}
          path: ${{ github.workspace }}/SourceCache/swift-corelibs-libdispatch
          show-progress: false
      - uses: actions/checkout@v4
        with:
          repository: apple/swift-corelibs-foundation
          ref: ${{ needs.context.outputs.swift_corelibs_foundation_revision }}
          path: ${{ github.workspace }}/SourceCache/swift-corelibs-foundation
          show-progress: false
      - uses: actions/checkout@v4
        with:
          repository: apple/swift-corelibs-xctest
          ref: ${{ needs.context.outputs.swift_corelibs_xctest_revision }}
          path: ${{ github.workspace }}/SourceCache/swift-corelibs-xctest
          show-progress: false
      - uses: actions/checkout@v4
        with:
          repository: apple/swift-experimental-string-processing
          ref: ${{ needs.context.outputs.swift_experimental_string_processing_revision }}
          path: ${{ github.workspace }}/SourceCache/swift-experimental-string-processing
          show-progress: false

      - uses: compnerd/gha-setup-vsdevenv@main
        with:
          host_arch: amd64
          components: 'Microsoft.VisualStudio.Component.VC.Tools.x86.x64;Microsoft.VisualStudio.Component.VC.Tools.ARM64'
          arch: ${{ matrix.arch }}

      - name: Install Swift Toolchain
        uses: compnerd/gha-setup-swift@main
        with:
          github-repo: thebrowsercompany/swift-build
          github-token: ${{ secrets.GITHUB_TOKEN }}
          release-asset-name: installer-amd64.exe
          release-tag-name: '20231016.0'

      - name: Configure LLVM
        run: |
          Remove-Item env:\SDKROOT
          cmake -B ${{ github.workspace }}/BinaryCache/llvm `
                -D CMAKE_BUILD_TYPE=Release `
                -D CMAKE_C_COMPILER=cl `
                -D CMAKE_C_FLAGS="${{ needs.context.outputs.CMAKE_C_FLAGS }}" `
                -D CMAKE_CXX_COMPILER=cl `
                -D CMAKE_CXX_FLAGS="${{ needs.context.outputs.CMAKE_CXX_FLAGS }}" `
                -D CMAKE_MT=mt `
                -D CMAKE_INSTALL_PREFIX=${{ github.workspace }}/BuildRoot/Library/Developer/Platforms/Windows.platform/Developer/SDKs/Windows.sdk/usr `
                -G Ninja `
                -S ${{ github.workspace }}/SourceCache/llvm-project/llvm `
                -D LLVM_ENABLE_ASSERTIONS=YES

      - name: Configure Swift Standard Library
        run: |
          # Workaround CMake 3.20 issue
          $CLANG_CL = cygpath -m ${{ github.workspace }}/BuildRoot/Library/Developer/Toolchains/unknown-Asserts-development.xctoolchain/usr/bin/clang-cl.exe

          Remove-Item env:\SDKROOT
          cmake -B ${{ github.workspace }}/BinaryCache/swift `
                -C ${{ github.workspace }}/SourceCache/swift/cmake/caches/Runtime-Windows-${{ matrix.cpu }}.cmake `
                -D CMAKE_BUILD_TYPE=Release `
                -D CMAKE_C_COMPILER=${CLANG_CL} `
                -D CMAKE_C_FLAGS="${{ needs.context.outputs.CMAKE_C_FLAGS }}" `
                -D CMAKE_C_COMPILER_TARGET=${{ matrix.triple }} `
                -D CMAKE_CXX_COMPILER=${CLANG_CL} `
                -D CMAKE_CXX_FLAGS="${{ needs.context.outputs.CMAKE_CXX_FLAGS }}" `
                -D CMAKE_CXX_COMPILER_TARGET=${{ matrix.triple }} `
                -D CMAKE_MT=mt `
                -D CMAKE_INSTALL_PREFIX=${{ github.workspace }}/BuildRoot/Library/Developer/Platforms/Windows.platform/Developer/SDKs/Windows.sdk/usr `
                -D CMAKE_SYSTEM_NAME=Windows `
                -D CMAKE_SYSTEM_PROCESSOR=${{ matrix.cpu }} `
                -D CMAKE_Swift_COMPILER_TARGET=${{ matrix.triple }} `
                -D CMAKE_Swift_FLAGS="${{ needs.context.outputs.CMAKE_Swift_FLAGS }}" `
                -D MSVC_C_ARCHITECTURE_ID=${{ matrix.arch }} `
                -D MSVC_CXX_ARCHITECTURE_ID=${{ matrix.arch }} `
                -G Ninja `
                -S ${{ github.workspace }}/SourceCache/swift `
                -D LLVM_DIR=${{ github.workspace }}/BinaryCache/llvm/lib/cmake/llvm `
                -D SWIFT_ENABLE_EXPERIMENTAL_CONCURRENCY=YES `
                -D SWIFT_ENABLE_EXPERIMENTAL_CXX_INTEROP=YES `
                -D SWIFT_ENABLE_EXPERIMENTAL_DISTRIBUTED=YES `
                -D SWIFT_ENABLE_EXPERIMENTAL_DIFFERENTIABLE_PROGRAMMING=YES `
                -D SWIFT_ENABLE_EXPERIMENTAL_OBSERVATION=YES `
                -D SWIFT_ENABLE_EXPERIMENTAL_STRING_PROCESSING=YES `
                -D SWIFT_NATIVE_SWIFT_TOOLS_PATH=${{ github.workspace }}/BuildRoot/Library/Developer/Toolchains/unknown-Asserts-development.xctoolchain/usr/bin `
                -D SWIFT_PATH_TO_LIBDISPATCH_SOURCE=${{ github.workspace }}/SourceCache/swift-corelibs-libdispatch `
                -D SWIFT_PATH_TO_SWIFT_SYNTAX_SOURCE=${{ github.workspace }}/SourceCache/swift-syntax `
                -D SWIFT_PATH_TO_STRING_PROCESSING_SOURCE=${{ github.workspace }}/SourceCache/swift-experimental-string-processing
      - name: Build Swift Standard Library
        run: |
          Remove-Item env:\SDKROOT
          cmake --build ${{ github.workspace }}/BinaryCache/swift
      - name: Install Swift Standard Library
        run: |
          Remove-Item env:\SDKROOT
          cmake --build ${{ github.workspace }}/BinaryCache/swift --target install

      - name: Configure libdispatch
        run: |
          # Workaround CMake 3.20 issue
          $CLANG_CL = cygpath -m ${{ github.workspace }}/BuildRoot/Library/Developer/Toolchains/unknown-Asserts-development.xctoolchain/usr/bin/clang-cl.exe
          $SWIFTC = cygpath -m ${{ github.workspace }}/BuildRoot/Library/Developer/Toolchains/unknown-Asserts-development.xctoolchain/usr/bin/swiftc.exe

          Remove-Item env:\SDKROOT
          cmake -B ${{ github.workspace }}/BinaryCache/libdispatch `
                -D BUILD_SHARED_LIBS=YES `
                -D CMAKE_BUILD_TYPE=Release `
                -D CMAKE_C_COMPILER=${CLANG_CL} `
                -D CMAKE_C_COMPILER_TARGET=${{ matrix.triple }} `
                -D CMAKE_C_FLAGS="${{ needs.context.outputs.CMAKE_C_FLAGS }}" `
                -D CMAKE_CXX_COMPILER=${CLANG_CL} `
                -D CMAKE_CXX_COMPILER_TARGET=${{ matrix.triple }} `
                -D CMAKE_CXX_FLAGS="${{ needs.context.outputs.CMAKE_CXX_FLAGS }}" `
                -D CMAKE_MT=mt `
                -D CMAKE_EXE_LINKER_FLAGS="${{ needs.context.outputs.CMAKE_EXE_LINKER_FLAGS }}" `
                -D CMAKE_INSTALL_PREFIX=${{ github.workspace }}/BuildRoot/Library/Developer/Platforms/Windows.platform/Developer/SDKs/Windows.sdk/usr `
                -D CMAKE_SHARED_LINKER_FLAGS="${{ needs.context.outputs.CMAKE_SHARED_LINKER_FLAGS }}" `
                -D CMAKE_SWIFT_COMPILER=${SWIFTC} `
                -D CMAKE_Swift_COMPILER_TARGET=${{ matrix.triple }} `
                -D CMAKE_Swift_FLAGS="-resource-dir ${{ github.workspace }}/BuildRoot/Library/Developer/Platforms/Windows.platform/Developer/SDKs/Windows.sdk/usr/lib/swift -L${{ github.workspace }}/BuildRoot/Library/Developer/Platforms/Windows.platform/Developer/SDKs/Windows.sdk/usr/lib/swift/windows -vfsoverlay ${{ github.workspace }}/BinaryCache/swift/stdlib/windows-vfs-overlay.yaml ${{ needs.context.outputs.CMAKE_Swift_FLAGS }}" `
                -D CMAKE_Swift_FLAGS_RELEASE="-O" `
                -D CMAKE_SYSTEM_NAME=Windows `
                -D CMAKE_SYSTEM_PROCESSOR=${{ matrix.cpu }} `
                -D MSVC_C_ARCHITECTURE_ID=${{ matrix.arch }} `
                -D MSVC_CXX_ARCHITECTURE_ID=${{ matrix.arch }} `
                -G Ninja `
                -S ${{ github.workspace }}/SourceCache/swift-corelibs-libdispatch `
                -D BUILD_TESTING=NO `
                -D ENABLE_SWIFT=YES
      - name: Build libdispatch
        run: |
          Remove-Item env:\SDKROOT
          cmake --build ${{ github.workspace }}/BinaryCache/libdispatch

      - name: Configure Foundation
        run: |
          # Workaround CMake 3.20 issue
          $CLANG_CL = cygpath -m ${{ github.workspace }}/BuildRoot/Library/Developer/Toolchains/unknown-Asserts-development.xctoolchain/usr/bin/clang-cl.exe
          $SWIFTC = cygpath -m ${{ github.workspace }}/BuildRoot/Library/Developer/Toolchains/unknown-Asserts-development.xctoolchain/usr/bin/swiftc.exe

          Remove-Item env:\SDKROOT
          cmake -B ${{ github.workspace }}/BinaryCache/foundation `
                -D BUILD_SHARED_LIBS=YES `
                -D CMAKE_ASM_COMPILE_OPTIONS_MSVC_RUNTIME_LIBRARY_MultiThreadedDLL="/MD" `
                -D CMAKE_ASM_FLAGS="--target=${{ matrix.triple }}" `
                -D CMAKE_BUILD_TYPE=Release `
                -D CMAKE_C_COMPILER=${CLANG_CL} `
                -D CMAKE_C_COMPILER_TARGET=${{ matrix.triple }} `
                -D CMAKE_C_FLAGS="${{ needs.context.outputs.CMAKE_C_FLAGS }}" `
                -D CMAKE_CXX_COMPILER=${CLANG_CL} `
                -D CMAKE_CXX_COMPILER_TARGET=${{ matrix.triple }} `
                -D CMAKE_CXX_FLAGS="${{ needs.context.outputs.CMAKE_CXX_FLAGS }}" `
                -D CMAKE_MT=mt `
                -D CMAKE_INSTALL_PREFIX=${{ github.workspace }}/BuildRoot/Library/Developer/Platforms/Windows.platform/Developer/SDKs/Windows.sdk/usr `
                -D CMAKE_Swift_COMPILER=${SWIFTC} `
                -D CMAKE_Swift_COMPILER_TARGET=${{ matrix.triple }} `
                -D CMAKE_Swift_FLAGS="-resource-dir ${{ github.workspace }}/BuildRoot/Library/Developer/Platforms/Windows.platform/Developer/SDKs/Windows.sdk/usr/lib/swift -L${{ github.workspace }}/BuildRoot/Library/Developer/Platforms/Windows.platform/Developer/SDKs/Windows.sdk/usr/lib/swift/windows -vfsoverlay ${{ github.workspace }}/BinaryCache/swift/stdlib/windows-vfs-overlay.yaml ${{ needs.context.outputs.CMAKE_Swift_FLAGS }}" `
                -D CMAKE_Swift_FLAGS_RELEASE="-O" `
                -D CMAKE_SYSTEM_NAME=Windows `
                -D CMAKE_SYSTEM_PROCESSOR=${{ matrix.cpu }} `
                -D MSVC_C_ARCHITECTURE_ID=${{ matrix.arch }} `
                -D MSVC_CXX_ARCHITECTURE_ID=${{ matrix.arch }} `
                -G Ninja `
                -S ${{ github.workspace }}/SourceCache/swift-corelibs-foundation `
                -D dispatch_DIR=${{ github.workspace }}/BinaryCache/libdispatch/cmake/modules `
                -D CURL_DIR=${{ github.workspace }}/BuildRoot/Library/curl-7.77.0/usr/lib/cmake/CURL `
                -D ENABLE_TESTING=NO `
                -D ICU_DATA_LIBRARY_RELEASE=${{ github.workspace }}/BuildRoot/Library/icu-69.1/usr/lib/sicudt69.lib `
                -D ICU_I18N_LIBRARY_RELEASE=${{ github.workspace }}/BuildRoot/Library/icu-69.1/usr/lib/sicuin69.lib `
                -D ICU_ROOT=${{ github.workspace }}/BuildRoot/Library/icu-69.1/usr `
                -D ICU_UC_LIBRARY_RELEASE=${{ github.workspace }}/BuildRoot/Library/icu-69.1/usr/lib/sicuuc69.lib `
                -D LIBXML2_DEFINITIONS="/DLIBXML_STATIC" `
                -D LIBXML2_INCLUDE_DIR=${{ github.workspace }}/BuildRoot/Library/libxml2-2.11.5/usr/include/libxml2 `
                -D LIBXML2_LIBRARY=${{ github.workspace }}/BuildRoot/Library/libxml2-2.11.5/usr/lib/libxml2s.lib `
                -D ZLIB_ROOT=${{ github.workspace }}/BuildRoot/Library/zlib-1.3/usr `
                -D ZLIB_LIBRARY=${{ github.workspace }}/BuildRoot/Library/zlib-1.3/usr/lib/zlibstatic.lib
      - name: Build foundation
        run: |
          Remove-Item env:\SDKROOT
          cmake --build ${{ github.workspace }}/BinaryCache/foundation

      # TODO(compnerd) correctly version XCTest
      - name: Configure xctest
        run: |
          # Workaround CMake 3.20 issue
          $CLANG_CL = cygpath -m ${{ github.workspace }}/BuildRoot/Library/Developer/Toolchains/unknown-Asserts-development.xctoolchain/usr/bin/clang-cl.exe
          $SWIFTC = cygpath -m ${{ github.workspace }}/BuildRoot/Library/Developer/Toolchains/unknown-Asserts-development.xctoolchain/usr/bin/swiftc.exe

          Remove-Item env:\SDKROOT
          cmake -B ${{ github.workspace }}/BinaryCache/xctest `
                -D BUILD_SHARED_LIBS=YES `
                -D CMAKE_BUILD_TYPE=Release `
                -D CMAKE_C_COMPILER=${CLANG_CL} `
                -D CMAKE_C_COMPILER_TARGET=${{ matrix.triple }} `
                -D CMAKE_C_FLAGS="${{ needs.context.outputs.CMAKE_C_FLAGS }}" `
                -D CMAKE_CXX_COMPILER=${CLANG_CL} `
                -D CMAKE_CXX_COMPILER_TARGET=${{ matrix.triple }} `
                -D CMAKE_CXX_FLAGS="${{ needs.context.outputs.CMAKE_CXX_FLAGS }}" `
                -D CMAKE_MT=mt `
                -D CMAKE_INSTALL_PREFIX=${{ github.workspace }}/BuildRoot/Library/Developer/Platforms/Windows.platform/Developer/Library/XCTest-development/usr `
                -D CMAKE_Swift_COMPILER=${SWIFTC} `
                -D CMAKE_Swift_COMPILER_TARGET=${{ matrix.triple }} `
                -D CMAKE_Swift_FLAGS="-resource-dir ${{ github.workspace }}/BuildRoot/Library/Developer/Platforms/Windows.platform/Developer/SDKs/Windows.sdk/usr/lib/swift -L${{ github.workspace }}/BuildRoot/Library/Developer/Platforms/Windows.platform/Developer/SDKs/Windows.sdk/usr/lib/swift/windows -vfsoverlay ${{ github.workspace }}/BinaryCache/swift/stdlib/windows-vfs-overlay.yaml ${{ needs.context.outputs.CMAKE_Swift_FLAGS }}" `
                -D CMAKE_Swift_FLAGS_RELEASE="-O" `
                -D CMAKE_SYSTEM_NAME=Windows `
                -D CMAKE_SYSTEM_PROCESSOR=${{ matrix.cpu }} `
                -G Ninja `
                -S ${{ github.workspace }}/SourceCache/swift-corelibs-xctest `
                -D dispatch_DIR=${{ github.workspace }}/BinaryCache/libdispatch/cmake/modules `
                -D Foundation_DIR=${{ github.workspace }}/BinaryCache/foundation/cmake/modules `
                -D ENABLE_TESTING=NO
      - name: Build xctest
        run: |
          Remove-Item env:\SDKROOT
          cmake --build ${{ github.workspace }}/BinaryCache/xctest

      - name: Install xctest
        run: |
          Remove-Item env:\SDKROOT
          cmake --build ${{ github.workspace }}/BinaryCache/xctest --target install
      - name: Install foundation
        run: |
          Remove-Item env:\SDKROOT
          cmake --build ${{ github.workspace }}/BinaryCache/foundation --target install
      - name: Install libdispatch
        run: |
          Remove-Item env:\SDKROOT
          cmake --build ${{ github.workspace }}/BinaryCache/libdispatch --target install

      - uses: actions/setup-python@v4
      - uses: jannekem/run-python-script-action@v1
        with:
          script: |
            import os
            import plistlib

            info_plist = r'${{ github.workspace }}/BuildRoot/Library/Developer/Platforms/Windows.platform/Info.plist'
            with open(os.path.normpath(info_plist), 'wb') as plist:
              # TODO(compnerd) derive this from the install directory
              plistlib.dump({ 'DefaultProperties': { 'XCTEST_VERSION': 'development', 'SWIFTC_FLAGS': ['-use-ld=lld'] } }, plist)

            sdk_settings_plist = r'${{ github.workspace }}/BuildRoot/Library/Developer/Platforms/Windows.platform/Developer/SDKs/Windows.sdk/SDKSettings.plist'
            with open(os.path.normpath(sdk_settings_plist), 'wb') as plist:
              # TODO(compnerd) derive this from the CMAKE_BUILD_TYPE for the
              # runtime.
              plistlib.dump({ 'DefaultProperties': { 'DEFAULT_USE_RUNTIME': 'MD' } }, plist)

      - uses: actions/upload-artifact@v4
        with:
          name: windows-sdk-${{ matrix.arch }}
          path: ${{ github.workspace }}/BuildRoot/Library/Developer/Platforms/Windows.platform

      - uses: microsoft/action-publish-symbols@v2.1.6
        if: ${{ needs.context.outputs.debug_info }}
        with:
          accountName: ${{ vars.SYMBOL_SERVER_ACCOUNT }}
          personalAccessToken: ${{ secrets.SYMBOL_SERVER_PAT }}
          symbolsFolder: ${{ github.workspace }}/BinaryCache

  devtools:
    needs: [context, sqlite, compilers, sdk]
    runs-on: ${{ needs.context.outputs.windows_build_runner }}

    strategy:
      fail-fast: false
      matrix:
        include:
          - arch: 'amd64'
            cpu: 'x86_64'
            triple: 'x86_64-unknown-windows-msvc'

          - arch: 'arm64'
            cpu: 'aarch64'
            triple: 'aarch64-unknown-windows-msvc'

    steps:
      - uses: actions/download-artifact@v4
        with:
          name: sqlite-${{ matrix.arch }}-3.43.2
          path: ${{ github.workspace }}/BuildRoot/Library/sqlite-3.43.2/usr
      - name: Download Compilers
        uses: actions/download-artifact@v4
        with:
          name: compilers-amd64
          path: ${{ github.workspace }}/BuildRoot/Library
      - uses: actions/download-artifact@v4
        with:
          name: windows-sdk-amd64
          path: ${{ github.workspace }}/BinaryCache
      - name: Download SDK
        uses: actions/download-artifact@v4
        with:
          name: windows-sdk-${{ matrix.arch }}
          path: ${{ github.workspace }}/BuildRoot/Library/Developer/Platforms/Windows.platform
      - name: Downlaod swift-syntax
        uses: actions/download-artifact@v4
        with:
          name: swift-syntax-${{ matrix.arch }}
          path: ${{ github.workspace }}/BinaryCache/swift-syntax

      - uses: actions/checkout@v4
        with:
          repository: apple/indexstore-db
          ref: ${{ needs.context.outputs.indexstore_db_revision }}
          path: ${{ github.workspace }}/SourceCache/indexstore-db
          show-progress: false
      - uses: actions/checkout@v4
        with:
          repository: apple/sourcekit-lsp
          ref: ${{ needs.context.outputs.sourcekit_lsp_revision }}
          path: ${{ github.workspace }}/SourceCache/sourcekit-lsp
          show-progress: false
      - uses: actions/checkout@v4
        with:
          repository: apple/swift-argument-parser
          ref: ${{ needs.context.outputs.swift_argument_parser_revision }}
          path: ${{ github.workspace }}/SourceCache/swift-argument-parser
          show-progress: false
      - uses: actions/checkout@v4
        with:
          repository: apple/swift-asn1
          ref: ${{ needs.context.outputs.swift_asn1_revision }}
          path: ${{ github.workspace }}/SourceCache/swift-asn1
          show-progress: false
      - uses: actions/checkout@v4
        with:
          repository: apple/swift-certificates
          ref: ${{ needs.context.outputs.swift_certificates_revision }}
          path: ${{ github.workspace }}/SourceCache/swift-certificates
          show-progress: false
      - uses: actions/checkout@v4
        with:
          repository: apple/swift-collections
          ref: ${{ needs.context.outputs.swift_collections_revision }}
          path: ${{ github.workspace }}/SourceCache/swift-collections
          show-progress: false
      - uses: actions/checkout@v4
        with:
          repository: apple/swift-crypto
          ref: ${{ needs.context.outputs.swift_crypto_revision }}
          path: ${{ github.workspace }}/SourceCache/swift-crypto
          show-progress: false
      - uses: actions/checkout@v4
        with:
          repository: apple/swift-driver
          ref: ${{ needs.context.outputs.swift_driver_revision }}
          path: ${{ github.workspace }}/SourceCache/swift-driver
          show-progress: false
      - uses: actions/checkout@v4
        with:
          repository: apple/swift-llbuild
          ref: ${{ needs.context.outputs.swift_llbuild_revision }}
          path: ${{ github.workspace }}/SourceCache/swift-llbuild
          show-progress: false
      - uses: actions/checkout@v4
        with:
          repository: apple/swift-package-manager
          ref: ${{ needs.context.outputs.swift_package_manager_revision }}
          path: ${{ github.workspace }}/SourceCache/swift-package-manager
          show-progress: false
      - uses: actions/checkout@v4
        with:
          repository: apple/swift-system
          ref: ${{ needs.context.outputs.swift_system_revision }}
          path: ${{ github.workspace }}/SourceCache/swift-system
          show-progress: false
      - uses: actions/checkout@v4
        with:
          repository: apple/swift-tools-support-core
          ref: ${{ needs.context.outputs.swift_tools_support_core_revision }}
          path: ${{ github.workspace }}/SourceCache/swift-tools-support-core
          show-progress: false
      - uses: actions/checkout@v4
        with:
          repository: jpsim/Yams
          ref: ${{ needs.context.outputs.yams_revision }}
          path: ${{ github.workspace }}/SourceCache/Yams
          show-progress: false
      - uses: actions/checkout@v4
        with:
          repository: apple/swift
          ref: ${{ needs.context.outputs.swift_revision }}
          path: ${{ github.workspace }}/SourceCache/swift
          show-progress: false

      - run: |
          $RTLPath = cygpath -w ${{ github.workspace }}/BinaryCache/Developer/SDKs/Windows.sdk/usr/bin
          echo ${RTLPath} | Out-File -FilePath $env:GITHUB_PATH -Encoding utf8 -Append

      - uses: compnerd/gha-setup-vsdevenv@main
        with:
          host_arch: amd64
          components: 'Microsoft.VisualStudio.Component.VC.Tools.x86.x64;Microsoft.VisualStudio.Component.VC.Tools.ARM64'
          arch: ${{ matrix.arch }}

      - run: |
          $env:SDKROOT="${{ github.workspace }}/BuildRoot/Library/Developer/Platforms/Windows.platform/Developer/SDKs/Windows.sdk"
          mv ${env:SDKROOT}/usr/lib/swift/dispatch ${env:SDKROOT}/usr/include/
          mv ${env:SDKROOT}/usr/lib/swift/os ${env:SDKROOT}/usr/include/
          mv ${env:SDKROOT}/usr/lib/swift/Block ${env:SDKROOT}/usr/include/
          mv ${env:SDKROOT}/usr/lib/swift/windows/BlocksRuntime.lib ${env:SDKROOT}/usr/lib/swift/windows/${{ matrix.cpu }}/
          mv ${env:SDKROOT}/usr/lib/swift/windows/dispatch.lib ${env:SDKROOT}/usr/lib/swift/windows/${{ matrix.cpu }}/
          mv ${env:SDKROOT}/usr/lib/swift/windows/swiftDispatch.lib ${env:SDKROOT}/usr/lib/swift/windows/${{ matrix.cpu }}/
          mv ${env:SDKROOT}/usr/lib/swift/windows/Foundation.lib ${env:SDKROOT}/usr/lib/swift/windows/${{ matrix.cpu }}/
          mv ${env:SDKROOT}/usr/lib/swift/windows/FoundationXML.lib ${env:SDKROOT}/usr/lib/swift/windows/${{ matrix.cpu }}/
          mv ${env:SDKROOT}/usr/lib/swift/windows/FoundationNetworking.lib ${env:SDKROOT}/usr/lib/swift/windows/${{ matrix.cpu }}/

      - name: Configure swift-argument-parser
        run: |
          # Workaround CMake 3.20 issue
          $CLANG_CL = cygpath -m ${{ github.workspace }}/BuildRoot/Library/Developer/Toolchains/unknown-Asserts-development.xctoolchain/usr/bin/clang-cl.exe
          $SWIFTC = cygpath -m ${{ github.workspace }}/BuildRoot/Library/Developer/Toolchains/unknown-Asserts-development.xctoolchain/usr/bin/swiftc.exe

          cmake -B ${{ github.workspace }}/BinaryCache/swift-argument-parser `
                -D BUILD_SHARED_LIBS=YES `
                -D BUILD_TESTING=NO `
                -D CMAKE_BUILD_TYPE=Release `
                -D CMAKE_C_COMPILER=${CLANG_CL} `
                -D CMAKE_C_COMPILER_TARGET=${{ matrix.triple }} `
                -D CMAKE_C_FLAGS="${{ needs.context.outputs.CMAKE_C_FLAGS }}" `
                -D CMAKE_CXX_COMPILER=${CLANG_CL} `
                -D CMAKE_CXX_COMPILER_TARGET=${{ matrix.triple }} `
                -D CMAKE_CXX_FLAGS="${{ needs.context.outputs.CMAKE_CXX_FLAGS }}" `
                -D CMAKE_MT=mt `
                -D CMAKE_INSTALL_PREFIX=${{ github.workspace }}/BuildRoot-DevTools/Library/Developer/Toolchains/unknown-Asserts-development.xctoolchain/usr `
                -D CMAKE_Swift_COMPILER=${SWIFTC} `
                -D CMAKE_Swift_COMPILER_TARGET=${{ matrix.triple }} `
                -D CMAKE_Swift_COMPILER_WORKS=YES `
                -D CMAKE_Swift_FLAGS="-sdk ${{ github.workspace }}/BuildRoot/Library/Developer/Platforms/Windows.platform/Developer/SDKs/Windows.sdk ${{ needs.context.outputs.CMAKE_Swift_FLAGS }}" `
                -D CMAKE_Swift_FLAGS_RELEASE="-O" `
                -D CMAKE_SYSTEM_NAME=Windows `
                -D CMAKE_SYSTEM_PROCESSOR=${{ matrix.cpu }} `
                -G Ninja `
                -S ${{ github.workspace }}/SourceCache/swift-argument-parser
      - name: Build swift-argument-parser
        run: cmake --build ${{ github.workspace }}/BinaryCache/swift-argument-parser

      - name: Configure swift-collections
        run: |
          # Workaround CMake 3.20 issue
          $CLANG_CL = cygpath -m ${{ github.workspace }}/BuildRoot/Library/Developer/Toolchains/unknown-Asserts-development.xctoolchain/usr/bin/clang-cl.exe
          $SWIFTC = cygpath -m ${{ github.workspace }}/BuildRoot/Library/Developer/Toolchains/unknown-Asserts-development.xctoolchain/usr/bin/swiftc.exe

          cmake -B ${{ github.workspace }}/BinaryCache/swift-collections `
                -D BUILD_SHARED_LIBS=YES `
                -D BUILD_TESTING=NO `
                -D CMAKE_BUILD_TYPE=Release `
                -D CMAKE_C_COMPILER=${CLANG_CL} `
                -D CMAKE_C_COMPILER_TARGET=${{ matrix.triple }} `
                -D CMAKE_C_FLAGS="${{ needs.context.outputs.CMAKE_C_FLAGS }}" `
                -D CMAKE_CXX_COMPILER=${CLANG_CL} `
                -D CMAKE_CXX_COMPILER_TARGET=${{ matrix.triple }} `
                -D CMAKE_CXX_FLAGS="${{ needs.context.outputs.CMAKE_CXX_FLAGS }}" `
                -D CMAKE_MT=mt `
                -D CMAKE_INSTALL_PREFIX=${{ github.workspace }}/BuildRoot-DevTools/Library/Developer/Toolchains/unknown-Asserts-development.xctoolchain/usr `
                -D CMAKE_Swift_COMPILER=${SWIFTC} `
                -D CMAKE_Swift_COMPILER_TARGET=${{ matrix.triple }} `
                -D CMAKE_Swift_COMPILER_WORKS=YES `
                -D CMAKE_Swift_FLAGS="-sdk ${{ github.workspace }}/BuildRoot/Library/Developer/Platforms/Windows.platform/Developer/SDKs/Windows.sdk ${{ needs.context.outputs.CMAKE_Swift_FLAGS }}" `
                -D CMAKE_Swift_FLAGS_RELEASE="-O" `
                -D CMAKE_SYSTEM_NAME=Windows `
                -D CMAKE_SYSTEM_PROCESSOR=${{ matrix.cpu }} `
                -G Ninja `
                -S ${{ github.workspace }}/SourceCache/swift-collections
      - name: Build swift-collections
        run: cmake --build ${{ github.workspace }}/BinaryCache/swift-collections

      - name: Configure swift-crypto
        run: |
          # Workaround CMake 3.20 issue
          $SWIFTC = cygpath -m ${{ github.workspace }}/BuildRoot/Library/Developer/Toolchains/unknown-Asserts-development.xctoolchain/usr/bin/swiftc.exe

          cmake -B ${{ github.workspace }}/BinaryCache/swift-crypto `
                -D BUILD_SHARED_LIBS=NO `
                -D BUILD_TESTING=NO `
                -D CMAKE_BUILD_TYPE=Release `
                -D CMAKE_C_COMPILER=cl `
                -D CMAKE_C_COMPILER_TARGET=${{ matrix.triple }} `
                -D CMAKE_C_FLAGS="${{ needs.context.outputs.CMAKE_C_FLAGS }}" `
                -D CMAKE_CXX_COMPILER=cl `
                -D CMAKE_CXX_COMPILER_TARGET=${{ matrix.triple }} `
                -D CMAKE_CXX_FLAGS="${{ needs.context.outputs.CMAKE_CXX_FLAGS }}" `
                -D CMAKE_MT=mt `
                -D CMAKE_INSTALL_PREFIX=${{ github.workspace }}/BuildRoot-DevTools/Library/Developer/Toolchains/unknown-Asserts-development.xctoolchain/usr `
                -D CMAKE_Swift_COMPILER=${SWIFTC} `
                -D CMAKE_Swift_COMPILER_TARGET=${{ matrix.triple }} `
                -D CMAKE_Swift_COMPILER_WORKS=YES `
                -D CMAKE_Swift_FLAGS="-sdk ${{ github.workspace }}/BuildRoot/Library/Developer/Platforms/Windows.platform/Developer/SDKs/Windows.sdk ${{ needs.context.outputs.CMAKE_Swift_FLAGS }}" `
                -D CMAKE_Swift_FLAGS_RELEASE="-O" `
                -D CMAKE_SYSTEM_NAME=Windows `
                -D CMAKE_SYSTEM_PROCESSOR=${{ matrix.cpu }} `
                -G Ninja `
                -S ${{ github.workspace }}/SourceCache/swift-crypto
      - name: Build swift-crypto
        run: cmake --build ${{ github.workspace }}/BinaryCache/swift-crypto

      - name: Configure Yams
        run: |
          # Workaround CMake 3.20 issue
          $SWIFTC = cygpath -m ${{ github.workspace }}/BuildRoot/Library/Developer/Toolchains/unknown-Asserts-development.xctoolchain/usr/bin/swiftc.exe

          cmake -B ${{ github.workspace }}/BinaryCache/yams `
                -D BUILD_SHARED_LIBS=NO `
                -D BUILD_TESTING=NO `
                -D CMAKE_BUILD_TYPE=Release `
                -D CMAKE_C_COMPILER=cl `
                -D CMAKE_C_COMPILER_TARGET=${{ matrix.triple }} `
                -D CMAKE_C_FLAGS="${{ needs.context.outputs.CMAKE_C_FLAGS }}" `
                -D CMAKE_CXX_COMPILER=cl `
                -D CMAKE_CXX_COMPILER_TARGET=${{ matrix.triple }} `
                -D CMAKE_CXX_FLAGS="${{ needs.context.outputs.CMAKE_CXX_FLAGS }}" `
                -D CMAKE_MT=mt `
                -D CMAKE_INSTALL_PREFIX=${{ github.workspace }}/BuildRoot-DevTools/Library/Developer/Toolchains/unknown-Asserts-development.xctoolchain/usr `
                -D CMAKE_Swift_COMPILER=${SWIFTC} `
                -D CMAKE_Swift_COMPILER_TARGET=${{ matrix.triple }} `
                -D CMAKE_Swift_COMPILER_WORKS=YES `
                -D CMAKE_Swift_FLAGS="-sdk ${{ github.workspace }}/BuildRoot/Library/Developer/Platforms/Windows.platform/Developer/SDKs/Windows.sdk ${{ needs.context.outputs.CMAKE_Swift_FLAGS }}" `
                -D CMAKE_Swift_FLAGS_RELEASE="-O" `
                -D CMAKE_SYSTEM_NAME=Windows `
                -D CMAKE_SYSTEM_PROCESSOR=${{ matrix.cpu }} `
                -G Ninja `
                -S ${{ github.workspace }}/SourceCache/Yams
      - name: Build Yams
        run: cmake --build ${{ github.workspace }}/BinaryCache/yams

      - name: Configure swift-llbuild
        run: |
          # Workaround CMake 3.20 issue
          $SWIFTC = cygpath -m ${{ github.workspace }}/BuildRoot/Library/Developer/Toolchains/unknown-Asserts-development.xctoolchain/usr/bin/swiftc.exe

          cmake -B ${{ github.workspace }}/BinaryCache/swift-llbuild `
                -D BUILD_SHARED_LIBS=YES `
                -D BUILD_TESTING=NO `
                -D CMAKE_BUILD_TYPE=Release `
                -D CMAKE_C_COMPILER=cl `
                -D CMAKE_C_COMPILER_TARGET=${{ matrix.triple }} `
                -D CMAKE_C_FLAGS="${{ needs.context.outputs.CMAKE_C_FLAGS }}" `
                -D CMAKE_CXX_COMPILER=cl `
                -D CMAKE_CXX_COMPILER_TARGET=${{ matrix.triple }} `
                -D CMAKE_CXX_FLAGS="${{ needs.context.outputs.CMAKE_CXX_FLAGS }}" `
                -D CMAKE_MT=mt `
                -D CMAKE_INSTALL_PREFIX=${{ github.workspace }}/BuildRoot-DevTools/Library/Developer/Toolchains/unknown-Asserts-development.xctoolchain/usr `
                -D CMAKE_Swift_COMPILER=${SWIFTC} `
                -D CMAKE_Swift_COMPILER_TARGET=${{ matrix.triple }} `
                -D CMAKE_Swift_COMPILER_WORKS=YES `
                -D CMAKE_Swift_FLAGS="-sdk ${{ github.workspace }}/BuildRoot/Library/Developer/Platforms/Windows.platform/Developer/SDKs/Windows.sdk ${{ needs.context.outputs.CMAKE_Swift_FLAGS }}" `
                -D CMAKE_Swift_FLAGS_RELEASE="-O" `
                -D CMAKE_SYSTEM_NAME=Windows `
                -D CMAKE_SYSTEM_PROCESSOR=${{ matrix.cpu }} `
                -G Ninja `
                -S ${{ github.workspace }}/SourceCache/swift-llbuild `
                -D LLBUILD_SUPPORT_BINDINGS=Swift `
                -D SQLite3_LIBRARY=${{ github.workspace }}/BuildRoot/Library/sqlite-3.43.2/usr/lib/SQLite3.lib `
                -D SQLite3_INCLUDE_DIR=${{ github.workspace }}/BuildRoot/Library/sqlite-3.43.2/usr/include
      - name: Build swift-llbuild
        run: cmake --build ${{ github.workspace }}/BinaryCache/swift-llbuild

      - name: Configure swift-system
        run: |
          # Workaround CMake 3.20 issue
          $CLANG_CL = cygpath -m ${{ github.workspace }}/BuildRoot/Library/Developer/Toolchains/unknown-Asserts-development.xctoolchain/usr/bin/clang-cl.exe
          $SWIFTC = cygpath -m ${{ github.workspace }}/BuildRoot/Library/Developer/Toolchains/unknown-Asserts-development.xctoolchain/usr/bin/swiftc.exe

          cmake -B ${{ github.workspace }}/BinaryCache/swift-system `
                -D BUILD_SHARED_LIBS=YES `
                -D BUILD_TESTING=NO `
                -D CMAKE_BUILD_TYPE=Release `
                -D CMAKE_C_COMPILER=${CLANG_CL} `
                -D CMAKE_C_COMPILER_TARGET=${{ matrix.triple }} `
                -D CMAKE_C_FLAGS="${{ needs.context.outputs.CMAKE_C_FLAGS }}" `
                -D CMAKE_CXX_COMPILER=${CLANG_CL} `
                -D CMAKE_CXX_COMPILER_TARGET=${{ matrix.triple }} `
                -D CMAKE_CXX_FLAGS="${{ needs.context.outputs.CMAKE_CXX_FLAGS }}" `
                -D CMAKE_MT=mt `
                -D CMAKE_INSTALL_PREFIX=${{ github.workspace }}/BuildRoot-DevTools/Library/Developer/Toolchains/unknown-Asserts-development.xctoolchain/usr `
                -D CMAKE_Swift_COMPILER=${SWIFTC} `
                -D CMAKE_Swift_COMPILER_TARGET=${{ matrix.triple }} `
                -D CMAKE_Swift_COMPILER_WORKS=YES `
                -D CMAKE_Swift_FLAGS="-sdk ${{ github.workspace }}/BuildRoot/Library/Developer/Platforms/Windows.platform/Developer/SDKs/Windows.sdk ${{ needs.context.outputs.CMAKE_Swift_FLAGS }}" `
                -D CMAKE_Swift_FLAGS_RELEASE="-O" `
                -D CMAKE_SYSTEM_NAME=Windows `
                -D CMAKE_SYSTEM_PROCESSOR=${{ matrix.cpu }} `
                -G Ninja `
                -S ${{ github.workspace }}/SourceCache/swift-system
      - name: Build swift-system
        run: cmake --build ${{ github.workspace }}/BinaryCache/swift-system

      - name: Configure swift-tools-support-core
        run: |
          # Workaround CMake 3.20 issue
          $CLANG_CL = cygpath -m ${{ github.workspace }}/BuildRoot/Library/Developer/Toolchains/unknown-Asserts-development.xctoolchain/usr/bin/clang-cl.exe
          $SWIFTC = cygpath -m ${{ github.workspace }}/BuildRoot/Library/Developer/Toolchains/unknown-Asserts-development.xctoolchain/usr/bin/swiftc.exe

          cmake -B ${{ github.workspace }}/BinaryCache/swift-tools-support-core `
                -D BUILD_SHARED_LIBS=YES `
                -D BUILD_TESTING=NO `
                -D CMAKE_BUILD_TYPE=Release `
                -D CMAKE_C_COMPILER=${CLANG_CL} `
                -D CMAKE_C_COMPILER_TARGET=${{ matrix.triple }} `
                -D CMAKE_C_FLAGS="${{ needs.context.outputs.CMAKE_C_FLAGS }}" `
                -D CMAKE_CXX_COMPILER=${CLANG_CL} `
                -D CMAKE_CXX_COMPILER_TARGET=${{ matrix.triple }} `
                -D CMAKE_CXX_FLAGS="${{ needs.context.outputs.CMAKE_CXX_FLAGS }}" `
                -D CMAKE_MT=mt `
                -D CMAKE_INSTALL_PREFIX=${{ github.workspace }}/BuildRoot-DevTools/Library/Developer/Toolchains/unknown-Asserts-development.xctoolchain/usr `
                -D CMAKE_Swift_COMPILER=${SWIFTC} `
                -D CMAKE_Swift_COMPILER_TARGET=${{ matrix.triple }} `
                -D CMAKE_Swift_COMPILER_WORKS=YES `
                -D CMAKE_Swift_FLAGS="-sdk ${{ github.workspace }}/BuildRoot/Library/Developer/Platforms/Windows.platform/Developer/SDKs/Windows.sdk ${{ needs.context.outputs.CMAKE_Swift_FLAGS }}" `
                -D CMAKE_Swift_FLAGS_RELEASE="-O" `
                -D CMAKE_SYSTEM_NAME=Windows `
                -D CMAKE_SYSTEM_PROCESSOR=${{ matrix.cpu }} `
                -G Ninja `
                -S ${{ github.workspace }}/SourceCache/swift-tools-support-core `
                -D SwiftSystem_DIR=${{ github.workspace }}/BinaryCache/swift-system/cmake/modules `
                -D SQLite3_LIBRARY=${{ github.workspace }}/BuildRoot/Library/sqlite-3.43.2/usr/lib/SQLite3.lib `
                -D SQLite3_INCLUDE_DIR=${{ github.workspace }}/BuildRoot/Library/sqlite-3.43.2/usr/include
      - name: Build swift-tools-support-core
        run: cmake --build ${{ github.workspace }}/BinaryCache/swift-tools-support-core

      - name: Configure swift-driver
        run: |
          # Workaround CMake 3.20 issue
          $CLANG_CL = cygpath -m ${{ github.workspace }}/BuildRoot/Library/Developer/Toolchains/unknown-Asserts-development.xctoolchain/usr/bin/clang-cl.exe
          $SWIFTC = cygpath -m ${{ github.workspace }}/BuildRoot/Library/Developer/Toolchains/unknown-Asserts-development.xctoolchain/usr/bin/swiftc.exe

          cmake -B ${{ github.workspace }}/BinaryCache/swift-driver `
                -D BUILD_SHARED_LIBS=YES `
                -D BUILD_TESTING=NO `
                -D CMAKE_BUILD_TYPE=Release `
                -D CMAKE_C_COMPILER=${CLANG_CL} `
                -D CMAKE_C_COMPILER_TARGET=${{ matrix.triple }} `
                -D CMAKE_C_FLAGS="${{ needs.context.outputs.CMAKE_C_FLAGS }}" `
                -D CMAKE_CXX_COMPILER=${CLANG_CL} `
                -D CMAKE_CXX_COMPILER_TARGET=${{ matrix.triple }} `
                -D CMAKE_CXX_FLAGS="${{ needs.context.outputs.CMAKE_CXX_FLAGS }}" `
                -D CMAKE_MT=mt `
                -D CMAKE_INSTALL_PREFIX=${{ github.workspace }}/BuildRoot-DevTools/Library/Developer/Toolchains/unknown-Asserts-development.xctoolchain/usr `
                -D CMAKE_Swift_COMPILER=${SWIFTC} `
                -D CMAKE_Swift_COMPILER_TARGET=${{ matrix.triple }} `
                -D CMAKE_Swift_COMPILER_WORKS=YES `
                -D CMAKE_Swift_FLAGS="-sdk ${{ github.workspace }}/BuildRoot/Library/Developer/Platforms/Windows.platform/Developer/SDKs/Windows.sdk ${{ needs.context.outputs.CMAKE_Swift_FLAGS }}" `
                -D CMAKE_Swift_FLAGS_RELEASE="-O" `
                -D CMAKE_SYSTEM_NAME=Windows `
                -D CMAKE_SYSTEM_PROCESSOR=${{ matrix.cpu }} `
                -G Ninja `
                -S ${{ github.workspace }}/SourceCache/swift-driver `
                -D ArgumentParser_DIR=${{ github.workspace }}/BinaryCache/swift-argument-parser/cmake/modules `
                -D LLBuild_DIR=${{ github.workspace }}/BinaryCache/swift-llbuild/cmake/modules `
                -D SwiftSystem_DIR=${{ github.workspace }}/BinaryCache/swift-system/cmake/modules `
                -D SQLite3_LIBRARY=${{ github.workspace }}/BuildRoot/Library/sqlite-3.43.2/usr/lib/SQLite3.lib `
                -D SQLite3_INCLUDE_DIR=${{ github.workspace }}/BuildRoot/Library/sqlite-3.43.2/usr/include `
                -D TSC_DIR=${{ github.workspace }}/BinaryCache/swift-tools-support-core/cmake/modules `
                -D Yams_DIR=${{ github.workspace }}/BinaryCache/yams/cmake/modules
      - name: Build swift-driver
        run: cmake --build ${{ github.workspace }}/BinaryCache/swift-driver

      - name: Configure swift-asn1
        run: |
          # Workaround CMake 3.20 issue
          $CLANG_CL = cygpath -m ${{ github.workspace }}/BuildRoot/Library/Developer/Toolchains/unknown-Asserts-development.xctoolchain/usr/bin/clang-cl.exe
          $SWIFTC = cygpath -m ${{ github.workspace }}/BuildRoot/Library/Developer/Toolchains/unknown-Asserts-development.xctoolchain/usr/bin/swiftc.exe

          cmake -B ${{ github.workspace }}/BinaryCache/swift-asn1 `
                -D BUILD_SHARED_LIBS=NO `
                -D CMAKE_BUILD_TYPE=Release `
                -D CMAKE_Swift_COMPILER=${SWIFTC} `
                -D CMAKE_Swift_COMPILER_TARGET=${{ matrix.triple }} `
                -D CMAKE_Swift_COMPILER_WORKS=YES `
                -D CMAKE_Swift_FLAGS="-sdk ${{ github.workspace }}/BuildRoot/Library/Developer/Platforms/Windows.platform/Developer/SDKs/Windows.sdk" `
                -D CMAKE_Swift_FLAGS_RELEASE="-O" `
                -D CMAKE_SYSTEM_NAME=Windows `
                -D CMAKE_SYSTEM_PROCESSOR=${{ matrix.cpu }} `
                -G Ninja `
                -S ${{ github.workspace }}/SourceCache/swift-asn1
      - name: Build swift-asn1
        run: cmake --build ${{ github.workspace }}/BinaryCache/swift-asn1

      - name: Configure swift-certificates
        run: |
          # Workaround CMake 3.20 issue
          $CLANG_CL = cygpath -m ${{ github.workspace }}/BuildRoot/Library/Developer/Toolchains/unknown-Asserts-development.xctoolchain/usr/bin/clang-cl.exe
          $SWIFTC = cygpath -m ${{ github.workspace }}/BuildRoot/Library/Developer/Toolchains/unknown-Asserts-development.xctoolchain/usr/bin/swiftc.exe

          cmake -B ${{ github.workspace }}/BinaryCache/swift-certificates `
                -D BUILD_SHARED_LIBS=NO `
                -D CMAKE_BUILD_TYPE=Release `
                -D CMAKE_Swift_COMPILER=${SWIFTC} `
                -D CMAKE_Swift_COMPILER_TARGET=${{ matrix.triple }} `
                -D CMAKE_Swift_COMPILER_WORKS=YES `
                -D CMAKE_Swift_FLAGS="-sdk ${{ github.workspace }}/BuildRoot/Library/Developer/Platforms/Windows.platform/Developer/SDKs/Windows.sdk" `
                -D CMAKE_Swift_FLAGS_RELEASE="-O" `
                -D CMAKE_SYSTEM_NAME=Windows `
                -D CMAKE_SYSTEM_PROCESSOR=${{ matrix.cpu }} `
                -G Ninja `
                -S ${{ github.workspace }}/SourceCache/swift-certificates `
                -D SwiftASN1_DIR=${{ github.workspace }}/BinaryCache/swift-asn1/cmake/modules `
                -D SwiftCrypto_DIR=${{ github.workspace }}/BinaryCache/swift-crypto/cmake/modules
      - name: Build swift-certificates
        run: cmake --build ${{ github.workspace }}/BinaryCache/swift-certificates

      - name: Configure swift-package-manager
        run: |
          # Workaround CMake 3.20 issue
          $CLANG_CL = cygpath -m ${{ github.workspace }}/BuildRoot/Library/Developer/Toolchains/unknown-Asserts-development.xctoolchain/usr/bin/clang-cl.exe
          $SWIFTC = cygpath -m ${{ github.workspace }}/BuildRoot/Library/Developer/Toolchains/unknown-Asserts-development.xctoolchain/usr/bin/swiftc.exe

          cmake -B ${{ github.workspace }}/BinaryCache/swift-package-manager `
                -D BUILD_SHARED_LIBS=YES `
                -D BUILD_TESTING=NO `
                -D CMAKE_BUILD_TYPE=Release `
                -D CMAKE_C_COMPILER=${CLANG_CL} `
                -D CMAKE_C_COMPILER_TARGET=${{ matrix.triple }} `
                -D CMAKE_C_FLAGS="${{ needs.context.outputs.CMAKE_C_FLAGS }}" `
                -D CMAKE_CXX_COMPILER=${CLANG_CL} `
                -D CMAKE_CXX_COMPILER_TARGET=${{ matrix.triple }} `
                -D CMAKE_CXX_FLAGS="${{ needs.context.outputs.CMAKE_CXX_FLAGS }}" `
                -D CMAKE_MT=mt `
                -D CMAKE_INSTALL_PREFIX=${{ github.workspace }}/BuildRoot-DevTools/Library/Developer/Toolchains/unknown-Asserts-development.xctoolchain/usr `
                -D CMAKE_Swift_COMPILER=${SWIFTC} `
                -D CMAKE_Swift_COMPILER_TARGET=${{ matrix.triple }} `
                -D CMAKE_Swift_COMPILER_WORKS=YES `
                -D CMAKE_Swift_FLAGS="-sdk ${{ github.workspace }}/BuildRoot/Library/Developer/Platforms/Windows.platform/Developer/SDKs/Windows.sdk ${{ needs.context.outputs.CMAKE_Swift_FLAGS }}" `
                -D CMAKE_Swift_FLAGS_RELEASE="-O" `
                -D CMAKE_SYSTEM_NAME=Windows `
                -D CMAKE_SYSTEM_PROCESSOR=${{ matrix.cpu }} `
                -G Ninja `
                -S ${{ github.workspace }}/SourceCache/swift-package-manager `
                -D ArgumentParser_DIR=${{ github.workspace }}/BinaryCache/swift-argument-parser/cmake/modules `
                -D LLBuild_DIR=${{ github.workspace }}/BinaryCache/swift-llbuild/cmake/modules `
                -D SQLite3_INCLUDE_DIR=${{ github.workspace }}/BuildRoot/Library/sqlite-3.43.2/usr/include `
                -D SQLite3_LIBRARY=${{ github.workspace }}/BuildRoot/Library/sqlite-3.43.2/usr/lib/SQLite3.lib `
                -D SwiftASN1_DIR=${{ github.workspace }}/BinaryCache/swift-asn1/cmake/modules `
                -D SwiftCertificates_DIR=${{ github.workspace }}/BinaryCache/swift-certificates/cmake/modules `
                -D SwiftCollections_DIR=${{ github.workspace }}/BinaryCache/swift-collections/cmake/modules `
                -D SwiftCrypto_DIR=${{ github.workspace }}/BinaryCache/swift-crypto/cmake/modules `
                -D SwiftDriver_DIR=${{ github.workspace }}/BinaryCache/swift-driver/cmake/modules `
                -D SwiftSystem_DIR=${{ github.workspace }}/BinaryCache/swift-system/cmake/modules `
                -D TSC_DIR=${{ github.workspace }}/BinaryCache/swift-tools-support-core/cmake/modules `
                -D Yams_DIR=${{ github.workspace }}/BinaryCache/yams/cmake/modules
      - name: Build swift-package-manager
        run: cmake --build ${{ github.workspace }}/BinaryCache/swift-package-manager

      - name: Configure IndexStoreDB
        run: |
          # Workaround CMake 3.20 issue
          $CLANG_CL = cygpath -m ${{ github.workspace }}/BuildRoot/Library/Developer/Toolchains/unknown-Asserts-development.xctoolchain/usr/bin/clang-cl.exe
          $SWIFTC = cygpath -m ${{ github.workspace }}/BuildRoot/Library/Developer/Toolchains/unknown-Asserts-development.xctoolchain/usr/bin/swiftc.exe

          cmake -B ${{ github.workspace }}/BinaryCache/indexstore-db `
                -D BUILD_SHARED_LIBS=NO `
                -D BUILD_TESTING=NO `
                -D CMAKE_BUILD_TYPE=Release `
                -D CMAKE_C_COMPILER=${CLANG_CL} `
                -D CMAKE_C_COMPILER_TARGET=${{ matrix.triple }} `
                -D CMAKE_C_FLAGS="${{ needs.context.outputs.CMAKE_C_FLAGS }} -Xclang -fno-split-cold-code" `
                -D CMAKE_CXX_COMPILER=${CLANG_CL} `
                -D CMAKE_CXX_COMPILER_TARGET=${{ matrix.triple }} `
                -D CMAKE_CXX_FLAGS="${{ needs.context.outputs.CMAKE_CXX_FLAGS }} -Xclang -fno-split-cold-code -I ${{ github.workspace }}/BuildRoot/Library/Developer/Platforms/Windows.platform/Developer/SDKs/Windows.sdk/usr/include -I ${{ github.workspace }}/BuildRoot/Library/Developer/Platforms/Windows.platform/Developer/SDKs/Windows.sdk/usr/include/Block" `
                -D CMAKE_MT=mt `
                -D CMAKE_INSTALL_PREFIX=${{ github.workspace }}/BuildRoot-DevTools/Library/Developer/Toolchains/unknown-Asserts-development.xctoolchain/usr `
                -D CMAKE_Swift_COMPILER=${SWIFTC} `
                -D CMAKE_Swift_COMPILER_TARGET=${{ matrix.triple }} `
                -D CMAKE_Swift_COMPILER_WORKS=YES `
                -D CMAKE_Swift_FLAGS="-sdk ${{ github.workspace }}/BuildRoot/Library/Developer/Platforms/Windows.platform/Developer/SDKs/Windows.sdk ${{ needs.context.outputs.CMAKE_Swift_FLAGS }}" `
                -D CMAKE_Swift_FLAGS_RELEASE="-O" `
                -D CMAKE_SYSTEM_NAME=Windows `
                -D CMAKE_SYSTEM_PROCESSOR=${{ matrix.cpu }} `
                -G Ninja `
                -S ${{ github.workspace }}/SourceCache/indexstore-db
      - name: Build indexstore-db
        run: cmake --build ${{ github.workspace }}/BinaryCache/indexstore-db

      - name: extract swift-syntax
        run: |
          $module = "${{ github.workspace }}/BinaryCache/swift-syntax/cmake/modules/SwiftSyntaxConfig.cmake"
          $bindir = cygpath -m ${{ github.workspace }}/BinaryCache/swift-syntax
          (Get-Content $module).Replace('<BINARY_DIR>', "${bindir}") | Set-Content $module

      - name: Configure SourceKit-LSP
        run: |
          # Workaround CMake 3.20 issue
          $CLANG_CL = cygpath -m ${{ github.workspace }}/BuildRoot/Library/Developer/Toolchains/unknown-Asserts-development.xctoolchain/usr/bin/clang-cl.exe
          $SWIFTC = cygpath -m ${{ github.workspace }}/BuildRoot/Library/Developer/Toolchains/unknown-Asserts-development.xctoolchain/usr/bin/swiftc.exe

          cmake -B ${{ github.workspace }}/BinaryCache/sourcekit-lsp `
                -D BUILD_SHARED_LIBS=YES `
                -D BUILD_TESTING=NO `
                -D CMAKE_BUILD_TYPE=Release `
                -D CMAKE_C_COMPILER=${CLANG_CL} `
                -D CMAKE_C_COMPILER_TARGET=${{ matrix.triple }} `
                -D CMAKE_C_FLAGS="${{ needs.context.outputs.CMAKE_C_FLAGS }} -Xclang -fno-split-cold-code" `
                -D CMAKE_CXX_COMPILER=${CLANG_CL} `
                -D CMAKE_CXX_COMPILER_TARGET=${{ matrix.triple }} `
                -D CMAKE_CXX_FLAGS="${{ needs.context.outputs.CMAKE_CXX_FLAGS }} -Xclang -fno-split-cold-code" `
                -D CMAKE_MT=mt `
                -D CMAKE_INSTALL_PREFIX=${{ github.workspace }}/BuildRoot-DevTools/Library/Developer/Toolchains/unknown-Asserts-development.xctoolchain/usr `
                -D CMAKE_Swift_COMPILER=${SWIFTC} `
                -D CMAKE_Swift_COMPILER_TARGET=${{ matrix.triple }} `
                -D CMAKE_Swift_COMPILER_WORKS=YES `
                -D CMAKE_Swift_FLAGS="-sdk ${{ github.workspace }}/BuildRoot/Library/Developer/Platforms/Windows.platform/Developer/SDKs/Windows.sdk ${{ needs.context.outputs.CMAKE_Swift_FLAGS }}" `
                -D CMAKE_Swift_FLAGS_RELEASE="-O" `
                -D CMAKE_SYSTEM_NAME=Windows `
                -D CMAKE_SYSTEM_PROCESSOR=${{ matrix.cpu }} `
                -G Ninja `
                -S ${{ github.workspace }}/SourceCache/sourcekit-lsp `
                -D ArgumentParser_DIR=${{ github.workspace }}/BinaryCache/swift-argument-parser/cmake/modules `
                -D IndexStoreDB_DIR=${{ github.workspace }}/BinaryCache/indexstore-db/cmake/modules `
                -D LLBuild_DIR=${{ github.workspace }}/BinaryCache/swift-llbuild/cmake/modules `
                -D SwiftCollections_DIR=${{ github.workspace }}/BinaryCache/swift-collections/cmake/modules `
                -D SwiftCrypto_DIR=${{ github.workspace }}/BinaryCache/swift-crypto/cmake/modules `
                -D SwiftPM_DIR=${{ github.workspace }}/BinaryCache/swift-package-manager/cmake/modules `
                -D SwiftSyntax_DIR=${{ github.workspace }}/BinaryCache/swift-syntax/cmake/modules `
                -D SwiftSystem_DIR=${{ github.workspace }}/BinaryCache/swift-system/cmake/modules `
                -D TSC_DIR=${{ github.workspace }}/BinaryCache/swift-tools-support-core/cmake/modules
      - name: Build SourceKit-LSP
        run: cmake --build ${{ github.workspace }}/BinaryCache/SourceKit-LSP

      - name: Install swift-argument-parser
        run: cmake --build ${{ github.workspace }}/BinaryCache/swift-argument-parser --target install
      - name: Install swift-collections
        run: cmake --build ${{ github.workspace }}/BinaryCache/swift-collections --target install
      - name: Install swift-llbuild
        run: cmake --build ${{ github.workspace }}/BinaryCache/swift-llbuild --target install
      - name: Install swift-system
        run: cmake --build ${{ github.workspace }}/BinaryCache/swift-system --target install
      - name: Install swift-tools-support-core
        run: cmake --build ${{ github.workspace }}/BinaryCache/swift-tools-support-core --target install
      - name: Install swift-driver
        run: cmake --build ${{ github.workspace }}/BinaryCache/swift-driver --target install
      - name: Install swift-package-manager
        run: cmake --build ${{ github.workspace }}/BinaryCache/swift-package-manager --target install
      - name: Install SourceKit-LSP
        run: cmake --build ${{ github.workspace }}/BinaryCache/sourcekit-lsp --target install

      - uses: actions/upload-artifact@v4
        with:
          name: devtools-${{ matrix.arch }}
          path: ${{ github.workspace }}/BuildRoot-DevTools/Library

      - uses: microsoft/action-publish-symbols@v2.1.6
        if: ${{ needs.context.outputs.debug_info }}
        with:
          accountName: ${{ vars.SYMBOL_SERVER_ACCOUNT }}
          personalAccessToken: ${{ secrets.SYMBOL_SERVER_PAT }}
          symbolsFolder: ${{ github.workspace }}/BinaryCache

  package_tools:
    name: Package Tools
    needs: [context, compilers, devtools]
    runs-on: ${{ needs.context.outputs.windows_build_runner }}

    strategy:
      fail-fast: false
      matrix:
        arch: ['amd64' , 'arm64']

    steps:
      - name: Download Compilers
        uses: actions/download-artifact@v4
        with:
          name: compilers-${{ matrix.arch }}
          path: ${{ github.workspace }}/BuildRoot/Library
      - uses: actions/download-artifact@v4
        with:
          name: devtools-${{ matrix.arch }}
          path: ${{ github.workspace }}/BuildRoot/Library

      - uses: actions/checkout@v4
        with:
          repository: apple/swift-installer-scripts
          ref: ${{ needs.context.outputs.swift_installer_scripts_revision }}
          path: ${{ github.workspace }}/SourceCache/swift-installer-scripts
          show-progress: false

      - uses: compnerd/gha-setup-vsdevenv@main
        with:
          host_arch: amd64
          components: 'Microsoft.VisualStudio.Component.VC.Tools.x86.x64;Microsoft.VisualStudio.Component.VC.Tools.ARM64'
          arch: ${{ matrix.arch }}

      - run: |
          $CertificatePath = Join-Path -Path ${env:RUNNER_TEMP} -ChildPath CodeSign.b64
          $PFXPath = Join-Path -Path ${env:RUNNER_TEMP} -ChildPath CodeSign.pfx
          Set-Content -Path $CertificatePath -Value '${{ secrets.CERTIFICATE }}'
          certutil -decode $CertificatePath $PFXPath
          Echo CERTIFICATE=$PFXPath | Out-File -FilePath ${env:GITHUB_ENV} -Encoding utf8 -Append
        if: ${{ needs.context.outputs.signed }}

      - name: Package Build Tools
        run: |
          msbuild -nologo -restore -maxCpuCount `
              -p:BaseOutputPath=${{ github.workspace }}\BinaryCache\installer\ `
              -p:Configuration=Release `
              -p:SignOutput=${{ needs.context.outputs.signed }} `
              -p:CERTIFICATE=${env:CERTIFICATE} `
              -p:PASSPHRASE=${{ secrets.PASSPHRASE }} `
              -p:DEVTOOLS_ROOT=${{ github.workspace }}/BuildRoot/Library/Developer/Toolchains/unknown-Asserts-development.xctoolchain `
              -p:TOOLCHAIN_ROOT=${{ github.workspace }}/BuildRoot/Library/Developer/Toolchains/unknown-Asserts-development.xctoolchain `
              -p:ProductArchitecture=${{ matrix.arch }} `
              -p:ProductVersion=${{ needs.context.outputs.swift_version }} `
              ${{ github.workspace }}/SourceCache/swift-installer-scripts/platforms/Windows/bld/bld.wixproj

      - name: Package CLI Tools
        run: |
          msbuild -nologo -restore -maxCpuCount `
              -p:BaseOutputPath=${{ github.workspace }}\BinaryCache\installer\ `
              -p:Configuration=Release `
              -p:SignOutput=${{ needs.context.outputs.signed }} `
              -p:CERTIFICATE=${env:CERTIFICATE} `
              -p:PASSPHRASE=${{ secrets.PASSPHRASE }} `
              -p:DEVTOOLS_ROOT=${{ github.workspace }}/BuildRoot/Library/Developer/Toolchains/unknown-Asserts-development.xctoolchain `
              -p:TOOLCHAIN_ROOT=${{ github.workspace }}/BuildRoot/Library/Developer/Toolchains/unknown-Asserts-development.xctoolchain `
              -p:SWIFT_FORMAT_BUILD=false `
              -p:ProductArchitecture=${{ matrix.arch }} `
              -p:ProductVersion=${{ needs.context.outputs.swift_version }} `
              ${{ github.workspace }}/SourceCache/swift-installer-scripts/platforms/Windows/cli/cli.wixproj

      - name: Package Debugging Tools
        run: |
          msbuild -nologo -restore -maxCpuCount `
              -p:BaseOutputPath=${{ github.workspace }}\BinaryCache\installer\ `
              -p:Configuration=Release `
              -p:SignOutput=${{ needs.context.outputs.signed }} `
              -p:CERTIFICATE=${env:CERTIFICATE} `
              -p:PASSPHRASE=${{ secrets.PASSPHRASE }} `
              -p:DEVTOOLS_ROOT=${{ github.workspace }}/BuildRoot/Library/Developer/Toolchains/unknown-Asserts-development.xctoolchain `
              -p:TOOLCHAIN_ROOT=${{ github.workspace }}/BuildRoot/Library/Developer/Toolchains/unknown-Asserts-development.xctoolchain `
              -p:SWIFT_INSPECT_BUILD=false `
              -p:ProductArchitecture=${{ matrix.arch }} `
              -p:ProductVersion=${{ needs.context.outputs.swift_version }} `
              ${{ github.workspace }}/SourceCache/swift-installer-scripts/platforms/Windows/dbg/dbg.wixproj

      - name: Package IDE Tools
        run: |
          msbuild -nologo -restore -maxCpuCount `
              -p:BaseOutputPath=${{ github.workspace }}\BinaryCache\installer\ `
              -p:Configuration=Release `
              -p:SignOutput=${{ needs.context.outputs.signed }} `
              -p:CERTIFICATE=${env:CERTIFICATE} `
              -p:PASSPHRASE=${{ secrets.PASSPHRASE }} `
              -p:DEVTOOLS_ROOT=${{ github.workspace }}/BuildRoot/Library/Developer/Toolchains/unknown-Asserts-development.xctoolchain `
              -p:TOOLCHAIN_ROOT=${{ github.workspace }}/BuildRoot/Library/Developer/Toolchains/unknown-Asserts-development.xctoolchain `
              -p:ProductArchitecture=${{ matrix.arch }} `
              -p:ProductVersion=${{ needs.context.outputs.swift_version }} `
              ${{ github.workspace }}/SourceCache/swift-installer-scripts/platforms/Windows/ide/ide.wixproj

      - uses: actions/upload-artifact@v4
        with:
          name: bld-${{ matrix.arch }}-msi
          path: |
            ${{ github.workspace }}/BinaryCache/installer/Release/${{ matrix.arch }}/bld.msi
            ${{ github.workspace }}/BinaryCache/installer/Release/${{ matrix.arch }}/bld.cab

      - uses: actions/upload-artifact@v4
        with:
          name: cli-${{ matrix.arch }}-msi
          path: |
            ${{ github.workspace }}/BinaryCache/installer/Release/${{ matrix.arch }}/cli.msi
            ${{ github.workspace }}/BinaryCache/installer/Release/${{ matrix.arch }}/cli.cab

      - uses: actions/upload-artifact@v4
        with:
          name: dbg-${{ matrix.arch }}-msi
          path: |
            ${{ github.workspace }}/BinaryCache/installer/Release/${{ matrix.arch }}/dbg.msi
            ${{ github.workspace }}/BinaryCache/installer/Release/${{ matrix.arch }}/dbg.cab

      - uses: actions/upload-artifact@v4
        with:
          name: ide-${{ matrix.arch }}-msi
          path: |
            ${{ github.workspace }}/BinaryCache/installer/Release/${{ matrix.arch }}/ide.msi
            ${{ github.workspace }}/BinaryCache/installer/Release/${{ matrix.arch }}/ide.cab

  package_sdk_runtime:
    name: Package SDK & Runtime
    needs: [context, sdk]
    runs-on: ${{ needs.context.outputs.windows_build_runner }}

    strategy:
      fail-fast: false
      matrix:
        include:
          - arch: amd64
            platform: x64
          - arch: arm64
            platform: arm64
          - arch: x86
            platform: x86

    steps:
      - uses: actions/download-artifact@v4
        with:
          name: windows-sdk-${{ matrix.arch }}
          path: ${{ github.workspace }}/BuildRoot/Library/Developer/Platforms/Windows.platform

      - uses: actions/checkout@v4
        with:
          repository: apple/swift-installer-scripts
          ref: ${{ needs.context.outputs.swift_installer_scripts_revision }}
          path: ${{ github.workspace }}/SourceCache/swift-installer-scripts
          show-progress: false

      - uses: compnerd/gha-setup-vsdevenv@main
        with:
          host_arch: amd64
          components: 'Microsoft.VisualStudio.Component.VC.Tools.x86.x64;Microsoft.VisualStudio.Component.VC.Tools.ARM64'
          arch: ${{ matrix.arch }}

      - run: |
          $CertificatePath = Join-Path -Path ${env:RUNNER_TEMP} -ChildPath CodeSign.b64
          $PFXPath = Join-Path -Path ${env:RUNNER_TEMP} -ChildPath CodeSign.pfx
          Set-Content -Path $CertificatePath -Value '${{ secrets.CERTIFICATE }}'
          certutil.exe -decode $CertificatePath $PFXPath
          Write-Output CERTIFICATE=$PFXPath | Out-File -FilePath ${env:GITHUB_ENV} -Encoding utf8 -Append
        if: ${{ needs.context.outputs.signed }}

      - name: Package SDK
        run: |
          msbuild -nologo -restore -maxCpuCount `
              -p:BaseOutputPath=${{ github.workspace }}\BinaryCache\installer\ `
              -p:Configuration=Release `
              -p:SignOutput=${{ needs.context.outputs.signed }} `
              -p:CERTIFICATE=${env:CERTIFICATE} `
              -p:PASSPHRASE=${{ secrets.PASSPHRASE }} `
              -p:PLATFORM_ROOT=${{ github.workspace }}/BuildRoot/Library/Developer/Platforms/Windows.platform `
              -p:SDK_ROOT=${{ github.workspace }}/BuildRoot/Library/Developer/Platforms/Windows.platform/Developer/SDKs/Windows.sdk `
              -p:ProductVersion=${{ needs.context.outputs.swift_version }} `
              -p:ProductArchitecture=${{ matrix.arch }} `
              ${{ github.workspace }}/SourceCache/swift-installer-scripts/platforms/Windows/sdk/sdk.wixproj

      - name: Package Runtime
        run: |
          msbuild -nologo -restore -maxCpuCount `
              -p:BaseOutputPath=${{ github.workspace }}\BinaryCache\installer\ `
              -p:Configuration=Release `
              -p:SignOutput=${{ needs.context.outputs.signed }} `
              -p:CERTIFICATE=${env:CERTIFICATE} `
              -p:PASSPHRASE=${{ secrets.PASSPHRASE }} `
              -p:PLATFORM_ROOT=${{ github.workspace }}/BuildRoot/Library/Developer/Platforms/Windows.platform `
              -p:SDK_ROOT=${{ github.workspace }}/BuildRoot/Library/Developer/Platforms/Windows.platform/Developer/SDKs/Windows.sdk `
              -p:ProductVersion=${{ needs.context.outputs.swift_version }} `
              -p:ProductArchitecture=${{ matrix.arch }} `
              -p:VCRedistDir="${env:VCToolsRedistDir}\${env:VSCMD_ARG_TGT_ARCH}\Microsoft.VC143.CRT\" `
              ${{ github.workspace }}/SourceCache/swift-installer-scripts/platforms/Windows/rtl/msi/rtlmsi.wixproj

      - uses: actions/upload-artifact@v4
        with:
          name: sdk-windows-${{ matrix.arch }}-msi
          path: |
            ${{ github.workspace }}/BinaryCache/installer/Release/${{ matrix.arch }}/sdk.${{ matrix.arch }}.msi
            ${{ github.workspace }}/BinaryCache/installer/Release/${{ matrix.arch }}/sdk.${{ matrix.arch }}.cab
      - uses: actions/upload-artifact@v4
        with:
          name: rtl-windows-${{ matrix.arch }}-msi
          path: |
            ${{ github.workspace }}/BinaryCache/installer/Release/${{ matrix.arch }}/rtl.msi
            ${{ github.workspace }}/BinaryCache/installer/Release/${{ matrix.arch }}/rtl.cab
      - uses: actions/upload-artifact@v4
        with:
          name: rtl-windows-${{ matrix.arch }}-msm
          path: |
            ${{ github.workspace }}/BinaryCache/installer/Release/${{ matrix.arch }}/rtl.${{ matrix.arch }}.msm
            ${{ github.workspace }}/BinaryCache/installer/Release/${{ matrix.arch }}/rtl.${{ matrix.arch }}.cab

  installer:
    needs: [context, package_tools, package_sdk_runtime]
    runs-on: ${{ needs.context.outputs.windows_build_runner }}

    strategy:
      fail-fast: false
      matrix:
        arch: ['amd64' , 'arm64']

    steps:
      - uses: actions/download-artifact@v4
        with:
          name: bld-${{ matrix.arch }}-msi
          path: ${{ github.workspace }}/BinaryCache/installer/Release/${{ matrix.arch }}
      - uses: actions/download-artifact@v4
        with:
          name: cli-${{ matrix.arch }}-msi
          path: ${{ github.workspace }}/BinaryCache/installer/Release/${{ matrix.arch }}
      - uses: actions/download-artifact@v4
        with:
          name: dbg-${{ matrix.arch }}-msi
          path: ${{ github.workspace }}/BinaryCache/installer/Release/${{ matrix.arch }}
      - uses: actions/download-artifact@v4
        with:
          name: ide-${{ matrix.arch }}-msi
          path: ${{ github.workspace }}/BinaryCache/installer/Release/${{ matrix.arch }}

      - uses: actions/download-artifact@v4
        with:
          name: rtl-windows-${{ matrix.arch }}-msi
          path: ${{ github.workspace }}/BinaryCache/installer/Release/${{ matrix.arch }}
      - uses: actions/download-artifact@v4
        with:
          name: rtl-windows-amd64-msm
          path: ${{ github.workspace }}/BinaryCache/installer/Release/amd64
      - uses: actions/download-artifact@v4
        with:
          name: rtl-windows-x86-msm
          path: ${{ github.workspace }}/BinaryCache/installer/Release/x86
      - uses: actions/download-artifact@v4
        with:
          name: rtl-windows-arm64-msm
          path: ${{ github.workspace }}/BinaryCache/installer/Release/arm64

      - uses: actions/download-artifact@v4
        with:
          name: sdk-windows-amd64-msi
          path: ${{ github.workspace }}/BinaryCache/installer/Release/amd64
      - uses: actions/download-artifact@v4
        with:
          name: sdk-windows-x86-msi
          path: ${{ github.workspace }}/BinaryCache/installer/Release/x86
      - uses: actions/download-artifact@v4
        with:
          name: sdk-windows-arm64-msi
          path: ${{ github.workspace }}/BinaryCache/installer/Release/arm64

      - uses: actions/checkout@v4
        with:
          repository: apple/swift-installer-scripts
          ref: ${{ needs.context.outputs.swift_installer_scripts_revision }}
          path: ${{ github.workspace }}/SourceCache/swift-installer-scripts
          show-progress: false

      - uses: compnerd/gha-setup-vsdevenv@main
        with:
          host_arch: amd64
          components: 'Microsoft.VisualStudio.Component.VC.Tools.x86.x64;Microsoft.VisualStudio.Component.VC.Tools.ARM64'
          arch: ${{ matrix.arch }}

      - run: |
          $CertificatePath = Join-Path -Path ${env:RUNNER_TEMP} -ChildPath CodeSign.b64
          $PFXPath = Join-Path -Path ${env:RUNNER_TEMP} -ChildPath CodeSign.pfx
          Set-Content -Path $CertificatePath -Value '${{ secrets.CERTIFICATE }}'
          certutil -decode $CertificatePath $PFXPath
          Echo CERTIFICATE=$PFXPath | Out-File -FilePath ${env:GITHUB_ENV} -Encoding utf8 -Append
        if: ${{ needs.context.outputs.signed }}

      # The installer bundle needs the shared project for localization strings,
      # but it won't build the dependency on its own due to -p:BuildProjectReferences=false.
      - name: Build shared project
        run: |
          msbuild -nologo -restore -maxCpuCount `
              -p:BaseOutputPath=${{ github.workspace }}\BinaryCache\installer\ `
              -p:Configuration=Release `
              -p:SignOutput=${{ needs.context.outputs.signed }} `
              -p:CERTIFICATE=${env:CERTIFICATE} `
              -p:PASSPHRASE=${{ secrets.PASSPHRASE }} `
              -p:ProductArchitecture=${{ matrix.arch }} `
              -p:ProductVersion=${{ needs.context.outputs.swift_version }}-${{ needs.context.outputs.swift_tag }} `
              ${{ github.workspace }}/SourceCache/swift-installer-scripts/platforms/Windows/shared/shared.wixproj

      - name: Build installer bundle
        run: |
          msbuild -nologo -restore -maxCpuCount `
              -p:BaseOutputPath=${{ github.workspace }}\BinaryCache\installer\ `
              -p:Configuration=Release `
              -p:BuildProjectReferences=false `
              -p:SignOutput=${{ needs.context.outputs.signed }} `
              -p:CERTIFICATE=${env:CERTIFICATE} `
              -p:PASSPHRASE=${{ secrets.PASSPHRASE }} `
              -p:BundleFlavor=offline `
              -p:INCLUDE_AMD64_SDK=true `
              -p:INCLUDE_X86_SDK=true `
              -p:INCLUDE_ARM64_SDK=true `
              -p:ProductArchitecture=${{ matrix.arch }} `
              -p:ProductVersion=${{ needs.context.outputs.swift_version }}-${{ needs.context.outputs.swift_tag }} `
              ${{ github.workspace }}/SourceCache/swift-installer-scripts/platforms/Windows/bundle/installer.wixproj

      - uses: actions/upload-artifact@v4
        with:
          name: installer-${{ matrix.arch }}
          path: ${{ github.workspace }}/BinaryCache/installer/Release/${{ matrix.arch }}/installer.exe

  smoke_test:
    needs: [context, installer]
    runs-on: ${{ needs.context.outputs.windows_build_runner }}

    steps:
      - uses: actions/download-artifact@v4
        with:
          name: installer-amd64
          path: ${{ github.workspace }}/tmp

      # TODO(compnerd): migrate this to compnerd/gha-setup-swift after the work that @mangini is doing is completed
      - run: |
          function Update-EnvironmentVariables {
            foreach ($level in "Machine", "User") {
              [Environment]::GetEnvironmentVariables($level).GetEnumerator() | % {
                # For Path variables, append the new values, if they're not already in there
                if ($_.Name -Match 'Path$') {
                  $_.Value = ($((Get-Content "Env:$($_.Name)") + ";$($_.Value)") -Split ';' | Select -Unique) -Join ';'
                }
                $_
              } | Set-Content -Path { "Env:$($_.Name)" }
            }
          }

          try {
            Write-Host "Starting Install installer.exe..."
            $Process = Start-Process -FilePath ${{ github.workspace }}/tmp/installer.exe -ArgumentList ("-q") -Wait -PassThru
            $ExitCode = $Process.ExitCode
            if ($ExitCode -eq 0 -or $ExitCode -eq 3010) {
              Write-Host "Installation successful"
            } else {
              Write-Host "non-zero exit code returned by the installation process: $ExitCode"
              exit $ExitCode
            }
          } catch {
            Write-Host "Failed to install: $($_.Exception.Message)"
            exit 1
          }
          Update-EnvironmentVariables

          # Reset Path and environment
          echo "$env:Path" | Out-File -FilePath $env:GITHUB_PATH -Encoding utf8
          Get-ChildItem Env: | % { echo "$($_.Name)=$($_.Value)" | Out-File -FilePath $env:GITHUB_ENV -Encoding utf8 -Append }

      - uses: actions/checkout@v4
        with:
          repository: compnerd/swift-win32
          ref: refs/heads/main
          path: ${{ github.workspace }}/SourceCache/swift-win32
          show-progress: false

      - run: swift build
        working-directory: ${{ github.workspace }}/SourceCache/swift-win32

      - run: swift test -Xswiftc -DENABLE_TESTING
        working-directory: ${{ github.workspace }}/SourceCache/swift-win32

  snapshot:
    runs-on: ubuntu-latest
    needs: [context, smoke_test]

    steps:
      - uses: actions/checkout@v4
        with:
          ref: refs/heads/main
          show-progress: false

      - uses: actions/download-artifact@v4
        with:
          name: stable.xml

      - run: |
          git config --global user.name 'github-action[bot]'
          git config --global user.email 'github-actions[bot]@users.noreply.github.com'
          if ! git diff --exit-code ; then
            git add stable.xml
            git commit -m "repo: update stable revision snapshot ${{ needs.context.outputs.swift_tag }}"
            git push origin HEAD:main
          fi

  release:
    runs-on: ubuntu-latest
    needs: [context, smoke_test]

    steps:
      - uses: actions/download-artifact@v4
        with:
          name: installer-amd64
          path: ${{ github.workspace }}/tmp/amd64

      - uses: actions/download-artifact@v4
        with:
          name: installer-arm64
          path: ${{ github.workspace }}/tmp/arm64

      - uses: actions/create-release@v1
        env:
          GITHUB_TOKEN: ${{ secrets.GITHUB_TOKEN }}
        id: create_release
        with:
          draft: false
          prerelease: false
          release_name: ${{ needs.context.outputs.swift_tag }}
          tag_name: ${{ needs.context.outputs.swift_tag }}

      - uses: actions/upload-release-asset@v1.0.2
        env:
          GITHUB_TOKEN: ${{ secrets.GITHUB_TOKEN }}
        with:
          asset_content_type: application/octet-stream
          asset_name: installer-amd64.exe
          asset_path: ${{ github.workspace }}/tmp/amd64/installer.exe
          upload_url: ${{ steps.create_release.outputs.upload_url }}

      - uses: actions/upload-release-asset@v1.0.2
        env:
          GITHUB_TOKEN: ${{ secrets.GITHUB_TOKEN }}
        with:
          asset_content_type: application/octet-stream
          asset_name: installer-arm64.exe
          asset_path: ${{ github.workspace }}/tmp/arm64/installer.exe
          upload_url: ${{ steps.create_release.outputs.upload_url }}<|MERGE_RESOLUTION|>--- conflicted
+++ resolved
@@ -47,29 +47,6 @@
         description: 'Code Sign'
         default: false
         type: boolean
-<<<<<<< HEAD
-=======
-  workflow_call:
-    inputs:
-      snapshot:
-        description: 'Build Swift at a tagged snapshot'
-        default: false
-        type: boolean
-      swift_version:
-        description: 'Swift Version'
-        default: '0.0.0'
-        required: false
-        type: string
-
-      debug_info:
-        description: 'Emit PDBs (Debug Info)'
-        default: true
-        type: boolean
-      signed:
-        description: 'Code Sign'
-        default: false
-        type: boolean
->>>>>>> 3d37d0ec
     secrets:
       SYMBOL_SERVER_PAT:
         required: true

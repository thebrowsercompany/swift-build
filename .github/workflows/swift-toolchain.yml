--- conflicted
+++ resolved
@@ -3874,35 +3874,20 @@
         with:
           name: Windows-${{ matrix.arch }}-bld-msi
           path: |
-<<<<<<< HEAD
-            ${{ github.workspace }}/BinaryCache/installer/Release/${{ matrix.arch }}/bld.msi
-            ${{ github.workspace }}/BinaryCache/installer/Release/${{ matrix.arch }}/bld.cab
-=======
             ${{ github.workspace }}/BinaryCache/installer/Release/${{ inputs.build_arch }}/bld.msi
             ${{ github.workspace }}/BinaryCache/installer/Release/${{ inputs.build_arch }}/bld.cab
->>>>>>> dd6a3afa
       - uses: actions/upload-artifact@v4
         with:
           name: Windows-${{ matrix.arch }}-cli-msi
           path: |
-<<<<<<< HEAD
-            ${{ github.workspace }}/BinaryCache/installer/Release/${{ matrix.arch }}/cli.msi
-            ${{ github.workspace }}/BinaryCache/installer/Release/${{ matrix.arch }}/cli.cab
-=======
             ${{ github.workspace }}/BinaryCache/installer/Release/${{ inputs.build_arch }}/cli.msi
             ${{ github.workspace }}/BinaryCache/installer/Release/${{ inputs.build_arch }}/cli.cab
->>>>>>> dd6a3afa
       - uses: actions/upload-artifact@v4
         with:
           name: Windows-${{ matrix.arch }}-dbg-msi
           path: |
-<<<<<<< HEAD
-            ${{ github.workspace }}/BinaryCache/installer/Release/${{ matrix.arch }}/dbg.msi
-            ${{ github.workspace }}/BinaryCache/installer/Release/${{ matrix.arch }}/dbg.cab
-=======
             ${{ github.workspace }}/BinaryCache/installer/Release/${{ inputs.build_arch }}/dbg.msi
             ${{ github.workspace }}/BinaryCache/installer/Release/${{ inputs.build_arch }}/dbg.cab
->>>>>>> dd6a3afa
       - uses: actions/upload-artifact@v4
         with:
           name: Windows-${{ matrix.arch }}-ide-msi

--- conflicted
+++ resolved
@@ -574,12 +574,8 @@
             ${{ github.workspace }}/BinaryCache/0/bin/swift-compatibility-symbols.exe
 
   compilers:
-<<<<<<< HEAD
-=======
     needs: [context, build_tools, cmark_gfm]
->>>>>>> 92afeecc
     runs-on: ${{ needs.context.outputs.compilers_build_runner }}
-    needs: [context, build_tools]
 
     env:
       # Must be a full version string from https://www.nuget.org/packages/pythonarm64

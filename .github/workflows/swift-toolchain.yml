--- conflicted
+++ resolved
@@ -2058,10 +2058,7 @@
           Set-Content -Path $CertificatePath -Value '${{ secrets.CERTIFICATE }}'
           certutil.exe -decode $CertificatePath $PFXPath
           Write-Output CERTIFICATE=$PFXPath | Out-File -FilePath ${env:GITHUB_ENV} -Encoding utf8 -Append
-<<<<<<< HEAD
-=======
         if: ${{ needs.context.outputs.signed }}
->>>>>>> 3e4f2d6e
 
       - name: Package SDK
         run: |
